import time, os, subprocess, sys 

problems = [1]
ltlProblemsDir = ".\\"
logdir = ".\\logdir"
tempFiles = []
utlimatePath = ["Ultimate.exe"]
ultimateParams = ["-tc",
                  "LTLAutomizerC.xml",
                  "--ltl2aut.command.line.string.$1.will.be.replaced.with.the.property=\"!($1)\"",
                  "--rcfgbuilder.size.of.a.code.block=SingleStatement"]                  

def batchRunLTL():
    for problem in problems:
        #get ltl formulas from ltlfile
        prefix = os.path.join( ltlProblemsDir , "Problem") + str(problem)
        ltlFormulas = extractProperties(prefix + "ltl-converted.txt")
        probLogDir = logdir+str(problem)
        try:
            os.stat(probLogDir)
        except:
            os.mkdir(probLogDir)    
        
<<<<<<< HEAD
        for i in range(0,99):
=======
        for i in range(0,100):
>>>>>>> b1225dcc
            #splice  c prgram and ltl formula
            tempFile = getTemporaryCFile(i, prefix, ltlFormulas[i])
        
            #execute ultimate with ltl file 
            
            try:
                print("checking:" + tempFile)
                startParams = utlimatePath + ultimateParams + ["-i",tempFile]
                print(startParams)
                log = open(os.path.join(probLogDir,"log"+str(problem)+"_"+"%02d"%(i)),'w+')
                #log.write(ltlFormulas[i])
                process = subprocess.Popen(startParams ,shell=True, stdout=log)
                log.close()
                
                #TODO: or timeout
                while process.poll() is None:
                    print(".", end=" ")
                    sys.stdout.flush()
                    time.sleep(1)
            #process.terminate()
            except None as e:
                print(e)
            finally:
                print(" ")
                log.close()
                if (process in vars() and process.poll() is None): 
                    process.kill()
                
        cleanup()
        
def getTemporaryCFile(i, prefix, ltlFormula):
    annotation = "//@ ltl invariant constraint%s:"%(i)
    
    cFile = open(prefix + "_bat.c").readlines()
    cFile.insert(5,annotation + ltlFormula + ";\n")
    tempFilename = os.path.join(ltlProblemsDir , "temp" + "%02d"%(i) + ".c")
    tempFiles.append(tempFilename)
    tempFile = open(tempFilename, "w+")
    tempFile.writelines(cFile)
    tempFile.close()
    return tempFilename

def cleanup():
    for tempFile in tempFiles:
        os.remove(tempFile)
    
def extractProperties(propertyFile):
    ltlFile = open(propertyFile).readlines()[2:]
    ltlFormulas = []
    for i in range(len(ltlFile)):
        if ltlFile[i].startswith("#"):
            ltlFormulas.append(ltlFile[i+1].strip())
            #print(ltlFile[i+1])
    assert(len(ltlFormulas) == 100)
    return ltlFormulas



if __name__ == '__main__':
    batchRunLTL()
    input("Press play on tape")<|MERGE_RESOLUTION|>--- conflicted
+++ resolved
@@ -21,11 +21,7 @@
         except:
             os.mkdir(probLogDir)    
         
-<<<<<<< HEAD
-        for i in range(0,99):
-=======
         for i in range(0,100):
->>>>>>> b1225dcc
             #splice  c prgram and ltl formula
             tempFile = getTemporaryCFile(i, prefix, ltlFormulas[i])
         
@@ -35,7 +31,7 @@
                 print("checking:" + tempFile)
                 startParams = utlimatePath + ultimateParams + ["-i",tempFile]
                 print(startParams)
-                log = open(os.path.join(probLogDir,"log"+str(problem)+"_"+"%02d"%(i)),'w+')
+                log = open(os.path.join(probLogDir,"log"+str(problem)+"_"+str(i)),'w+')
                 #log.write(ltlFormulas[i])
                 process = subprocess.Popen(startParams ,shell=True, stdout=log)
                 log.close()
@@ -61,7 +57,7 @@
     
     cFile = open(prefix + "_bat.c").readlines()
     cFile.insert(5,annotation + ltlFormula + ";\n")
-    tempFilename = os.path.join(ltlProblemsDir , "temp" + "%02d"%(i) + ".c")
+    tempFilename = os.path.join(ltlProblemsDir , "temp" + str(i) + ".c")
     tempFiles.append(tempFilename)
     tempFile = open(tempFilename, "w+")
     tempFile.writelines(cFile)

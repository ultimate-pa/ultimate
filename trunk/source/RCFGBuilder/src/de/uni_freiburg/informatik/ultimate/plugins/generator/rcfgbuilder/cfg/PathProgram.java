/*
 * Copyright (C) 2016 Daniel Dietsch (dietsch@informatik.uni-freiburg.de)
 * Copyright (C) 2016 University of Freiburg
 *
 * This file is part of the ULTIMATE RCFGBuilder plug-in.
 *
 * The ULTIMATE RCFGBuilder plug-in is free software: you can redistribute it and/or modify
 * it under the terms of the GNU Lesser General Public License as published
 * by the Free Software Foundation, either version 3 of the License, or
 * (at your option) any later version.
 *
 * The ULTIMATE RCFGBuilder plug-in is distributed in the hope that it will be useful,
 * but WITHOUT ANY WARRANTY; without even the implied warranty of
 * MERCHANTABILITY or FITNESS FOR A PARTICULAR PURPOSE. See the
 * GNU Lesser General Public License for more details.
 *
 * You should have received a copy of the GNU Lesser General Public License
 * along with the ULTIMATE RCFGBuilder plug-in. If not, see <http://www.gnu.org/licenses/>.
 *
 * Additional permission under GNU GPL version 3 section 7:
 * If you modify the ULTIMATE RCFGBuilder plug-in, or any covered work, by linking
 * or combining it with Eclipse RCP (or a modified version of Eclipse RCP),
 * containing parts covered by the terms of the Eclipse Public License, the
 * licensors of the ULTIMATE RCFGBuilder plug-in grant you additional permission
 * to convey the resulting work.
 */
package de.uni_freiburg.informatik.ultimate.plugins.generator.rcfgbuilder.cfg;

import java.util.Collections;
import java.util.LinkedHashMap;
import java.util.LinkedHashSet;
import java.util.Map;
import java.util.Objects;
import java.util.Set;
import java.util.function.Predicate;

import de.uni_freiburg.informatik.ultimate.core.lib.models.BasePayloadContainer;
import de.uni_freiburg.informatik.ultimate.core.model.models.IPayload;
import de.uni_freiburg.informatik.ultimate.core.model.models.ModelUtils;
import de.uni_freiburg.informatik.ultimate.lib.modelcheckerutils.cfg.CfgSmtToolkit;
import de.uni_freiburg.informatik.ultimate.lib.modelcheckerutils.cfg.DefaultIcfgSymbolTable;
import de.uni_freiburg.informatik.ultimate.lib.modelcheckerutils.cfg.IcfgUtils;
import de.uni_freiburg.informatik.ultimate.lib.modelcheckerutils.cfg.ModifiableGlobalsTable;
import de.uni_freiburg.informatik.ultimate.lib.modelcheckerutils.cfg.structure.IAction;
import de.uni_freiburg.informatik.ultimate.lib.modelcheckerutils.cfg.structure.ICallAction;
import de.uni_freiburg.informatik.ultimate.lib.modelcheckerutils.cfg.structure.IIcfg;
import de.uni_freiburg.informatik.ultimate.lib.modelcheckerutils.cfg.structure.IIcfgCallTransition;
import de.uni_freiburg.informatik.ultimate.lib.modelcheckerutils.cfg.structure.IIcfgInternalTransition;
import de.uni_freiburg.informatik.ultimate.lib.modelcheckerutils.cfg.structure.IIcfgReturnTransition;
import de.uni_freiburg.informatik.ultimate.lib.modelcheckerutils.cfg.structure.IIcfgTransition;
import de.uni_freiburg.informatik.ultimate.lib.modelcheckerutils.cfg.structure.IInternalAction;
import de.uni_freiburg.informatik.ultimate.lib.modelcheckerutils.cfg.structure.IReturnAction;
import de.uni_freiburg.informatik.ultimate.lib.modelcheckerutils.cfg.structure.IcfgEdge;
import de.uni_freiburg.informatik.ultimate.lib.modelcheckerutils.cfg.structure.IcfgLocation;
import de.uni_freiburg.informatik.ultimate.lib.modelcheckerutils.cfg.structure.debugidentifiers.DebugIdentifier;
import de.uni_freiburg.informatik.ultimate.lib.modelcheckerutils.cfg.transitions.UnmodifiableTransFormula;
import de.uni_freiburg.informatik.ultimate.lib.modelcheckerutils.cfg.variables.IProgramNonOldVar;
import de.uni_freiburg.informatik.ultimate.util.datastructures.relation.HashRelation;

/**
 * An {@link IIcfg} representing an explicitly constructed path program that results from the projection of a given
 * {@link IIcfg} to a {@link Set} of transitions.
 *
 * The transition labels of a {@link PathProgram} are the {@link IAction}s of the original {@link IIcfg}.
 *
 * @author Daniel Dietsch (dietsch@informatik.uni-freiburg.de)
 *
 */
public final class PathProgram extends BasePayloadContainer implements IIcfg<IcfgLocation> {

	private static final long serialVersionUID = 6691317791231881900L;

	private final String mIdentifier;
	private final Map<String, Map<DebugIdentifier, IcfgLocation>> mProgramPoints;
	private final Map<String, IcfgLocation> mProcEntries;
	private final Map<String, IcfgLocation> mProcExits;
	private final Map<String, Set<IcfgLocation>> mProcError;
	private final Set<IcfgLocation> mInitialNodes;
	private final Set<IcfgLocation> mLoopLocations;

	private final transient CfgSmtToolkit mCfgSmtToolkit;

	private PathProgram(final String identifier, final CfgSmtToolkit cfgSmtToolkit,
			final Map<String, Map<DebugIdentifier, IcfgLocation>> programPoints,
			final Map<String, IcfgLocation> procedureEntries, final Map<String, IcfgLocation> procedureExits,
			final Map<String, Set<IcfgLocation>> procedureErrors, final Set<IcfgLocation> initialNodes,
			final Set<IcfgLocation> loopLocations) {
		mIdentifier = Objects.requireNonNull(identifier);
		mCfgSmtToolkit = Objects.requireNonNull(cfgSmtToolkit);
		mProgramPoints = Objects.requireNonNull(programPoints);
		mProcEntries = Objects.requireNonNull(procedureEntries);
		mProcExits = Objects.requireNonNull(procedureExits);
		mProcError = Objects.requireNonNull(procedureErrors);
		mInitialNodes = Objects.requireNonNull(initialNodes);
		mLoopLocations = Objects.requireNonNull(loopLocations);
	}

	/**
	 * Create a new {@link PathProgram} from an {@link IIcfg} and from a set of transitions that should be retained.
	 *
	 * @param identifier
	 *            The new {@link IIcfg} identifier of the path program.
	 * @param originalIcfg
	 *            The {@link IIcfg} from which the path program should be constructed.
	 * @param allowedTransitions
	 *            The set of transitions that should be retained.
	 * @return A {@link PathProgramConstructionResult} that contains the {@link PathProgram} and an explicit mapping
	 *         between the locations of the given {@link IIcfg} and the locations of the path program.
	 */
	public static PathProgramConstructionResult constructPathProgram(final String identifier,
			final IIcfg<?> originalIcfg, final Set<? extends IIcfgTransition<?>> allowedTransitions) {
		return new PathProgramConstructor(originalIcfg, allowedTransitions, identifier, Collections.emptySet())
				.getResult();
	}

	@Override
	public Map<String, Map<DebugIdentifier, IcfgLocation>> getProgramPoints() {
		return mProgramPoints;
	}

	@Override
	public Map<String, IcfgLocation> getProcedureEntryNodes() {
		return mProcEntries;
	}

	@Override
	public Map<String, IcfgLocation> getProcedureExitNodes() {
		return mProcExits;
	}

	@Override
	public Map<String, Set<IcfgLocation>> getProcedureErrorNodes() {
		return mProcError;
	}

	@Override
	public CfgSmtToolkit getCfgSmtToolkit() {
		return mCfgSmtToolkit;
	}

	@Override
	public String getIdentifier() {
		return mIdentifier;
	}

	@Override
	public Set<IcfgLocation> getInitialNodes() {
		return mInitialNodes;
	}

	@Override
	public Set<IcfgLocation> getLoopLocations() {
		return mLoopLocations;
	}

	@Override
	public Class<IcfgLocation> getLocationClass() {
		return IcfgLocation.class;
	}

	/**
	 * The result of a path program construction. Contains the path program and a mapping of locations.
	 *
	 * @author Daniel Dietsch (dietsch@informatik.uni-freiburg.de)
	 *
	 */
	public static final class PathProgramConstructionResult {
		private final PathProgram mPathProgram;
		private final Map<IcfgLocation, IcfgLocation> mOldLoc2NewLoc;
		private final Map<IIcfgTransition<?>, IIcfgTransition<?>> mOldTransition2NewTransition;

		private PathProgramConstructionResult(final PathProgram pathprogram,
				final Map<IcfgLocation, IcfgLocation> oldLoc2NewLoc,
				final Map<IIcfgTransition<?>, IIcfgTransition<?>> oldTransition2NewTransition) {
			mPathProgram = pathprogram;
			mOldLoc2NewLoc = oldLoc2NewLoc;
			mOldTransition2NewTransition = oldTransition2NewTransition;
		}

		public PathProgram getPathProgram() {
			return mPathProgram;
		}

		/**
		 * @return A mapping from original {@link IcfgLocation}s to path program {@link IcfgLocation}s.
		 */
		public Map<IcfgLocation, IcfgLocation> getLocationMapping() {
			return Collections.unmodifiableMap(mOldLoc2NewLoc);
		}

		public Map<IIcfgTransition<?>, IIcfgTransition<?>> getOldTransition2NewTransition() {
			return Collections.unmodifiableMap(mOldTransition2NewTransition);
		}

	}

	private static final class PathProgramConstructor {

		private final IIcfg<?> mOriginalIcfg;
		private final Map<IcfgLocation, IcfgLocation> mOldLoc2NewLoc;
		private final Map<IIcfgTransition<?>, IIcfgTransition<?>> mOldTransition2NewTransition;
		private final Map<IIcfgTransition<?>, PathProgramCallAction<?>> mOldCall2NewCall;
		private final DefaultIcfgSymbolTable mSymbolTable;
		private final Set<String> mProcedures;

		private final Map<String, Map<DebugIdentifier, IcfgLocation>> mProgramPoints;
		private final Map<String, IcfgLocation> mProcEntries;
		private final Map<String, IcfgLocation> mProcExits;
		private final Map<String, Set<IcfgLocation>> mProcError;
		private final Set<IcfgLocation> mInitialNodes;
		private final Set<IcfgLocation> mLoopLocations;
		private final PathProgramConstructionResult mResult;

		private PathProgramConstructor(final IIcfg<?> originalIcfg,
				final Set<? extends IIcfgTransition<?>> allowedTransitions, final String newIdentifier,
				final Set<IcfgLocation> additionalInitialLocations) {
			final String nonNullIdentifier = Objects.requireNonNull(newIdentifier);
			final Set<? extends IIcfgTransition<?>> nonNullTransitions = Objects.requireNonNull(allowedTransitions);
			mOriginalIcfg = Objects.requireNonNull(originalIcfg);

			mOldLoc2NewLoc = new LinkedHashMap<>();
			mOldTransition2NewTransition = new LinkedHashMap<>();
			mOldCall2NewCall = new LinkedHashMap<>();
			mSymbolTable = new DefaultIcfgSymbolTable();
			mProcedures = new LinkedHashSet<>();

			mProgramPoints = new LinkedHashMap<>();
			mProcEntries = new LinkedHashMap<>();
			mProcExits = new LinkedHashMap<>();
			mProcError = new LinkedHashMap<>();
			mInitialNodes = new LinkedHashSet<>(additionalInitialLocations);
			mLoopLocations = new LinkedHashSet<>();

			final Predicate<IIcfgTransition<?>> onlyReturn = a -> a instanceof IIcfgReturnTransition<?, ?>;
			nonNullTransitions.stream().filter(onlyReturn.negate()).forEach(this::createPathProgramTransition);
			nonNullTransitions.stream().filter(onlyReturn).forEach(this::createPathProgramTransition);

			final CfgSmtToolkit oldCfgSmtToolkit = originalIcfg.getCfgSmtToolkit();
			final ModifiableGlobalsTable newModGlobTable =
					constructModifiableGlobalsTable(oldCfgSmtToolkit.getModifiableGlobalsTable());

<<<<<<< HEAD
			if (!originalIcfg.isSequential()) {
=======
			if (IcfgUtils.isConcurrent(originalIcfg)) {
>>>>>>> 92cbb6f5
				throw new UnsupportedOperationException(
						"Construction of path programs is not yet supported for concurrent programs");
			}
			final CfgSmtToolkit newCfgSmtToolkit =
					new CfgSmtToolkit(newModGlobTable, oldCfgSmtToolkit.getManagedScript(), mSymbolTable, mProcedures,
							oldCfgSmtToolkit.getInParams(), oldCfgSmtToolkit.getOutParams(),
							oldCfgSmtToolkit.getIcfgEdgeFactory(), null, oldCfgSmtToolkit.getSmtFunctionsAndAxioms());

			final PathProgram pp = new PathProgram(nonNullIdentifier, newCfgSmtToolkit, mProgramPoints, mProcEntries,
					mProcExits, mProcError, mInitialNodes, mLoopLocations);

			ModelUtils.copyAnnotations(originalIcfg, pp);

			mResult = new PathProgramConstructionResult(pp, mOldLoc2NewLoc, mOldTransition2NewTransition);
			assert !mResult.getPathProgram().getInitialNodes()
					.isEmpty() : "You cannot have a path program that does not start at an initial location";
		}

		private PathProgramConstructionResult getResult() {
			return mResult;
		}

		private void createPathProgramTransition(final IIcfgTransition<?> transition) {
			final IcfgLocation origSource = transition.getSource();
			final IcfgLocation origTarget = transition.getTarget();
			final IcfgLocation ppSource = addPathProgramLocation(origSource);
			final IcfgLocation ppTarget = addPathProgramLocation(origTarget);
			final IcfgEdge ppTransition = createPathProgramTransition(ppSource, ppTarget, transition);
			if (transition instanceof IIcfgCallTransition<?>) {
				mOldCall2NewCall.put(transition, (PathProgramCallAction<?>) ppTransition);
			}
			ppTransition.redirectSource(ppSource);
			ppTransition.redirectTarget(ppTarget);
		}

		private IcfgEdge createPathProgramTransition(final IcfgLocation source, final IcfgLocation target,
				final IIcfgTransition<?> transition) {
			final IcfgEdge result;
			if (transition instanceof IIcfgCallTransition<?>) {
				final IIcfgCallTransition<?> calltrans = (IIcfgCallTransition<?>) transition;
				addVarsToSymboltable(calltrans.getLocalVarsAssignment(), transition);
				result = new PathProgramCallAction<>(source, target, (IcfgEdge & ICallAction) transition);
			} else if (transition instanceof IIcfgInternalTransition<?>) {
				final IIcfgInternalTransition<?> intTrans = (IIcfgInternalTransition<?>) transition;
				addVarsToSymboltable(intTrans.getTransformula(), transition);
				result = new PathProgramInternalAction<>(source, target, (IcfgEdge & IInternalAction) transition);
			} else if (transition instanceof IIcfgReturnTransition<?, ?>) {
				final IIcfgReturnTransition<?, ?> retTrans = (IIcfgReturnTransition<?, ?>) transition;
				addVarsToSymboltable(retTrans.getAssignmentOfReturn(), transition);
				final PathProgramCallAction<?> corrCall = mOldCall2NewCall.get(retTrans.getCorrespondingCall());
				result = new PathProgramReturnAction<>(source, target, corrCall, (IcfgEdge & IReturnAction) transition);
			} else {
				throw new UnsupportedOperationException(
						"Cannot create path program transition for " + transition.getClass().getSimpleName());
			}
			mOldTransition2NewTransition.put(transition, result);
			return result;
		}

		private void addVarsToSymboltable(final UnmodifiableTransFormula transformula,
				final IIcfgTransition<?> transition) {
			mProcedures.add(transition.getPrecedingProcedure());
			mProcedures.add(transition.getSucceedingProcedure());
			transformula.getInVars().keySet().stream().filter(a -> !a.isOldvar()).forEach(mSymbolTable::add);
			transformula.getOutVars().keySet().stream().filter(a -> !a.isOldvar()).forEach(mSymbolTable::add);
			transformula.getNonTheoryConsts().stream().forEach(mSymbolTable::add);
		}

		private IcfgLocation createPathProgramLocation(final IcfgLocation loc) {
			Objects.requireNonNull(loc, "ICFG location must not be null");
			final IcfgLocation ppLoc = mOldLoc2NewLoc.get(loc);
			if (ppLoc == null) {
				final IcfgLocation newPpLoc = new PathProgramIcfgLocation(loc);
				mOldLoc2NewLoc.put(loc, newPpLoc);
				return newPpLoc;
			}
			return ppLoc;
		}

		private IcfgLocation addPathProgramLocation(final IcfgLocation loc) {
			final IcfgLocation ppLoc = createPathProgramLocation(loc);
			final String procedure = loc.getProcedure();

			final IcfgLocation procEntry = mOriginalIcfg.getProcedureEntryNodes().get(procedure);
			if (loc.equals(procEntry)) {
				mProcEntries.put(procedure, ppLoc);
			}

			final IcfgLocation procExit = mOriginalIcfg.getProcedureExitNodes().get(procedure);
			if (loc.equals(procExit)) {
				mProcExits.put(procedure, ppLoc);
			}

			final Set<? extends IcfgLocation> procError = mOriginalIcfg.getProcedureErrorNodes().get(procedure);
			if (procError != null && procError.contains(loc)) {
				final Set<IcfgLocation> ppProcErrors = mProcError.get(procedure);
				final Set<IcfgLocation> newPpProcErrors;
				if (ppProcErrors == null) {
					newPpProcErrors = new LinkedHashSet<>();
					mProcError.put(procedure, newPpProcErrors);
				} else {
					newPpProcErrors = ppProcErrors;
				}
				newPpProcErrors.add(ppLoc);
			}

			final Map<DebugIdentifier, IcfgLocation> procProgramPoints = mProgramPoints.get(procedure);
			final Map<DebugIdentifier, IcfgLocation> newProcProgramPoints;
			if (procProgramPoints == null) {
				newProcProgramPoints = new LinkedHashMap<>();
				mProgramPoints.put(procedure, newProcProgramPoints);
			} else {
				newProcProgramPoints = procProgramPoints;
			}
			newProcProgramPoints.put(ppLoc.getDebugIdentifier(), ppLoc);

			if (mOriginalIcfg.getInitialNodes().contains(loc)) {
				mInitialNodes.add(ppLoc);
			}

			if (mOriginalIcfg.getLoopLocations().contains(loc)) {
				mLoopLocations.add(ppLoc);
			}

			return ppLoc;
		}

		private ModifiableGlobalsTable constructModifiableGlobalsTable(final ModifiableGlobalsTable oldModGlobTable) {
			final HashRelation<String, IProgramNonOldVar> proc2Globals = new HashRelation<>();
			final Set<IProgramNonOldVar> knownGlobals = mSymbolTable.getGlobals();

			for (final String proc : mProcedures) {
				final Set<IProgramNonOldVar> mod = oldModGlobTable.getModifiedBoogieVars(proc);

				for (final IProgramNonOldVar nonOld : mod) {
					if (!knownGlobals.contains(nonOld)) {
						continue;
					}
					proc2Globals.addPair(proc, nonOld);
				}
			}
			return new ModifiableGlobalsTable(proc2Globals);
		}
	}

	private static final class PathProgramIcfgLocation extends IcfgLocation {

		private static final long serialVersionUID = 1L;
		private final IcfgLocation mBacking;

		protected PathProgramIcfgLocation(final IcfgLocation backing) {
			super(backing.getDebugIdentifier(), backing.getProcedure());
			mBacking = Objects.requireNonNull(backing, "Backing cannot be null");
		}

		@Override
		public IcfgLocation getLabel() {
			return mBacking;
		}

		@Override
		public IPayload getPayload() {
			return mBacking.getPayload();
		}

		@Override
		public boolean hasPayload() {
			return mBacking.hasPayload();
		}

		@Override
		public int hashCode() {
			return mBacking.hashCode();
		}

		@Override
		public boolean equals(final Object obj) {
			if (this == obj) {
				return true;
			}
			if (obj == null) {
				return false;
			}
			if (getClass() != obj.getClass()) {
				return false;
			}
			final PathProgramIcfgLocation other = (PathProgramIcfgLocation) obj;
			return mBacking.equals(other.mBacking);
		}

	}

	private static class PathProgramIcfgAction<T extends IcfgEdge> extends IcfgEdge {

		private static final long serialVersionUID = 1L;
		private final T mBacking;

		protected PathProgramIcfgAction(final IcfgLocation source, final IcfgLocation target, final T backing) {
			super(source, target, null);
			mBacking = Objects.requireNonNull(backing, "Backing cannot be null");
		}

		@Override
		public IPayload getPayload() {
			return mBacking.getPayload();
		}

		@Override
		public boolean hasPayload() {
			return mBacking.hasPayload();
		}

		@Override
		public IcfgEdge getLabel() {
			return mBacking;
		}

		@Override
		public String getPrecedingProcedure() {
			return getBacking().getPrecedingProcedure();
		}

		@Override
		public String getSucceedingProcedure() {
			return getBacking().getSucceedingProcedure();
		}

		@Override
		public int hashCode() {
			return mBacking.hashCode();
		}

		protected T getBacking() {
			return mBacking;
		}

		@Override
		public boolean equals(final Object obj) {
			if (this == obj) {
				return true;
			}
			if (obj == null) {
				return false;
			}
			if (getClass() != obj.getClass()) {
				return false;
			}
			@SuppressWarnings("rawtypes")
			final PathProgramIcfgAction other = (PathProgramIcfgAction) obj;
			return mBacking.equals(other.mBacking);
		}

		@Override
		public UnmodifiableTransFormula getTransformula() {
			return mBacking.getTransformula();
		}

		@Override
		public String toString() {
			return mBacking.toString();
		}
	}

	@Override
	public String toString() {
		return graphStructureToString();
	}

	private static final class PathProgramCallAction<T extends IcfgEdge & ICallAction> extends PathProgramIcfgAction<T>
			implements IIcfgCallTransition<IcfgLocation> {
		private static final long serialVersionUID = 1L;

		protected PathProgramCallAction(final IcfgLocation source, final IcfgLocation target, final T backing) {
			super(source, target, backing);
		}

		@Override
		public UnmodifiableTransFormula getLocalVarsAssignment() {
			return getBacking().getLocalVarsAssignment();
		}
	}

	private static final class PathProgramInternalAction<T extends IcfgEdge & IInternalAction>
			extends PathProgramIcfgAction<T> implements IIcfgInternalTransition<IcfgLocation> {
		private static final long serialVersionUID = 1L;

		protected PathProgramInternalAction(final IcfgLocation source, final IcfgLocation target, final T backing) {
			super(source, target, backing);
		}

		@Override
		public UnmodifiableTransFormula getTransformula() {
			return getBacking().getTransformula();
		}
	}

	private static final class PathProgramReturnAction<T extends IcfgEdge & IReturnAction>
			extends PathProgramIcfgAction<T> implements IIcfgReturnTransition<IcfgLocation, PathProgramCallAction<?>> {
		private static final long serialVersionUID = 1L;
		private final PathProgramCallAction<?> mCorrespondingCall;

		protected PathProgramReturnAction(final IcfgLocation source, final IcfgLocation target,
				final PathProgramCallAction<?> call, final T backing) {
			super(source, target, backing);
			mCorrespondingCall = call;
		}

		@Override
		public UnmodifiableTransFormula getAssignmentOfReturn() {
			return getBacking().getAssignmentOfReturn();
		}

		@Override
		public UnmodifiableTransFormula getLocalVarsAssignmentOfCall() {
			return getBacking().getLocalVarsAssignmentOfCall();
		}

		@Override
		public PathProgramCallAction<?> getCorrespondingCall() {
			return mCorrespondingCall;
		}
	}
}<|MERGE_RESOLUTION|>--- conflicted
+++ resolved
@@ -239,11 +239,7 @@
 			final ModifiableGlobalsTable newModGlobTable =
 					constructModifiableGlobalsTable(oldCfgSmtToolkit.getModifiableGlobalsTable());
 
-<<<<<<< HEAD
-			if (!originalIcfg.isSequential()) {
-=======
 			if (IcfgUtils.isConcurrent(originalIcfg)) {
->>>>>>> 92cbb6f5
 				throw new UnsupportedOperationException(
 						"Construction of path programs is not yet supported for concurrent programs");
 			}

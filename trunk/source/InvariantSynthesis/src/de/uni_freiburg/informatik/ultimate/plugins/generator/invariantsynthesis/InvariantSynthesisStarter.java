--- conflicted
+++ resolved
@@ -1,449 +1,351 @@
-/*
- * Copyright (C) 2015 Matthias Heizmann (heizmann@informatik.uni-freiburg.de)
- * Copyright (C) 2017 Dennis Wölfing
- * Copyright (C) 2015-2017 University of Freiburg
- *
- * This file is part of the ULTIMATE InvariantSynthesis plug-in.
- *
- * The ULTIMATE InvariantSynthesis plug-in is free software: you can redistribute it and/or modify
- * it under the terms of the GNU Lesser General Public License as published
- * by the Free Software Foundation, either version 3 of the License, or
- * (at your option) any later version.
- *
- * The ULTIMATE InvariantSynthesis plug-in is distributed in the hope that it will be useful,
- * but WITHOUT ANY WARRANTY; without even the implied warranty of
- * MERCHANTABILITY or FITNESS FOR A PARTICULAR PURPOSE. See the
- * GNU Lesser General Public License for more details.
- *
- * You should have received a copy of the GNU Lesser General Public License
- * along with the ULTIMATE InvariantSynthesis plug-in. If not, see <http://www.gnu.org/licenses/>.
- *
- * Additional permission under GNU GPL version 3 section 7:
- * If you modify the ULTIMATE InvariantSynthesis plug-in, or any covered work, by linking
- * or combining it with Eclipse RCP (or a modified version of Eclipse RCP),
- * containing parts covered by the terms of the Eclipse Public License, the
- * licensors of the ULTIMATE InvariantSynthesis plug-in grant you additional permission
- * to convey the resulting work.
- */
-package de.uni_freiburg.informatik.ultimate.plugins.generator.invariantsynthesis;
-
-import java.util.ArrayList;
-import java.util.Collection;
-import java.util.HashMap;
-import java.util.List;
-import java.util.Map;
-import java.util.Set;
-
-<<<<<<< HEAD
-=======
-import de.uni_freiburg.informatik.ultimate.core.lib.models.annotation.WitnessInvariant;
-import de.uni_freiburg.informatik.ultimate.core.lib.models.annotation.WitnessProcedureContract;
->>>>>>> d7f06144
-import de.uni_freiburg.informatik.ultimate.core.lib.results.AllSpecificationsHoldResult;
-import de.uni_freiburg.informatik.ultimate.core.lib.results.DangerInvariantResult;
-import de.uni_freiburg.informatik.ultimate.core.lib.results.GenericResult;
-import de.uni_freiburg.informatik.ultimate.core.lib.results.PositiveResult;
-import de.uni_freiburg.informatik.ultimate.core.lib.results.StatisticsResult;
-import de.uni_freiburg.informatik.ultimate.core.lib.results.UnprovabilityReason;
-import de.uni_freiburg.informatik.ultimate.core.lib.results.UnprovableResult;
-import de.uni_freiburg.informatik.ultimate.core.model.models.IElement;
-import de.uni_freiburg.informatik.ultimate.core.model.preferences.IPreferenceProvider;
-import de.uni_freiburg.informatik.ultimate.core.model.results.IResult;
-import de.uni_freiburg.informatik.ultimate.core.model.results.IResultWithSeverity.Severity;
-import de.uni_freiburg.informatik.ultimate.core.model.services.IBacktranslationService;
-import de.uni_freiburg.informatik.ultimate.core.model.services.ILogger;
-import de.uni_freiburg.informatik.ultimate.core.model.services.IUltimateServiceProvider;
-import de.uni_freiburg.informatik.ultimate.lib.modelcheckerutils.cfg.IcfgProgramExecution;
-import de.uni_freiburg.informatik.ultimate.lib.modelcheckerutils.cfg.IcfgUtils;
-import de.uni_freiburg.informatik.ultimate.lib.modelcheckerutils.cfg.structure.IIcfg;
-import de.uni_freiburg.informatik.ultimate.lib.modelcheckerutils.cfg.structure.IIcfgElement;
-import de.uni_freiburg.informatik.ultimate.lib.modelcheckerutils.cfg.structure.IIcfgTransition;
-import de.uni_freiburg.informatik.ultimate.lib.modelcheckerutils.cfg.structure.IcfgLocation;
-import de.uni_freiburg.informatik.ultimate.lib.modelcheckerutils.dangerinvariants.DangerInvariantUtils;
-import de.uni_freiburg.informatik.ultimate.lib.modelcheckerutils.smt.predicates.IPredicate;
-import de.uni_freiburg.informatik.ultimate.lib.modelcheckerutils.smt.predicates.IPredicateUnifier;
-import de.uni_freiburg.informatik.ultimate.lib.modelcheckerutils.smt.predicates.PredicateFactory;
-import de.uni_freiburg.informatik.ultimate.lib.modelcheckerutils.smt.predicates.PredicateUnifier;
-<<<<<<< HEAD
-import de.uni_freiburg.informatik.ultimate.lib.proofs.floydhoare.FloydHoareMapping;
-import de.uni_freiburg.informatik.ultimate.lib.proofs.floydhoare.FloydHoareUtils;
-import de.uni_freiburg.informatik.ultimate.lib.proofs.floydhoare.IcfgFloydHoareValidityCheck;
-=======
-import de.uni_freiburg.informatik.ultimate.lib.modelcheckerutils.smt.predicates.PredicateUtils;
->>>>>>> d7f06144
-import de.uni_freiburg.informatik.ultimate.lib.smtlibutils.IncrementalPlicationChecker.Validity;
-import de.uni_freiburg.informatik.ultimate.lib.smtlibutils.ManagedScript;
-import de.uni_freiburg.informatik.ultimate.lib.smtlibutils.SmtUtils.SimplificationTechnique;
-import de.uni_freiburg.informatik.ultimate.lib.smtlibutils.SmtUtils.XnfConversionTechnique;
-import de.uni_freiburg.informatik.ultimate.lib.smtlibutils.solverbuilder.SolverBuilder;
-import de.uni_freiburg.informatik.ultimate.lib.smtlibutils.solverbuilder.SolverBuilder.ExternalSolver;
-import de.uni_freiburg.informatik.ultimate.lib.smtlibutils.solverbuilder.SolverBuilder.SolverMode;
-import de.uni_freiburg.informatik.ultimate.lib.smtlibutils.solverbuilder.SolverBuilder.SolverSettings;
-import de.uni_freiburg.informatik.ultimate.logic.Term;
-import de.uni_freiburg.informatik.ultimate.plugins.generator.invariantsynthesis.preferences.InvariantSynthesisPreferenceInitializer;
-import de.uni_freiburg.informatik.ultimate.plugins.generator.invariantsynthesis.preferences.InvariantSynthesisPreferenceInitializer.IncreasingStrategy;
-import de.uni_freiburg.informatik.ultimate.plugins.generator.traceabstraction.AbstractCegarLoop.Result;
-import de.uni_freiburg.informatik.ultimate.plugins.generator.traceabstraction.Activator;
-import de.uni_freiburg.informatik.ultimate.plugins.generator.traceabstraction.pathinvariants.InvariantSynthesisSettings;
-import de.uni_freiburg.informatik.ultimate.plugins.generator.traceabstraction.pathinvariants.internal.AbstractTemplateIncreasingDimensionsStrategy;
-import de.uni_freiburg.informatik.ultimate.plugins.generator.traceabstraction.pathinvariants.internal.AggressiveTemplateIncreasingDimensionsStrategy;
-import de.uni_freiburg.informatik.ultimate.plugins.generator.traceabstraction.pathinvariants.internal.CFGInvariantsGenerator;
-import de.uni_freiburg.informatik.ultimate.plugins.generator.traceabstraction.pathinvariants.internal.ConjunctsPriorizedTemplateIncreasingDimensionsStrategy;
-import de.uni_freiburg.informatik.ultimate.plugins.generator.traceabstraction.pathinvariants.internal.ConservativeTemplateIncreasingDimensionsStrategy;
-import de.uni_freiburg.informatik.ultimate.plugins.generator.traceabstraction.pathinvariants.internal.DangerInvariantGuesser;
-import de.uni_freiburg.informatik.ultimate.plugins.generator.traceabstraction.pathinvariants.internal.DefaultTemplateIncreasingDimensionsStrategy;
-import de.uni_freiburg.informatik.ultimate.plugins.generator.traceabstraction.pathinvariants.internal.DisjunctsWithBoundTemplateIncreasingDimensionsStrategy;
-import de.uni_freiburg.informatik.ultimate.plugins.generator.traceabstraction.pathinvariants.internal.ExponentialConjunctsTemplateIncreasingDimensionsStrategy;
-import de.uni_freiburg.informatik.ultimate.plugins.generator.traceabstraction.pathinvariants.internal.KindOfInvariant;
-import de.uni_freiburg.informatik.ultimate.plugins.generator.traceabstraction.pathinvariants.internal.MediumTemplateIncreasingDimensionsStrategy;
-import de.uni_freiburg.informatik.ultimate.util.statistics.IStatisticsDataProvider;
-import de.uni_freiburg.informatik.ultimate.util.statistics.StatisticsData;
-
-public class InvariantSynthesisStarter<L extends IIcfgTransition<?>> {
-
-	private final ILogger mLogger;
-	private final IUltimateServiceProvider mServices;
-
-	/**
-	 * Root Node of this Ultimate model. I use this to store information that should be passed to the next plugin. The
-	 * Successors of this node exactly the initial nodes of procedures.
-	 */
-	private final IElement mRootOfNewModel;
-	private Result mOverallResult;
-	private IElement mArtifact;
-
-	public InvariantSynthesisStarter(final IUltimateServiceProvider services, final IIcfg<IcfgLocation> icfg) {
-		mServices = services;
-		mLogger = mServices.getLoggingService().getLogger(Activator.PLUGIN_ID);
-
-		final SimplificationTechnique simplificationTechnique = SimplificationTechnique.SIMPLIFY_DDA;
-		final XnfConversionTechnique xnfConversionTechnique =
-				XnfConversionTechnique.BOTTOM_UP_WITH_LOCAL_SIMPLIFICATION;
-		final ManagedScript mgdScript = icfg.getCfgSmtToolkit().getManagedScript();
-		final PredicateFactory predicateFactory =
-				new PredicateFactory(mServices, mgdScript, icfg.getCfgSmtToolkit().getSymbolTable());
-		final IPredicateUnifier predicateUnifier = new PredicateUnifier(mLogger, mServices, mgdScript, predicateFactory,
-				icfg.getCfgSmtToolkit().getSymbolTable(), simplificationTechnique, xnfConversionTechnique);
-
-		final InvariantSynthesisSettings invSynthSettings = constructSettings(icfg.getIdentifier());
-
-		final IPreferenceProvider prefs = mServices.getPreferenceProvider(Activator.PLUGIN_ID);
-		final KindOfInvariant kindOfInvariant =
-				prefs.getEnum(InvariantSynthesisPreferenceInitializer.LABEL_KIND_INVARIANT, KindOfInvariant.class);
-
-		final IPredicate predicateOfInitialLocations;
-		final IPredicate predicateOfErrorLocations;
-
-		if (kindOfInvariant == KindOfInvariant.DANGER) {
-			predicateOfInitialLocations = predicateUnifier.getFalsePredicate();
-			predicateOfErrorLocations = predicateUnifier.getTruePredicate();
-		} else {
-			assert kindOfInvariant == KindOfInvariant.SAFETY;
-			predicateOfInitialLocations = predicateUnifier.getTruePredicate();
-			predicateOfErrorLocations = predicateUnifier.getFalsePredicate();
-		}
-
-		final boolean guessDangerInvariant =
-				prefs.getBoolean(InvariantSynthesisPreferenceInitializer.LABEL_DANGER_INVARIANT_GUESSING);
-		if (kindOfInvariant == KindOfInvariant.DANGER && guessDangerInvariant) {
-			final DangerInvariantGuesser dig = new DangerInvariantGuesser(icfg, services, predicateOfInitialLocations,
-					predicateFactory, predicateUnifier, icfg.getCfgSmtToolkit());
-			mLogger.info("Constructed danger invariant candidate");
-			if (dig.isDangerInvariant()) {
-				mLogger.info("Candidate is a valid danger invariant");
-				mOverallResult = Result.UNSAFE;
-				reportDangerResults(dig.getCandidateInvariant(), IcfgUtils.getErrorLocations(icfg),
-						mServices.getBacktranslationService());
-			} else {
-				mLogger.info("Candidate is not a danger invariant");
-				mOverallResult = Result.UNKNOWN;
-				final String message = "Did not find a danger invariant";
-				reportResult(new GenericResult(Activator.PLUGIN_ID, message, message, Severity.WARNING));
-			}
-			mRootOfNewModel = null;
-			return;
-		}
-
-		final FloydHoareMapping<IcfgLocation> floydHoare;
-		final CFGInvariantsGenerator cfgInvGenerator =
-				new CFGInvariantsGenerator(icfg, services, predicateOfInitialLocations, predicateOfErrorLocations,
-						predicateFactory, predicateUnifier, invSynthSettings, icfg.getCfgSmtToolkit(), kindOfInvariant);
-		final Map<IcfgLocation, IPredicate> invariants = cfgInvGenerator.synthesizeInvariants();
-		final IStatisticsDataProvider statistics = cfgInvGenerator.getInvariantSynthesisStatistics();
-		if (invariants != null) {
-			if (kindOfInvariant == KindOfInvariant.DANGER) {
-				final Validity validity = DangerInvariantUtils.checkDangerInvariant(invariants, icfg, mgdScript,
-						mServices, predicateFactory, mLogger);
-				if (validity == Validity.VALID) {
-					mOverallResult = Result.UNSAFE;
-				} else {
-					mLogger.warn("Danger invariant could not be confirmed to be correct: " + validity);
-					mLogger.debug(invariants);
-					mOverallResult = Result.UNKNOWN;
-				}
-				floydHoare = null;
-			} else {
-				assert kindOfInvariant == KindOfInvariant.SAFETY;
-				floydHoare =
-						new FloydHoareMapping<>(predicateOfInitialLocations, predicateOfErrorLocations, invariants);
-				FloydHoareUtils.writeHoareAnnotationToLogger(icfg, floydHoare, mLogger, true);
-				// TODO #proofRefactor pass the annotation 'floydHoare' to other plugins
-				mOverallResult = Result.SAFE;
-			}
-		} else {
-			mOverallResult = Result.UNKNOWN;
-			floydHoare = null;
-		}
-
-		final Map<String, Set<IcfgLocation>> proc2errNodes = icfg.getProcedureErrorNodes();
-		final Collection<IcfgLocation> errNodesOfAllProc = new ArrayList<>();
-		for (final Collection<IcfgLocation> errNodeOfProc : proc2errNodes.values()) {
-			errNodesOfAllProc.addAll(errNodeOfProc);
-		}
-
-		if (mOverallResult == Result.SAFE) {
-			final AllSpecificationsHoldResult result = AllSpecificationsHoldResult
-					.createAllSpecificationsHoldResult(Activator.PLUGIN_NAME, errNodesOfAllProc.size());
-			reportResult(result);
-		}
-
-		mLogger.debug("Overall result: " + mOverallResult);
-		mLogger.debug("Continue processing: " + mServices.getProgressMonitorService().continueProcessing());
-		if (mOverallResult == Result.SAFE) {
-			assert floydHoare != null;
-			assert new IcfgFloydHoareValidityCheck<>(services, icfg, floydHoare, true)
-					.getResult() : "incorrect Hoare annotation";
-
-			final IBacktranslationService backTranslatorService = mServices.getBacktranslationService();
-			FloydHoareUtils.createInvariantResults(Activator.PLUGIN_NAME, icfg, floydHoare, backTranslatorService,
-					this::reportResult);
-			FloydHoareUtils.createProcedureContractResults(Activator.PLUGIN_NAME, icfg, floydHoare,
-					backTranslatorService, this::reportResult);
-		}
-		final StatisticsData stat = new StatisticsData();
-		stat.aggregateBenchmarkData(statistics);
-		final IResult benchmarkResult =
-				new StatisticsResult<>(Activator.PLUGIN_ID, "InvariantSynthesisStatistics", stat);
-		reportResult(benchmarkResult);
-		switch (mOverallResult) {
-		case SAFE:
-			reportPositiveResults(errNodesOfAllProc);
-			break;
-		case UNSAFE:
-			reportDangerResults(invariants, IcfgUtils.getErrorLocations(icfg), mServices.getBacktranslationService());
-			break;
-		case TIMEOUT:
-			throw new AssertionError();
-		case UNKNOWN:
-			mLogger.warn("Unable to infer correctness proof.");
-			break;
-		default:
-			throw new UnsupportedOperationException("Unknown overall result " + mOverallResult);
-		}
-
-		mRootOfNewModel = mArtifact;
-	}
-
-	private InvariantSynthesisSettings constructSettings(final String cfgIdentifier) {
-		final IPreferenceProvider prefs = mServices.getPreferenceProvider(Activator.PLUGIN_ID);
-
-		final boolean useNonlinearConstraints =
-				prefs.getBoolean(InvariantSynthesisPreferenceInitializer.LABEL_NONLINEAR_CONSTRAINTS);
-		final boolean useExternalSolver =
-				prefs.getBoolean(InvariantSynthesisPreferenceInitializer.LABEL_EXTERNAL_SMT_SOLVER);
-		final long timeoutInMsSmtInterpol =
-				prefs.getInt(InvariantSynthesisPreferenceInitializer.LABEL_SOLVER_TIMEOUT) * 1000;
-
-		// TODO 2017-05-01 Matthias: Add settings if used more often.
-		final boolean fakeNonIncrementalScript = false;
-		final boolean dumpSmtScriptToFile = false;
-		final String pathOfDumpedScript = "dump/";
-		final String baseNameOfDumpedScript =
-				useNonlinearConstraints ? "Nonlinear" + "_" + cfgIdentifier : "Linear" + "_" + cfgIdentifier;
-
-		// DD 2019-10-29: These solver settings were only used with SolverMode.External_DefaultMode, in
-		// LinearInequalityInvariantPatternProcessorFactory#produceSmtSolver()
-		SolverSettings solverSettings = SolverBuilder.constructSolverSettings()
-				.setSolverMode(SolverMode.External_DefaultMode).setUseFakeIncrementalScript(fakeNonIncrementalScript)
-				.setSmtInterpolTimeout(timeoutInMsSmtInterpol)
-				.setDumpSmtScriptToFile(dumpSmtScriptToFile, pathOfDumpedScript, baseNameOfDumpedScript, false);
-		if (useExternalSolver) {
-			// solverCommand = "yices-smt2 --incremental";
-			// commandExternalSolver = "yices-smt2 --incremental -t " + timeoutSmtInterpol;
-			// solverCommand = "/home/matthias/ultimate/barcelogic/barcelogic-NIRA -tlimit 5";
-			final long externalSolverTimeout = timeoutInMsSmtInterpol;
-			solverSettings = solverSettings.setUseExternalSolver(ExternalSolver.Z3, externalSolverTimeout);
-		}
-
-		final boolean useUnsatCores = prefs.getBoolean(InvariantSynthesisPreferenceInitializer.LABEL_UNSAT_CORES);
-		final boolean useLBE = prefs.getBoolean(InvariantSynthesisPreferenceInitializer.LABEL_LARGE_BLOCK_ENCODING);
-		final boolean useAbstractInterpretationPredicates =
-				prefs.getBoolean(InvariantSynthesisPreferenceInitializer.LABEL_USE_ABSTRACT_INTERPRETATION);
-		final boolean useWPForPathInvariants = false;
-
-		final int initialDisjuncts = 1;// prefs.getInt(InvariantSynthesisPreferenceInitializer.LABEL_INITIAL_DISJUNCTS);
-		final int disjunctsStep = 1;// prefs.getInt(InvariantSynthesisPreferenceInitializer.LABEL_STEP_DISJUNCTS);
-		final int initialConjuncts = 3;// prefs.getInt(InvariantSynthesisPreferenceInitializer.LABEL_INITIAL_CONJUNCTS);
-		final int conjunctsStep = 1;// prefs.getInt(InvariantSynthesisPreferenceInitializer.LABEL_STEP_CONJUNCTS);
-
-		AbstractTemplateIncreasingDimensionsStrategy templateIncrDimensionsStrat = null;
-		final IncreasingStrategy incrStrat = prefs.getEnum(InvariantSynthesisPreferenceInitializer.LABEL_INCR_STRATEGY,
-				InvariantSynthesisPreferenceInitializer.DEF_INCR_STRATEGY, IncreasingStrategy.class);
-		if (incrStrat == IncreasingStrategy.Conservative) {
-			templateIncrDimensionsStrat = new ConservativeTemplateIncreasingDimensionsStrategy(initialDisjuncts,
-					initialConjuncts, disjunctsStep, conjunctsStep);
-		} else if (incrStrat == IncreasingStrategy.Medium) {
-			templateIncrDimensionsStrat = new MediumTemplateIncreasingDimensionsStrategy(initialDisjuncts,
-					initialConjuncts, disjunctsStep, conjunctsStep);
-		} else if (incrStrat == IncreasingStrategy.IncrOnlyConjunctsAfterMaxDisjuncts) {
-			templateIncrDimensionsStrat = new DisjunctsWithBoundTemplateIncreasingDimensionsStrategy(initialDisjuncts,
-					initialConjuncts, disjunctsStep, conjunctsStep);
-		} else if (incrStrat == IncreasingStrategy.Aggressive) {
-			templateIncrDimensionsStrat = new AggressiveTemplateIncreasingDimensionsStrategy(initialDisjuncts,
-					initialConjuncts, disjunctsStep, conjunctsStep);
-		} else if (incrStrat == IncreasingStrategy.ExponentialConjuncts) {
-			templateIncrDimensionsStrat = new ExponentialConjunctsTemplateIncreasingDimensionsStrategy(initialDisjuncts,
-					initialConjuncts, disjunctsStep, conjunctsStep);
-		} else if (incrStrat == IncreasingStrategy.ConjunctsPriorized) {
-			templateIncrDimensionsStrat = new ConjunctsPriorizedTemplateIncreasingDimensionsStrategy(initialDisjuncts,
-					initialConjuncts, disjunctsStep, conjunctsStep);
-		} else {
-			templateIncrDimensionsStrat = new DefaultTemplateIncreasingDimensionsStrategy(initialDisjuncts,
-					initialConjuncts, disjunctsStep, conjunctsStep);
-		}
-
-		return new InvariantSynthesisSettings(solverSettings, templateIncrDimensionsStrat, useNonlinearConstraints,
-				useUnsatCores, useAbstractInterpretationPredicates, useWPForPathInvariants, useLBE);
-	}
-
-<<<<<<< HEAD
-=======
-	private void createInvariantResults(final IIcfg<IcfgLocation> icfg, final CfgSmtToolkit csToolkit,
-			final IBacktranslationService backTranslatorService) {
-		assert new HoareAnnotationChecker(mServices, icfg, csToolkit).isInductive() : "incorrect Hoare annotation";
-
-		final Term trueterm = csToolkit.getManagedScript().getScript().term("true");
-
-		final Set<IcfgLocation> locsForLoopLocations = new HashSet<>();
-
-		locsForLoopLocations.addAll(IcfgUtils.getPotentialCycleProgramPoints(icfg));
-		locsForLoopLocations.addAll(icfg.getLoopLocations());
-		// find all locations that have outgoing edges which are annotated with LoopEntry, i.e., all loop candidates
-
-		for (final IcfgLocation locNode : locsForLoopLocations) {
-			final HoareAnnotation hoare = HoareAnnotation.getAnnotation(locNode);
-			if (hoare == null) {
-				continue;
-			}
-			final Term formula = hoare.getFormula();
-			final InvariantResult<IIcfgElement, Term> invResult =
-					new InvariantResult<>(Activator.PLUGIN_NAME, locNode, backTranslatorService, formula);
-			reportResult(invResult);
-
-			if (formula.equals(trueterm)) {
-				continue;
-			}
-			new WitnessInvariant(invResult.getInvariant()).annotate(locNode);
-		}
-	}
-
-	private void createProcedureContractResults(final IIcfg<IcfgLocation> icfg,
-			final IBacktranslationService backTranslatorService) {
-		final Map<String, IcfgLocation> exitNodes = icfg.getProcedureExitNodes();
-		final Map<String, IcfgLocation> entryNodes = icfg.getProcedureEntryNodes();
-		for (final String procName : icfg.getProcedureEntryNodes().keySet()) {
-			if (isAuxilliaryProcedure(procName)) {
-				continue;
-			}
-			final IcfgLocation entry = entryNodes.get(procName);
-			final IcfgLocation exit = exitNodes.get(procName);
-			final HoareAnnotation ensures = HoareAnnotation.getAnnotation(exit);
-			final HoareAnnotation requires = HoareAnnotation.getAnnotation(entry);
-			if (ensures != null) {
-				final Term ensuresFormula = ensures.getFormula();
-				final Term requiresFormula = PredicateUtils.eliminateOldVars(mServices,
-						icfg.getCfgSmtToolkit().getManagedScript(), requires);
-				final ProcedureContractResult<IIcfgElement, Term> result = new ProcedureContractResult<>(
-						Activator.PLUGIN_NAME, exit, backTranslatorService, procName, requiresFormula, ensuresFormula);
-				reportResult(result);
-				new WitnessProcedureContract(result.getReqiresResult(), result.getEnsuresResult()).annotate(exit);
-			}
-		}
-	}
-
-	private void writeHoareAnnotationToLogger(final IIcfg<IcfgLocation> root) {
-		for (final Entry<String, Map<DebugIdentifier, IcfgLocation>> proc2label2pp : root.getProgramPoints()
-				.entrySet()) {
-			for (final IcfgLocation pp : proc2label2pp.getValue().values()) {
-				final HoareAnnotation hoare = HoareAnnotation.getAnnotation(pp);
-				if (hoare == null) {
-					mLogger.info("For program point  " + prettyPrintProgramPoint(pp)
-							+ "  no Hoare annotation was computed.");
-				} else {
-					mLogger.info("At program point  " + prettyPrintProgramPoint(pp) + "  the Hoare annotation is:  "
-							+ hoare.getFormula());
-				}
-			}
-		}
-	}
-
-	private static String prettyPrintProgramPoint(final IcfgLocation pp) {
-		final ILocation loc = ILocation.getAnnotation(pp);
-		if (loc == null) {
-			return "";
-		}
-		final int startLine = loc.getStartLine();
-		final int endLine = loc.getEndLine();
-		final StringBuilder sb = new StringBuilder();
-		sb.append(pp);
-		if (startLine == endLine) {
-			sb.append("(line " + startLine + ")");
-		} else {
-			sb.append("(lines " + startLine + " " + endLine + ")");
-		}
-		return sb.toString();
-	}
-
->>>>>>> d7f06144
-	private void reportDangerResults(final Map<IcfgLocation, IPredicate> invariants,
-			final Set<IcfgLocation> errorLocations, final IBacktranslationService backtranslator) {
-		final Map<IcfgLocation, Term> map = new HashMap<>();
-		for (final Map.Entry<IcfgLocation, IPredicate> entry : invariants.entrySet()) {
-			map.put(entry.getKey(), entry.getValue().getFormula());
-		}
-		reportResult(new DangerInvariantResult<>(Activator.PLUGIN_NAME, map, errorLocations, backtranslator));
-	}
-
-	private void reportPositiveResults(final Collection<IcfgLocation> errorLocs) {
-		for (final IcfgLocation errorLoc : errorLocs) {
-			final PositiveResult<IIcfgElement> pResult =
-					new PositiveResult<>(Activator.PLUGIN_NAME, errorLoc, mServices.getBacktranslationService());
-			reportResult(pResult);
-		}
-	}
-
-	private void reportUnproveableResult(final IcfgProgramExecution<L> pe,
-			final List<UnprovabilityReason> unproabilityReasons) {
-		final IcfgLocation errorPP = getErrorPP(pe);
-		reportResult(new UnprovableResult<>(Activator.PLUGIN_NAME, errorPP, mServices.getBacktranslationService(), pe,
-				unproabilityReasons));
-	}
-
-	private void reportResult(final IResult res) {
-		mServices.getResultService().reportResult(Activator.PLUGIN_ID, res);
-	}
-
-	/**
-	 * @return the root of the CFG.
-	 */
-	public IElement getRootOfNewModel() {
-		return mRootOfNewModel;
-	}
-
-	public static <L extends IIcfgTransition<?>> IcfgLocation
-			getErrorPP(final IcfgProgramExecution<L> rcfgProgramExecution) {
-		final int lastPosition = rcfgProgramExecution.getLength() - 1;
-		final IIcfgTransition<?> last = rcfgProgramExecution.getTraceElement(lastPosition).getTraceElement();
-		return last.getTarget();
-	}
-}
+/*
+ * Copyright (C) 2015 Matthias Heizmann (heizmann@informatik.uni-freiburg.de)
+ * Copyright (C) 2017 Dennis Wölfing
+ * Copyright (C) 2015-2017 University of Freiburg
+ *
+ * This file is part of the ULTIMATE InvariantSynthesis plug-in.
+ *
+ * The ULTIMATE InvariantSynthesis plug-in is free software: you can redistribute it and/or modify
+ * it under the terms of the GNU Lesser General Public License as published
+ * by the Free Software Foundation, either version 3 of the License, or
+ * (at your option) any later version.
+ *
+ * The ULTIMATE InvariantSynthesis plug-in is distributed in the hope that it will be useful,
+ * but WITHOUT ANY WARRANTY; without even the implied warranty of
+ * MERCHANTABILITY or FITNESS FOR A PARTICULAR PURPOSE. See the
+ * GNU Lesser General Public License for more details.
+ *
+ * You should have received a copy of the GNU Lesser General Public License
+ * along with the ULTIMATE InvariantSynthesis plug-in. If not, see <http://www.gnu.org/licenses/>.
+ *
+ * Additional permission under GNU GPL version 3 section 7:
+ * If you modify the ULTIMATE InvariantSynthesis plug-in, or any covered work, by linking
+ * or combining it with Eclipse RCP (or a modified version of Eclipse RCP),
+ * containing parts covered by the terms of the Eclipse Public License, the
+ * licensors of the ULTIMATE InvariantSynthesis plug-in grant you additional permission
+ * to convey the resulting work.
+ */
+package de.uni_freiburg.informatik.ultimate.plugins.generator.invariantsynthesis;
+
+import java.util.ArrayList;
+import java.util.Collection;
+import java.util.HashMap;
+import java.util.List;
+import java.util.Map;
+import java.util.Set;
+
+import de.uni_freiburg.informatik.ultimate.core.lib.results.AllSpecificationsHoldResult;
+import de.uni_freiburg.informatik.ultimate.core.lib.results.DangerInvariantResult;
+import de.uni_freiburg.informatik.ultimate.core.lib.results.GenericResult;
+import de.uni_freiburg.informatik.ultimate.core.lib.results.PositiveResult;
+import de.uni_freiburg.informatik.ultimate.core.lib.results.StatisticsResult;
+import de.uni_freiburg.informatik.ultimate.core.lib.results.UnprovabilityReason;
+import de.uni_freiburg.informatik.ultimate.core.lib.results.UnprovableResult;
+import de.uni_freiburg.informatik.ultimate.core.model.models.IElement;
+import de.uni_freiburg.informatik.ultimate.core.model.preferences.IPreferenceProvider;
+import de.uni_freiburg.informatik.ultimate.core.model.results.IResult;
+import de.uni_freiburg.informatik.ultimate.core.model.results.IResultWithSeverity.Severity;
+import de.uni_freiburg.informatik.ultimate.core.model.services.IBacktranslationService;
+import de.uni_freiburg.informatik.ultimate.core.model.services.ILogger;
+import de.uni_freiburg.informatik.ultimate.core.model.services.IUltimateServiceProvider;
+import de.uni_freiburg.informatik.ultimate.lib.modelcheckerutils.cfg.IcfgProgramExecution;
+import de.uni_freiburg.informatik.ultimate.lib.modelcheckerutils.cfg.IcfgUtils;
+import de.uni_freiburg.informatik.ultimate.lib.modelcheckerutils.cfg.structure.IIcfg;
+import de.uni_freiburg.informatik.ultimate.lib.modelcheckerutils.cfg.structure.IIcfgElement;
+import de.uni_freiburg.informatik.ultimate.lib.modelcheckerutils.cfg.structure.IIcfgTransition;
+import de.uni_freiburg.informatik.ultimate.lib.modelcheckerutils.cfg.structure.IcfgLocation;
+import de.uni_freiburg.informatik.ultimate.lib.modelcheckerutils.dangerinvariants.DangerInvariantUtils;
+import de.uni_freiburg.informatik.ultimate.lib.modelcheckerutils.smt.predicates.IPredicate;
+import de.uni_freiburg.informatik.ultimate.lib.modelcheckerutils.smt.predicates.IPredicateUnifier;
+import de.uni_freiburg.informatik.ultimate.lib.modelcheckerutils.smt.predicates.PredicateFactory;
+import de.uni_freiburg.informatik.ultimate.lib.modelcheckerutils.smt.predicates.PredicateUnifier;
+import de.uni_freiburg.informatik.ultimate.lib.proofs.floydhoare.FloydHoareMapping;
+import de.uni_freiburg.informatik.ultimate.lib.proofs.floydhoare.FloydHoareUtils;
+import de.uni_freiburg.informatik.ultimate.lib.proofs.floydhoare.IcfgFloydHoareValidityCheck;
+import de.uni_freiburg.informatik.ultimate.lib.smtlibutils.IncrementalPlicationChecker.Validity;
+import de.uni_freiburg.informatik.ultimate.lib.smtlibutils.ManagedScript;
+import de.uni_freiburg.informatik.ultimate.lib.smtlibutils.SmtUtils.SimplificationTechnique;
+import de.uni_freiburg.informatik.ultimate.lib.smtlibutils.SmtUtils.XnfConversionTechnique;
+import de.uni_freiburg.informatik.ultimate.lib.smtlibutils.solverbuilder.SolverBuilder;
+import de.uni_freiburg.informatik.ultimate.lib.smtlibutils.solverbuilder.SolverBuilder.ExternalSolver;
+import de.uni_freiburg.informatik.ultimate.lib.smtlibutils.solverbuilder.SolverBuilder.SolverMode;
+import de.uni_freiburg.informatik.ultimate.lib.smtlibutils.solverbuilder.SolverBuilder.SolverSettings;
+import de.uni_freiburg.informatik.ultimate.logic.Term;
+import de.uni_freiburg.informatik.ultimate.plugins.generator.invariantsynthesis.preferences.InvariantSynthesisPreferenceInitializer;
+import de.uni_freiburg.informatik.ultimate.plugins.generator.invariantsynthesis.preferences.InvariantSynthesisPreferenceInitializer.IncreasingStrategy;
+import de.uni_freiburg.informatik.ultimate.plugins.generator.traceabstraction.AbstractCegarLoop.Result;
+import de.uni_freiburg.informatik.ultimate.plugins.generator.traceabstraction.Activator;
+import de.uni_freiburg.informatik.ultimate.plugins.generator.traceabstraction.pathinvariants.InvariantSynthesisSettings;
+import de.uni_freiburg.informatik.ultimate.plugins.generator.traceabstraction.pathinvariants.internal.AbstractTemplateIncreasingDimensionsStrategy;
+import de.uni_freiburg.informatik.ultimate.plugins.generator.traceabstraction.pathinvariants.internal.AggressiveTemplateIncreasingDimensionsStrategy;
+import de.uni_freiburg.informatik.ultimate.plugins.generator.traceabstraction.pathinvariants.internal.CFGInvariantsGenerator;
+import de.uni_freiburg.informatik.ultimate.plugins.generator.traceabstraction.pathinvariants.internal.ConjunctsPriorizedTemplateIncreasingDimensionsStrategy;
+import de.uni_freiburg.informatik.ultimate.plugins.generator.traceabstraction.pathinvariants.internal.ConservativeTemplateIncreasingDimensionsStrategy;
+import de.uni_freiburg.informatik.ultimate.plugins.generator.traceabstraction.pathinvariants.internal.DangerInvariantGuesser;
+import de.uni_freiburg.informatik.ultimate.plugins.generator.traceabstraction.pathinvariants.internal.DefaultTemplateIncreasingDimensionsStrategy;
+import de.uni_freiburg.informatik.ultimate.plugins.generator.traceabstraction.pathinvariants.internal.DisjunctsWithBoundTemplateIncreasingDimensionsStrategy;
+import de.uni_freiburg.informatik.ultimate.plugins.generator.traceabstraction.pathinvariants.internal.ExponentialConjunctsTemplateIncreasingDimensionsStrategy;
+import de.uni_freiburg.informatik.ultimate.plugins.generator.traceabstraction.pathinvariants.internal.KindOfInvariant;
+import de.uni_freiburg.informatik.ultimate.plugins.generator.traceabstraction.pathinvariants.internal.MediumTemplateIncreasingDimensionsStrategy;
+import de.uni_freiburg.informatik.ultimate.util.statistics.IStatisticsDataProvider;
+import de.uni_freiburg.informatik.ultimate.util.statistics.StatisticsData;
+
+public class InvariantSynthesisStarter<L extends IIcfgTransition<?>> {
+
+	private final ILogger mLogger;
+	private final IUltimateServiceProvider mServices;
+
+	/**
+	 * Root Node of this Ultimate model. I use this to store information that should be passed to the next plugin. The
+	 * Successors of this node exactly the initial nodes of procedures.
+	 */
+	private final IElement mRootOfNewModel;
+	private Result mOverallResult;
+	private IElement mArtifact;
+
+	public InvariantSynthesisStarter(final IUltimateServiceProvider services, final IIcfg<IcfgLocation> icfg) {
+		mServices = services;
+		mLogger = mServices.getLoggingService().getLogger(Activator.PLUGIN_ID);
+
+		final SimplificationTechnique simplificationTechnique = SimplificationTechnique.SIMPLIFY_DDA;
+		final XnfConversionTechnique xnfConversionTechnique =
+				XnfConversionTechnique.BOTTOM_UP_WITH_LOCAL_SIMPLIFICATION;
+		final ManagedScript mgdScript = icfg.getCfgSmtToolkit().getManagedScript();
+		final PredicateFactory predicateFactory =
+				new PredicateFactory(mServices, mgdScript, icfg.getCfgSmtToolkit().getSymbolTable());
+		final IPredicateUnifier predicateUnifier = new PredicateUnifier(mLogger, mServices, mgdScript, predicateFactory,
+				icfg.getCfgSmtToolkit().getSymbolTable(), simplificationTechnique, xnfConversionTechnique);
+
+		final InvariantSynthesisSettings invSynthSettings = constructSettings(icfg.getIdentifier());
+
+		final IPreferenceProvider prefs = mServices.getPreferenceProvider(Activator.PLUGIN_ID);
+		final KindOfInvariant kindOfInvariant =
+				prefs.getEnum(InvariantSynthesisPreferenceInitializer.LABEL_KIND_INVARIANT, KindOfInvariant.class);
+
+		final IPredicate predicateOfInitialLocations;
+		final IPredicate predicateOfErrorLocations;
+
+		if (kindOfInvariant == KindOfInvariant.DANGER) {
+			predicateOfInitialLocations = predicateUnifier.getFalsePredicate();
+			predicateOfErrorLocations = predicateUnifier.getTruePredicate();
+		} else {
+			assert kindOfInvariant == KindOfInvariant.SAFETY;
+			predicateOfInitialLocations = predicateUnifier.getTruePredicate();
+			predicateOfErrorLocations = predicateUnifier.getFalsePredicate();
+		}
+
+		final boolean guessDangerInvariant =
+				prefs.getBoolean(InvariantSynthesisPreferenceInitializer.LABEL_DANGER_INVARIANT_GUESSING);
+		if (kindOfInvariant == KindOfInvariant.DANGER && guessDangerInvariant) {
+			final DangerInvariantGuesser dig = new DangerInvariantGuesser(icfg, services, predicateOfInitialLocations,
+					predicateFactory, predicateUnifier, icfg.getCfgSmtToolkit());
+			mLogger.info("Constructed danger invariant candidate");
+			if (dig.isDangerInvariant()) {
+				mLogger.info("Candidate is a valid danger invariant");
+				mOverallResult = Result.UNSAFE;
+				reportDangerResults(dig.getCandidateInvariant(), IcfgUtils.getErrorLocations(icfg),
+						mServices.getBacktranslationService());
+			} else {
+				mLogger.info("Candidate is not a danger invariant");
+				mOverallResult = Result.UNKNOWN;
+				final String message = "Did not find a danger invariant";
+				reportResult(new GenericResult(Activator.PLUGIN_ID, message, message, Severity.WARNING));
+			}
+			mRootOfNewModel = null;
+			return;
+		}
+
+		final FloydHoareMapping<IcfgLocation> floydHoare;
+		final CFGInvariantsGenerator cfgInvGenerator =
+				new CFGInvariantsGenerator(icfg, services, predicateOfInitialLocations, predicateOfErrorLocations,
+						predicateFactory, predicateUnifier, invSynthSettings, icfg.getCfgSmtToolkit(), kindOfInvariant);
+		final Map<IcfgLocation, IPredicate> invariants = cfgInvGenerator.synthesizeInvariants();
+		final IStatisticsDataProvider statistics = cfgInvGenerator.getInvariantSynthesisStatistics();
+		if (invariants != null) {
+			if (kindOfInvariant == KindOfInvariant.DANGER) {
+				final Validity validity = DangerInvariantUtils.checkDangerInvariant(invariants, icfg, mgdScript,
+						mServices, predicateFactory, mLogger);
+				if (validity == Validity.VALID) {
+					mOverallResult = Result.UNSAFE;
+				} else {
+					mLogger.warn("Danger invariant could not be confirmed to be correct: " + validity);
+					mLogger.debug(invariants);
+					mOverallResult = Result.UNKNOWN;
+				}
+				floydHoare = null;
+			} else {
+				assert kindOfInvariant == KindOfInvariant.SAFETY;
+				floydHoare =
+						new FloydHoareMapping<>(predicateOfInitialLocations, predicateOfErrorLocations, invariants);
+				FloydHoareUtils.writeHoareAnnotationToLogger(icfg, floydHoare, mLogger, true);
+				// TODO #proofRefactor pass the annotation 'floydHoare' to other plugins
+				mOverallResult = Result.SAFE;
+			}
+		} else {
+			mOverallResult = Result.UNKNOWN;
+			floydHoare = null;
+		}
+
+		final Map<String, Set<IcfgLocation>> proc2errNodes = icfg.getProcedureErrorNodes();
+		final Collection<IcfgLocation> errNodesOfAllProc = new ArrayList<>();
+		for (final Collection<IcfgLocation> errNodeOfProc : proc2errNodes.values()) {
+			errNodesOfAllProc.addAll(errNodeOfProc);
+		}
+
+		if (mOverallResult == Result.SAFE) {
+			final AllSpecificationsHoldResult result = AllSpecificationsHoldResult
+					.createAllSpecificationsHoldResult(Activator.PLUGIN_NAME, errNodesOfAllProc.size());
+			reportResult(result);
+		}
+
+		mLogger.debug("Overall result: " + mOverallResult);
+		mLogger.debug("Continue processing: " + mServices.getProgressMonitorService().continueProcessing());
+		if (mOverallResult == Result.SAFE) {
+			assert floydHoare != null;
+			assert new IcfgFloydHoareValidityCheck<>(services, icfg, floydHoare, true)
+					.getResult() : "incorrect Hoare annotation";
+
+			final IBacktranslationService backTranslatorService = mServices.getBacktranslationService();
+			FloydHoareUtils.createInvariantResults(Activator.PLUGIN_NAME, icfg, floydHoare, backTranslatorService,
+					this::reportResult);
+			FloydHoareUtils.createProcedureContractResults(mServices, Activator.PLUGIN_NAME, icfg, floydHoare,
+					backTranslatorService, this::reportResult);
+		}
+		final StatisticsData stat = new StatisticsData();
+		stat.aggregateBenchmarkData(statistics);
+		final IResult benchmarkResult =
+				new StatisticsResult<>(Activator.PLUGIN_ID, "InvariantSynthesisStatistics", stat);
+		reportResult(benchmarkResult);
+		switch (mOverallResult) {
+		case SAFE:
+			reportPositiveResults(errNodesOfAllProc);
+			break;
+		case UNSAFE:
+			reportDangerResults(invariants, IcfgUtils.getErrorLocations(icfg), mServices.getBacktranslationService());
+			break;
+		case TIMEOUT:
+			throw new AssertionError();
+		case UNKNOWN:
+			mLogger.warn("Unable to infer correctness proof.");
+			break;
+		default:
+			throw new UnsupportedOperationException("Unknown overall result " + mOverallResult);
+		}
+
+		mRootOfNewModel = mArtifact;
+	}
+
+	private InvariantSynthesisSettings constructSettings(final String cfgIdentifier) {
+		final IPreferenceProvider prefs = mServices.getPreferenceProvider(Activator.PLUGIN_ID);
+
+		final boolean useNonlinearConstraints =
+				prefs.getBoolean(InvariantSynthesisPreferenceInitializer.LABEL_NONLINEAR_CONSTRAINTS);
+		final boolean useExternalSolver =
+				prefs.getBoolean(InvariantSynthesisPreferenceInitializer.LABEL_EXTERNAL_SMT_SOLVER);
+		final long timeoutInMsSmtInterpol =
+				prefs.getInt(InvariantSynthesisPreferenceInitializer.LABEL_SOLVER_TIMEOUT) * 1000;
+
+		// TODO 2017-05-01 Matthias: Add settings if used more often.
+		final boolean fakeNonIncrementalScript = false;
+		final boolean dumpSmtScriptToFile = false;
+		final String pathOfDumpedScript = "dump/";
+		final String baseNameOfDumpedScript =
+				useNonlinearConstraints ? "Nonlinear" + "_" + cfgIdentifier : "Linear" + "_" + cfgIdentifier;
+
+		// DD 2019-10-29: These solver settings were only used with SolverMode.External_DefaultMode, in
+		// LinearInequalityInvariantPatternProcessorFactory#produceSmtSolver()
+		SolverSettings solverSettings = SolverBuilder.constructSolverSettings()
+				.setSolverMode(SolverMode.External_DefaultMode).setUseFakeIncrementalScript(fakeNonIncrementalScript)
+				.setSmtInterpolTimeout(timeoutInMsSmtInterpol)
+				.setDumpSmtScriptToFile(dumpSmtScriptToFile, pathOfDumpedScript, baseNameOfDumpedScript, false);
+		if (useExternalSolver) {
+			// solverCommand = "yices-smt2 --incremental";
+			// commandExternalSolver = "yices-smt2 --incremental -t " + timeoutSmtInterpol;
+			// solverCommand = "/home/matthias/ultimate/barcelogic/barcelogic-NIRA -tlimit 5";
+			final long externalSolverTimeout = timeoutInMsSmtInterpol;
+			solverSettings = solverSettings.setUseExternalSolver(ExternalSolver.Z3, externalSolverTimeout);
+		}
+
+		final boolean useUnsatCores = prefs.getBoolean(InvariantSynthesisPreferenceInitializer.LABEL_UNSAT_CORES);
+		final boolean useLBE = prefs.getBoolean(InvariantSynthesisPreferenceInitializer.LABEL_LARGE_BLOCK_ENCODING);
+		final boolean useAbstractInterpretationPredicates =
+				prefs.getBoolean(InvariantSynthesisPreferenceInitializer.LABEL_USE_ABSTRACT_INTERPRETATION);
+		final boolean useWPForPathInvariants = false;
+
+		final int initialDisjuncts = 1;// prefs.getInt(InvariantSynthesisPreferenceInitializer.LABEL_INITIAL_DISJUNCTS);
+		final int disjunctsStep = 1;// prefs.getInt(InvariantSynthesisPreferenceInitializer.LABEL_STEP_DISJUNCTS);
+		final int initialConjuncts = 3;// prefs.getInt(InvariantSynthesisPreferenceInitializer.LABEL_INITIAL_CONJUNCTS);
+		final int conjunctsStep = 1;// prefs.getInt(InvariantSynthesisPreferenceInitializer.LABEL_STEP_CONJUNCTS);
+
+		AbstractTemplateIncreasingDimensionsStrategy templateIncrDimensionsStrat = null;
+		final IncreasingStrategy incrStrat = prefs.getEnum(InvariantSynthesisPreferenceInitializer.LABEL_INCR_STRATEGY,
+				InvariantSynthesisPreferenceInitializer.DEF_INCR_STRATEGY, IncreasingStrategy.class);
+		if (incrStrat == IncreasingStrategy.Conservative) {
+			templateIncrDimensionsStrat = new ConservativeTemplateIncreasingDimensionsStrategy(initialDisjuncts,
+					initialConjuncts, disjunctsStep, conjunctsStep);
+		} else if (incrStrat == IncreasingStrategy.Medium) {
+			templateIncrDimensionsStrat = new MediumTemplateIncreasingDimensionsStrategy(initialDisjuncts,
+					initialConjuncts, disjunctsStep, conjunctsStep);
+		} else if (incrStrat == IncreasingStrategy.IncrOnlyConjunctsAfterMaxDisjuncts) {
+			templateIncrDimensionsStrat = new DisjunctsWithBoundTemplateIncreasingDimensionsStrategy(initialDisjuncts,
+					initialConjuncts, disjunctsStep, conjunctsStep);
+		} else if (incrStrat == IncreasingStrategy.Aggressive) {
+			templateIncrDimensionsStrat = new AggressiveTemplateIncreasingDimensionsStrategy(initialDisjuncts,
+					initialConjuncts, disjunctsStep, conjunctsStep);
+		} else if (incrStrat == IncreasingStrategy.ExponentialConjuncts) {
+			templateIncrDimensionsStrat = new ExponentialConjunctsTemplateIncreasingDimensionsStrategy(initialDisjuncts,
+					initialConjuncts, disjunctsStep, conjunctsStep);
+		} else if (incrStrat == IncreasingStrategy.ConjunctsPriorized) {
+			templateIncrDimensionsStrat = new ConjunctsPriorizedTemplateIncreasingDimensionsStrategy(initialDisjuncts,
+					initialConjuncts, disjunctsStep, conjunctsStep);
+		} else {
+			templateIncrDimensionsStrat = new DefaultTemplateIncreasingDimensionsStrategy(initialDisjuncts,
+					initialConjuncts, disjunctsStep, conjunctsStep);
+		}
+
+		return new InvariantSynthesisSettings(solverSettings, templateIncrDimensionsStrat, useNonlinearConstraints,
+				useUnsatCores, useAbstractInterpretationPredicates, useWPForPathInvariants, useLBE);
+	}
+
+	private void reportDangerResults(final Map<IcfgLocation, IPredicate> invariants,
+			final Set<IcfgLocation> errorLocations, final IBacktranslationService backtranslator) {
+		final Map<IcfgLocation, Term> map = new HashMap<>();
+		for (final Map.Entry<IcfgLocation, IPredicate> entry : invariants.entrySet()) {
+			map.put(entry.getKey(), entry.getValue().getFormula());
+		}
+		reportResult(new DangerInvariantResult<>(Activator.PLUGIN_NAME, map, errorLocations, backtranslator));
+	}
+
+	private void reportPositiveResults(final Collection<IcfgLocation> errorLocs) {
+		for (final IcfgLocation errorLoc : errorLocs) {
+			final PositiveResult<IIcfgElement> pResult =
+					new PositiveResult<>(Activator.PLUGIN_NAME, errorLoc, mServices.getBacktranslationService());
+			reportResult(pResult);
+		}
+	}
+
+	private void reportUnproveableResult(final IcfgProgramExecution<L> pe,
+			final List<UnprovabilityReason> unproabilityReasons) {
+		final IcfgLocation errorPP = getErrorPP(pe);
+		reportResult(new UnprovableResult<>(Activator.PLUGIN_NAME, errorPP, mServices.getBacktranslationService(), pe,
+				unproabilityReasons));
+	}
+
+	private void reportResult(final IResult res) {
+		mServices.getResultService().reportResult(Activator.PLUGIN_ID, res);
+	}
+
+	/**
+	 * @return the root of the CFG.
+	 */
+	public IElement getRootOfNewModel() {
+		return mRootOfNewModel;
+	}
+
+	public static <L extends IIcfgTransition<?>> IcfgLocation
+			getErrorPP(final IcfgProgramExecution<L> rcfgProgramExecution) {
+		final int lastPosition = rcfgProgramExecution.getLength() - 1;
+		final IIcfgTransition<?> last = rcfgProgramExecution.getTraceElement(lastPosition).getTraceElement();
+		return last.getTarget();
+	}
+}
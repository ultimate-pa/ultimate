--- conflicted
+++ resolved
@@ -65,8 +65,8 @@
 	private final OrderType mOrderType;
 	private final long mDfsOrderSeed;
 	private final String mPluginId;
-	private StepType mStepType;
-	private int mMaxStep;
+	private final StepType mStepType;
+	private final int mMaxStep;
 
 	/**
 	 * Create a new instance of the provider.
@@ -116,11 +116,7 @@
 				IndependenceBuilder.<L> semantic(mServices, icfg.getCfgSmtToolkit().getManagedScript(), false, false)
 						.withSyntacticCheck().cached().threadSeparated().build();
 		final PartialOrderReductionFacade<L> por = new PartialOrderReductionFacade<>(mServices, mPredicateFactory, icfg,
-<<<<<<< HEAD
-				errorLocs, mPartialOrderMode, mOrderType, mDfsOrderSeed, mStepType, mMaxStep, indep);
-=======
-				errorLocs, mPartialOrderMode, mOrderType, mDfsOrderSeed, List.of(indep), null);
->>>>>>> eb6e1922
+				errorLocs, mPartialOrderMode, mOrderType, mDfsOrderSeed, mStepType, mMaxStep, List.of(indep), null);
 
 		// actually apply POR to automaton
 		final NestedWordAutomaton<L, IPredicate> result = por.constructReduction(input, mStateFactory);

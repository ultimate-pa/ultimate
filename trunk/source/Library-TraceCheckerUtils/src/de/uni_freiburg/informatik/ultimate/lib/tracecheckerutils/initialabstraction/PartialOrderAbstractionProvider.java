--- conflicted
+++ resolved
@@ -66,7 +66,7 @@
 	private final long mDfsOrderSeed;
 	private final String mPluginId;
 	private final StepType mStepType;
-	private String mThreadList;
+	private final String mThreadList;
 	private final int mMaxStep;
 
 	/**
@@ -93,7 +93,8 @@
 			final IInitialAbstractionProvider<L, ? extends INwaOutgoingLetterAndTransitionProvider<L, IPredicate>> underlying,
 			final IUltimateServiceProvider services, final IEmptyStackStateFactory<IPredicate> stateFactory,
 			final PredicateFactory predicateFactory, final PartialOrderMode partialOrderMode, final OrderType orderType,
-			final long dfsOrderSeed, final StepType stepType, final String threadList, final int maxStep, final String pluginId) {
+			final long dfsOrderSeed, final StepType stepType, final String threadList, final int maxStep,
+			final String pluginId) {
 		mUnderlying = underlying;
 		mServices = services;
 		mStateFactory = stateFactory;
@@ -117,12 +118,9 @@
 		final IIndependenceRelation<IPredicate, L> indep =
 				IndependenceBuilder.<L> semantic(mServices, icfg.getCfgSmtToolkit().getManagedScript(), false, false)
 						.withSyntacticCheck().cached().threadSeparated().build();
-		final PartialOrderReductionFacade<L> por = new PartialOrderReductionFacade<>(mServices, mPredicateFactory, icfg,
-<<<<<<< HEAD
-				errorLocs, mPartialOrderMode, mOrderType, mDfsOrderSeed, mStepType, mThreadList, mMaxStep, List.of(indep), null);
-=======
-				errorLocs, mPartialOrderMode, mOrderType, mDfsOrderSeed, List.of(indep), null, null);
->>>>>>> 4f907a31
+		final PartialOrderReductionFacade<L> por =
+				new PartialOrderReductionFacade<>(mServices, mPredicateFactory, icfg, errorLocs, mPartialOrderMode,
+						mOrderType, mDfsOrderSeed, mStepType, mThreadList, mMaxStep, List.of(indep), null, null);
 
 		// actually apply POR to automaton
 		final NestedWordAutomaton<L, IPredicate> result = por.constructReduction(input, mStateFactory);

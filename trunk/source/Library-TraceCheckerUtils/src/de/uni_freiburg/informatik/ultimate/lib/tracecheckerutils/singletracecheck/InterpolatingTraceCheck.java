/*
 * Copyright (C) 2015 Matthias Heizmann (heizmann@informatik.uni-freiburg.de)
 * Copyright (C) 2015 University of Freiburg
 *
 * This file is part of the ULTIMATE TraceCheckerUtils Library.
 *
 * The ULTIMATE TraceCheckerUtils Library is free software: you can redistribute it and/or modify
 * it under the terms of the GNU Lesser General Public License as published
 * by the Free Software Foundation, either version 3 of the License, or
 * (at your option) any later version.
 *
 * The ULTIMATE TraceCheckerUtils Library is distributed in the hope that it will be useful,
 * but WITHOUT ANY WARRANTY; without even the implied warranty of
 * MERCHANTABILITY or FITNESS FOR A PARTICULAR PURPOSE. See the
 * GNU Lesser General Public License for more details.
 *
 * You should have received a copy of the GNU Lesser General Public License
 * along with the ULTIMATE TraceCheckerUtils Library. If not, see <http://www.gnu.org/licenses/>.
 *
 * Additional permission under GNU GPL version 3 section 7:
 * If you modify the ULTIMATE TraceCheckerUtils Library, or any covered work, by linking
 * or combining it with Eclipse RCP (or a modified version of Eclipse RCP),
 * containing parts covered by the terms of the Eclipse Public License, the
 * licensors of the ULTIMATE TraceCheckerUtils Library grant you additional permission
 * to convey the resulting work.
 */
package de.uni_freiburg.informatik.ultimate.lib.tracecheckerutils.singletracecheck;

import java.util.List;
import java.util.Set;
import java.util.SortedMap;

import de.uni_freiburg.informatik.ultimate.automata.nestedword.NestedWord;
import de.uni_freiburg.informatik.ultimate.core.model.services.IUltimateServiceProvider;
import de.uni_freiburg.informatik.ultimate.lib.modelcheckerutils.cfg.CfgSmtToolkit;
import de.uni_freiburg.informatik.ultimate.lib.modelcheckerutils.cfg.structure.IAction;
import de.uni_freiburg.informatik.ultimate.lib.modelcheckerutils.cfg.variables.IProgramVar;
import de.uni_freiburg.informatik.ultimate.lib.modelcheckerutils.smt.interpolant.IInterpolatingTraceCheck;
import de.uni_freiburg.informatik.ultimate.lib.modelcheckerutils.smt.interpolant.TracePredicates;
import de.uni_freiburg.informatik.ultimate.lib.modelcheckerutils.smt.predicates.IPredicate;
import de.uni_freiburg.informatik.ultimate.lib.modelcheckerutils.smt.predicates.IPredicateUnifier;
import de.uni_freiburg.informatik.ultimate.lib.modelcheckerutils.smt.predicates.PredicateFactory;
import de.uni_freiburg.informatik.ultimate.lib.modelcheckerutils.smt.tracecheck.ITraceCheckPreferences.AssertCodeBlockOrder;
import de.uni_freiburg.informatik.ultimate.lib.smtlibutils.ManagedScript;
import de.uni_freiburg.informatik.ultimate.lib.smtlibutils.SmtUtils.SimplificationTechnique;
import de.uni_freiburg.informatik.ultimate.lib.tracecheckerutils.CoverageAnalysis.BackwardCoveringInformation;
import de.uni_freiburg.informatik.ultimate.logic.Script.LBool;

/**
 * Check if a trace fulfills a specification and additionally compute a sequence of interpolants if the trace check was
 * positive. This sequence of interpolants is a Hoare annotation for program that corresponds to this trace (see
 * IInterpolantGenerator).
 *
 * @author heizmann@informatik.uni-freiburg.de
 */
public abstract class InterpolatingTraceCheck<L extends IAction> extends TraceCheck<L>
		implements IInterpolatingTraceCheck<L> {

	protected final SimplificationTechnique mSimplificationTechnique;

	/**
	 * Data structure that unifies Predicates with respect to its Term.
	 */
	protected final IPredicateUnifier mPredicateUnifier;
	protected final PredicateFactory mPredicateFactory;

	protected IPredicate[] mInterpolants;

	private final List<? extends Object> mControlLocationSequence;

	/**
	 * Check if trace fulfills specification given by precondition, postcondition and pending contexts. The
	 * pendingContext maps the positions of pending returns to predicates which define possible variable valuations in
	 * the context to which the return leads the trace.
	 */
	public InterpolatingTraceCheck(final IPredicate precondition, final IPredicate postcondition,
			final SortedMap<Integer, IPredicate> pendingContexts, final NestedWord<L> trace,
			final List<? extends Object> controlLocationSequence, final IUltimateServiceProvider services,
			final CfgSmtToolkit csToolkit, final ManagedScript tcSmtManager, final PredicateFactory predicateFactory,
			final IPredicateUnifier predicateUnifier, final AssertCodeBlockOrder assertCodeBlockOrder,
			final boolean computeRcfgProgramExecution, final boolean collectInterpolatSequenceStatistics,
			final SimplificationTechnique simplificationTechnique) {
		super(precondition, postcondition, pendingContexts, trace,
				TraceCheckUtils.decoupleArrayValues(csToolkit.getManagedScript(),
						new DefaultTransFormulas<>(trace, precondition, postcondition, pendingContexts,
								csToolkit.getOldVarsAssignmentCache(), false)),
				services, csToolkit, tcSmtManager, assertCodeBlockOrder, computeRcfgProgramExecution,
				collectInterpolatSequenceStatistics, false);
		mPredicateUnifier = predicateUnifier;
		mPredicateFactory = predicateFactory;
		mSimplificationTechnique = simplificationTechnique;
		mControlLocationSequence = controlLocationSequence;
	}

	/**
	 * Return a sequence of nested interpolants φ_1,...,φ_{n-1} that is inductive for the trace, precondition φ_0, and
	 * postcondition φ_n that were checked last. Interpolants are only available if the trace fulfilled its
	 * specification. The length of the returned sequence is the length of the trace minus one.
	 * <p>
	 * For each two interpolants φ_i, φ_j which are similar (represented by the same term) the traceCheck will use the
	 * same predicate. This means the returned array may contain the same object several times.
	 * <p>
	 * Furthermore throughout the lifetime of the {@link TraceCheck}, the traceCheck will always use one predicate
	 * object for all interpolants which are similar (represented by the same term).
	 * <p>
	 *
<<<<<<< HEAD
	 * @param interpolatedPositions
	 *            Positions at which we compute interpolants. If interpolatedPositions==null each interpolant
	 *            φ_0,...,φ_n is computed. Otherwise for each index i (but zero and n) that does not occur in
	 *            interpolatedPositions φ_i will be an UnknownPredicate.
	 *            <p>
	 *            interpolatedPositions has to be sorted (ascending) and its entries have to be smaller than or equal to
	 *            mTrace.size()
=======
>>>>>>> 560f9169
	 * @param interpolation
	 *            Method that is used to compute the interpolants.
	 * @param mPedicateUnifier
	 *            A IPredicateUnifier in which precondition, postcondition and all pending contexts are representatives.
	 */
	protected abstract void computeInterpolants(InterpolationTechnique interpolation);

	private boolean testRelevantVars() {
		boolean result = true;
		final RelevantVariables rv = new RelevantVariables(mNestedFormulas, mCsToolkit.getModifiableGlobalsTable());
		for (int i = 0; i < mInterpolants.length; i++) {
			final IPredicate itp = mInterpolants[i];
			final Set<IProgramVar> vars = itp.getVars();
			final Set<IProgramVar> frel = rv.getForwardRelevantVariables()[i + 1];
			final Set<IProgramVar> brel = rv.getBackwardRelevantVariables()[i + 1];
			if (!frel.containsAll(vars)) {
				mLogger.warn("forward relevant variables wrong");
				result = false;
			}
			if (!brel.containsAll(vars)) {
				mLogger.warn("backward relevant variables wrong");
				result = false;
			}
		}
		return result;
	}

	@Override
	public IPredicate[] getInterpolants() {
		if (isCorrect() == LBool.UNSAT) {
			if (mInterpolants == null) {
				throw new AssertionError("No Interpolants");
			}
			assert mInterpolants.length == mTrace.length() - 1;
			return mInterpolants;
		}
		throw new UnsupportedOperationException("Interpolants are only available if trace is correct.");
	}

	@Override
	public final IPredicateUnifier getPredicateUnifier() {
		return mPredicateUnifier;
	}

	@Override
	public boolean isPerfectSequence() {
		final int perfectSequences =
				(int) getStatistics().getValue(TraceCheckStatisticsDefinitions.PerfectInterpolantSequences.toString());
		assert perfectSequences == 0 || perfectSequences == 1 || perfectSequences == 2;
		return perfectSequences == 1;
	}

	protected boolean checkPerfectSequence(final TracePredicates sequence) {
		if (mControlLocationSequence != null) {
			final BackwardCoveringInformation bci = TraceCheckUtils.computeCoverageCapability(mServices, sequence,
					mControlLocationSequence, mLogger, mPredicateUnifier);
			final boolean perfectSequence =
					bci.getPotentialBackwardCoverings() == bci.getSuccessfullBackwardCoverings();
			if (perfectSequence) {
				mTraceCheckBenchmarkGenerator.reportPerfectInterpolantSequences();
			}
			mTraceCheckBenchmarkGenerator.addBackwardCoveringInformation(bci);
			return perfectSequence;
		}
		return false;
	}
}<|MERGE_RESOLUTION|>--- conflicted
+++ resolved
@@ -104,16 +104,6 @@
 	 * object for all interpolants which are similar (represented by the same term).
 	 * <p>
 	 *
-<<<<<<< HEAD
-	 * @param interpolatedPositions
-	 *            Positions at which we compute interpolants. If interpolatedPositions==null each interpolant
-	 *            φ_0,...,φ_n is computed. Otherwise for each index i (but zero and n) that does not occur in
-	 *            interpolatedPositions φ_i will be an UnknownPredicate.
-	 *            <p>
-	 *            interpolatedPositions has to be sorted (ascending) and its entries have to be smaller than or equal to
-	 *            mTrace.size()
-=======
->>>>>>> 560f9169
 	 * @param interpolation
 	 *            Method that is used to compute the interpolants.
 	 * @param mPedicateUnifier

<<<<<<< HEAD
/*
 * Copyright (C) 2013-2015 Daniel Dietsch (dietsch@informatik.uni-freiburg.de)
 * Copyright (C) 2013-2015 Jochen Hoenicke (hoenicke@informatik.uni-freiburg.de)
 * Copyright (C) 2015 University of Freiburg
 * 
 * This file is part of the ULTIMATE PEAtoBoogie plug-in.
 * 
 * The ULTIMATE PEAtoBoogie plug-in is free software: you can redistribute it and/or modify
 * it under the terms of the GNU Lesser General Public License as published
 * by the Free Software Foundation, either version 3 of the License, or
 * (at your option) any later version.
 * 
 * The ULTIMATE PEAtoBoogie plug-in is distributed in the hope that it will be useful,
 * but WITHOUT ANY WARRANTY; without even the implied warranty of
 * MERCHANTABILITY or FITNESS FOR A PARTICULAR PURPOSE. See the
 * GNU Lesser General Public License for more details.
 * 
 * You should have received a copy of the GNU Lesser General Public License
 * along with the ULTIMATE PEAtoBoogie plug-in. If not, see <http://www.gnu.org/licenses/>.
 * 
 * Additional permission under GNU GPL version 3 section 7:
 * If you modify the ULTIMATE PEAtoBoogie plug-in, or any covered work, by linking
 * or combining it with Eclipse RCP (or a modified version of Eclipse RCP), 
 * containing parts covered by the terms of the Eclipse Public License, the 
 * licensors of the ULTIMATE PEAtoBoogie plug-in grant you additional permission 
 * to convey the resulting work.
 */
package pea_to_boogie.main;

import java.io.File;
import java.util.ArrayList;
import java.util.BitSet;
import java.util.List;

import de.uni_freiburg.informatik.ultimate.core.model.ISource;
import de.uni_freiburg.informatik.ultimate.core.model.models.IElement;
import de.uni_freiburg.informatik.ultimate.core.model.models.ModelType;
import de.uni_freiburg.informatik.ultimate.core.model.preferences.IPreferenceInitializer;
import de.uni_freiburg.informatik.ultimate.core.model.services.ILogger;
import de.uni_freiburg.informatik.ultimate.core.model.services.IToolchainStorage;
import de.uni_freiburg.informatik.ultimate.core.model.services.IUltimateServiceProvider;
import pea_to_boogie.Activator;
import pea_to_boogie.translator.Translator;
import req_to_pea.ReqToPEA;
import srParse.pattern.PatternType;

public class PeaToBoogie implements ISource {
	protected ILogger mLogger;
	List<String> mFileNames = new ArrayList<String>();

	@Override
	public void init() {
	}

	@Override
	public String getPluginName() {
		return "PEA to Boogie";
	}

	@Override
	public String getPluginID() {
		return Activator.s_PLUGIN_ID;
	}

	@Override
	public boolean parseable(File[] files) {
		return false;
	}

	@Override
	public boolean parseable(File file) {
		return file.getName().endsWith(".req");
	}

	@Override
	public IElement parseAST(File[] files) throws Exception {
		throw new UnsupportedOperationException();
	}

	@Override
	public IElement parseAST(File file) throws Exception {
		final Translator translator = new Translator();
		final String inputPath = file.getAbsolutePath();
		mFileNames = new ArrayList<String>();
		mFileNames.add(inputPath);
		mLogger.info("Parsing: '" + inputPath + "'");
		final PatternType[] patterns = new ReqToPEA().genPatterns(inputPath);
		// TODO: Add options to this cruel program
		final BitSet vacuityChecks = new BitSet(patterns.length);
		vacuityChecks.set(0, patterns.length);

		final int combinationNum = Math.min(patterns.length, 2); // TODO preference
		translator.setVacuityChecks(vacuityChecks);
		translator.setCombinationNum(combinationNum);
		translator.setInputFilePath(inputPath);
		return translator.genBoogie(patterns);
	}

	@Override
	public String[] getFileTypes() {
		return new String[] { ".req" };
	}

	@Override
	public ModelType getOutputDefinition() {
		try {
			return new ModelType(getPluginID(), ModelType.Type.AST, mFileNames);
		} catch (final Exception ex) {
			mLogger.fatal("syntax error: " + ex.getMessage());
			return null;
		}
	}

	@Override
	public void setPreludeFile(File prelude) {

	}

	@Override
	public IPreferenceInitializer getPreferences() {
		return null;
	}

	@Override
	public void setToolchainStorage(IToolchainStorage storage) {
		// TODO Auto-generated method stub

	}

	@Override
	public void setServices(IUltimateServiceProvider services) {
		mLogger = services.getLoggingService().getLogger(Activator.s_PLUGIN_ID);
	}

	@Override
	public void finish() {

	}
}
=======
/*
 * Copyright (C) 2013-2015 Daniel Dietsch (dietsch@informatik.uni-freiburg.de)
 * Copyright (C) 2013-2015 Jochen Hoenicke (hoenicke@informatik.uni-freiburg.de)
 * Copyright (C) 2015 University of Freiburg
 * 
 * This file is part of the ULTIMATE PEAtoBoogie plug-in.
 * 
 * The ULTIMATE PEAtoBoogie plug-in is free software: you can redistribute it and/or modify
 * it under the terms of the GNU Lesser General Public License as published
 * by the Free Software Foundation, either version 3 of the License, or
 * (at your option) any later version.
 * 
 * The ULTIMATE PEAtoBoogie plug-in is distributed in the hope that it will be useful,
 * but WITHOUT ANY WARRANTY; without even the implied warranty of
 * MERCHANTABILITY or FITNESS FOR A PARTICULAR PURPOSE. See the
 * GNU Lesser General Public License for more details.
 * 
 * You should have received a copy of the GNU Lesser General Public License
 * along with the ULTIMATE PEAtoBoogie plug-in. If not, see <http://www.gnu.org/licenses/>.
 * 
 * Additional permission under GNU GPL version 3 section 7:
 * If you modify the ULTIMATE PEAtoBoogie plug-in, or any covered work, by linking
 * or combining it with Eclipse RCP (or a modified version of Eclipse RCP), 
 * containing parts covered by the terms of the Eclipse Public License, the 
 * licensors of the ULTIMATE PEAtoBoogie plug-in grant you additional permission 
 * to convey the resulting work.
 */
package pea_to_boogie.main;

import java.io.File;
import java.util.ArrayList;
import java.util.BitSet;
import java.util.List;

import de.uni_freiburg.informatik.ultimate.core.model.ISource;
import de.uni_freiburg.informatik.ultimate.core.model.models.IElement;
import de.uni_freiburg.informatik.ultimate.core.model.models.ModelType;
import de.uni_freiburg.informatik.ultimate.core.model.preferences.IPreferenceInitializer;
import de.uni_freiburg.informatik.ultimate.core.model.services.ILogger;
import de.uni_freiburg.informatik.ultimate.core.model.services.IToolchainStorage;
import de.uni_freiburg.informatik.ultimate.core.model.services.IUltimateServiceProvider;
import pea_to_boogie.Activator;
import pea_to_boogie.translator.Translator;
import req_to_pea.ReqToPEA;
import srParse.srParsePattern;

public class PeaToBoogie implements ISource {
	protected ILogger mLogger;
	List<String> mFileNames = new ArrayList<String>();

	@Override
	public void init() {
	}

	@Override
	public String getPluginName() {
		return "PEA to Boogie";
	}

	@Override
	public String getPluginID() {
		return Activator.s_PLUGIN_ID;
	}

	@Override
	public boolean parseable(File[] files) {
		return false;
	}

	@Override
	public boolean parseable(File file) {
		return file.getName().endsWith(".req");
	}

	@Override
	public IElement parseAST(File[] files) throws Exception {
		throw new UnsupportedOperationException();
	}

	@Override
	public IElement parseAST(File file) throws Exception {
		final Translator translator = new Translator(mLogger);
		final String inputPath = file.getAbsolutePath();
		mFileNames = new ArrayList<String>();
		mFileNames.add(inputPath);
		mLogger.info("Parsing: '" + inputPath + "'");
		final srParsePattern[] patterns = new ReqToPEA(mLogger).genPatterns(inputPath);
		// TODO: Add options to this cruel program
		final BitSet vacuityChecks = new BitSet(patterns.length);
		vacuityChecks.set(0, patterns.length);

		final int combinationNum = Math.min(patterns.length, 2); // TODO preference
		translator.setVacuityChecks(vacuityChecks);
		translator.setCombinationNum(combinationNum);
		translator.setInputFilePath(inputPath);
		return translator.genBoogie(patterns);
	}

	@Override
	public String[] getFileTypes() {
		return new String[] { ".req" };
	}

	@Override
	public ModelType getOutputDefinition() {
		try {
			return new ModelType(getPluginID(), ModelType.Type.AST, mFileNames);
		} catch (final Exception ex) {
			mLogger.fatal("syntax error: " + ex.getMessage());
			return null;
		}
	}

	@Override
	public void setPreludeFile(File prelude) {

	}

	@Override
	public IPreferenceInitializer getPreferences() {
		return null;
	}

	@Override
	public void setToolchainStorage(IToolchainStorage storage) {
		// TODO Auto-generated method stub

	}

	@Override
	public void setServices(IUltimateServiceProvider services) {
		mLogger = services.getLoggingService().getLogger(Activator.s_PLUGIN_ID);
	}

	@Override
	public void finish() {

	}
}
>>>>>>> b1225dcc
<|MERGE_RESOLUTION|>--- conflicted
+++ resolved
@@ -1,144 +1,3 @@
-<<<<<<< HEAD
-/*
- * Copyright (C) 2013-2015 Daniel Dietsch (dietsch@informatik.uni-freiburg.de)
- * Copyright (C) 2013-2015 Jochen Hoenicke (hoenicke@informatik.uni-freiburg.de)
- * Copyright (C) 2015 University of Freiburg
- * 
- * This file is part of the ULTIMATE PEAtoBoogie plug-in.
- * 
- * The ULTIMATE PEAtoBoogie plug-in is free software: you can redistribute it and/or modify
- * it under the terms of the GNU Lesser General Public License as published
- * by the Free Software Foundation, either version 3 of the License, or
- * (at your option) any later version.
- * 
- * The ULTIMATE PEAtoBoogie plug-in is distributed in the hope that it will be useful,
- * but WITHOUT ANY WARRANTY; without even the implied warranty of
- * MERCHANTABILITY or FITNESS FOR A PARTICULAR PURPOSE. See the
- * GNU Lesser General Public License for more details.
- * 
- * You should have received a copy of the GNU Lesser General Public License
- * along with the ULTIMATE PEAtoBoogie plug-in. If not, see <http://www.gnu.org/licenses/>.
- * 
- * Additional permission under GNU GPL version 3 section 7:
- * If you modify the ULTIMATE PEAtoBoogie plug-in, or any covered work, by linking
- * or combining it with Eclipse RCP (or a modified version of Eclipse RCP), 
- * containing parts covered by the terms of the Eclipse Public License, the 
- * licensors of the ULTIMATE PEAtoBoogie plug-in grant you additional permission 
- * to convey the resulting work.
- */
-package pea_to_boogie.main;
-
-import java.io.File;
-import java.util.ArrayList;
-import java.util.BitSet;
-import java.util.List;
-
-import de.uni_freiburg.informatik.ultimate.core.model.ISource;
-import de.uni_freiburg.informatik.ultimate.core.model.models.IElement;
-import de.uni_freiburg.informatik.ultimate.core.model.models.ModelType;
-import de.uni_freiburg.informatik.ultimate.core.model.preferences.IPreferenceInitializer;
-import de.uni_freiburg.informatik.ultimate.core.model.services.ILogger;
-import de.uni_freiburg.informatik.ultimate.core.model.services.IToolchainStorage;
-import de.uni_freiburg.informatik.ultimate.core.model.services.IUltimateServiceProvider;
-import pea_to_boogie.Activator;
-import pea_to_boogie.translator.Translator;
-import req_to_pea.ReqToPEA;
-import srParse.pattern.PatternType;
-
-public class PeaToBoogie implements ISource {
-	protected ILogger mLogger;
-	List<String> mFileNames = new ArrayList<String>();
-
-	@Override
-	public void init() {
-	}
-
-	@Override
-	public String getPluginName() {
-		return "PEA to Boogie";
-	}
-
-	@Override
-	public String getPluginID() {
-		return Activator.s_PLUGIN_ID;
-	}
-
-	@Override
-	public boolean parseable(File[] files) {
-		return false;
-	}
-
-	@Override
-	public boolean parseable(File file) {
-		return file.getName().endsWith(".req");
-	}
-
-	@Override
-	public IElement parseAST(File[] files) throws Exception {
-		throw new UnsupportedOperationException();
-	}
-
-	@Override
-	public IElement parseAST(File file) throws Exception {
-		final Translator translator = new Translator();
-		final String inputPath = file.getAbsolutePath();
-		mFileNames = new ArrayList<String>();
-		mFileNames.add(inputPath);
-		mLogger.info("Parsing: '" + inputPath + "'");
-		final PatternType[] patterns = new ReqToPEA().genPatterns(inputPath);
-		// TODO: Add options to this cruel program
-		final BitSet vacuityChecks = new BitSet(patterns.length);
-		vacuityChecks.set(0, patterns.length);
-
-		final int combinationNum = Math.min(patterns.length, 2); // TODO preference
-		translator.setVacuityChecks(vacuityChecks);
-		translator.setCombinationNum(combinationNum);
-		translator.setInputFilePath(inputPath);
-		return translator.genBoogie(patterns);
-	}
-
-	@Override
-	public String[] getFileTypes() {
-		return new String[] { ".req" };
-	}
-
-	@Override
-	public ModelType getOutputDefinition() {
-		try {
-			return new ModelType(getPluginID(), ModelType.Type.AST, mFileNames);
-		} catch (final Exception ex) {
-			mLogger.fatal("syntax error: " + ex.getMessage());
-			return null;
-		}
-	}
-
-	@Override
-	public void setPreludeFile(File prelude) {
-
-	}
-
-	@Override
-	public IPreferenceInitializer getPreferences() {
-		return null;
-	}
-
-	@Override
-	public void setToolchainStorage(IToolchainStorage storage) {
-		// TODO Auto-generated method stub
-
-	}
-
-	@Override
-	public void setServices(IUltimateServiceProvider services) {
-		mLogger = services.getLoggingService().getLogger(Activator.s_PLUGIN_ID);
-	}
-
-	@Override
-	public void finish() {
-
-	}
-}
-=======
 /*
  * Copyright (C) 2013-2015 Daniel Dietsch (dietsch@informatik.uni-freiburg.de)
  * Copyright (C) 2013-2015 Jochen Hoenicke (hoenicke@informatik.uni-freiburg.de)
@@ -277,5 +136,4 @@
 	public void finish() {
 
 	}
-}
->>>>>>> b1225dcc
+}
/*
 * Copyright (C) 2013-2015 Jochen Hoenicke (hoenicke@informatik.uni-freiburg.de)
 * Copyright (C) 2015 University of Freiburg
 * 
 * This file is part of the ULTIMATE PEAtoBoogie plug-in.
 * 
 * The ULTIMATE PEAtoBoogie plug-in is free software: you can redistribute it and/or modify
 * it under the terms of the GNU Lesser General Public License as published
 * by the Free Software Foundation, either version 3 of the License, or
 * (at your option) any later version.
 * 
 * The ULTIMATE PEAtoBoogie plug-in is distributed in the hope that it will be useful,
 * but WITHOUT ANY WARRANTY; without even the implied warranty of
 * MERCHANTABILITY or FITNESS FOR A PARTICULAR PURPOSE. See the
 * GNU Lesser General Public License for more details.
 * 
 * You should have received a copy of the GNU Lesser General Public License
 * along with the ULTIMATE PEAtoBoogie plug-in. If not, see <http://www.gnu.org/licenses/>.
 * 
 * Additional permission under GNU GPL version 3 section 7:
 * If you modify the ULTIMATE PEAtoBoogie plug-in, or any covered work, by linking
 * or combining it with Eclipse RCP (or a modified version of Eclipse RCP), 
 * containing parts covered by the terms of the Eclipse Public License, the 
 * licensors of the ULTIMATE PEAtoBoogie plug-in grant you additional permission 
 * to convey the resulting work.
 */
package pea_to_boogie.translator;
import de.uni_freiburg.informatik.ultimate.boogie.BoogieLocation;
import de.uni_freiburg.informatik.ultimate.boogie.ast.BinaryExpression;
import de.uni_freiburg.informatik.ultimate.boogie.ast.BooleanLiteral;
import de.uni_freiburg.informatik.ultimate.boogie.ast.Expression;
import de.uni_freiburg.informatik.ultimate.boogie.ast.IdentifierExpression;
import de.uni_freiburg.informatik.ultimate.boogie.ast.RealLiteral;
import de.uni_freiburg.informatik.ultimate.boogie.ast.UnaryExpression;
import pea.BooleanDecision;
import pea.CDD;
import pea.Decision;
import pea.EventDecision;
import pea.RangeDecision;
public class CDDTranslator {

	 public Expression CDD_To_Boogie(CDD cdd,String fileName, BoogieLocation bl) {
		    final Expression falseExpr = new BooleanLiteral(bl, false);
		    Expression expr = falseExpr;
	        
		    if (cdd == CDD.TRUE) {	         	     	
	      	    final BooleanLiteral bLiteral = new BooleanLiteral(bl, true);
	            return bLiteral;
	        }
	        if (cdd == CDD.FALSE) {
	            return falseExpr;
	        }
	    	CDD[] childs = cdd.getChilds();
	    	Decision decision = cdd.getDecision();
	    	cdd = decision.simplify(childs);
	    	if (cdd == CDD.TRUE) {
				return new BooleanLiteral(bl, true);
			}
	    	if (cdd == CDD.FALSE) {
				return new BooleanLiteral(bl, false);
			}
	    	childs = cdd.getChilds();
	    	decision = cdd.getDecision();
	    	
	        for (int i = 0; i < childs.length; i++) {

	        	if (childs[i] == CDD.FALSE) {
	                continue;
	            }
	        	Expression childExpr = CDD_To_Boogie(childs[i],fileName, bl);
	            if (!cdd.childDominates(i)) {
	            	Expression decisionExpr;
	            	
	            	if (decision instanceof RangeDecision) {
	            		decisionExpr = 
		            			 toExpressionForRange(i,decision.getVar(), ((RangeDecision) decision).getLimits(),
		         		            			fileName, bl);
	            	} else if(decision instanceof BoogieBooleanExpressionDecision){
	            		decisionExpr = ((BoogieBooleanExpressionDecision)decision).getExpression();
	            		if (i == 1){
	            			decisionExpr = new UnaryExpression(decisionExpr.getLocation() ,
	            					UnaryExpression.Operator.LOGICNEG, 
	            					decisionExpr);
	            		}
	            	} else {
	            		String varName;
	            		if (decision instanceof BooleanDecision) {
	            			varName = ((BooleanDecision)decision).getVar();
	            		}
	            		else {
	            			varName = ((EventDecision)decision).getEvent();
	            		}
	            		decisionExpr = new IdentifierExpression(bl, varName);
	            		if (i == 1) {
							decisionExpr = new UnaryExpression(bl, 
	            					UnaryExpression.Operator.LOGICNEG, decisionExpr);
						}
	            	}
	            	
	            	if (childExpr instanceof BooleanLiteral
	            		&& ((BooleanLiteral)childExpr).getValue() == true) {
	            		childExpr = decisionExpr;
	            	} else {
<<<<<<< HEAD
		            	childExpr = new BinaryExpression(bl, 
		            			BinaryExpression.Operator.LOGICAND,
		            			decisionExpr, childExpr);
	            	}
	            }
	            //del with self
            	if (expr == falseExpr)
            		expr = childExpr;
            	else
            		expr = new BinaryExpression(bl, 
=======
						childExpr = new BinaryExpression(bl, 
		            			BinaryExpression.Operator.LOGICAND,
		            			decisionExpr, childExpr);
					}
	            }
            	if (expr == falseExpr) {
					expr = childExpr;
				} else {
					expr = new BinaryExpression(bl, 
>>>>>>> 67bb60ea
            				BinaryExpression.Operator.LOGICOR,
            				childExpr, expr);
				}
	        }
	        return expr;	        
	    }
		
	    public Expression toExpressionForRange(int childs, String var, int[] limits, 
	    		String fileName, BoogieLocation bl ) {
	    	if (childs == 0) {
	    	  final IdentifierExpression LHS = new IdentifierExpression(bl, var);
	    	  final RealLiteral RHS = new RealLiteral(bl, Double.toString(limits[0] / 2));
	    	  if ((limits[0] & 1) == 0) {	    		  
	    		return new BinaryExpression(bl, BinaryExpression.Operator.COMPLT,
	    				LHS, RHS);
	    	  } else {
		    	return new BinaryExpression(bl, BinaryExpression.Operator.COMPLEQ,
		    			LHS, RHS); 
	    	  }
	        }
	  	    
	        if (childs == limits.length) {
		    	  final IdentifierExpression LHS = new IdentifierExpression(bl, var);
		    	  final RealLiteral RHS = new RealLiteral(bl, Double.toString(limits[limits.length - 1] / 2));
		    	  if ((limits[limits.length - 1] & 1) == 1) {	    		  
		    		return new BinaryExpression(bl, BinaryExpression.Operator.COMPGT,
		    				LHS, RHS);
		    	  } else {
			    	return new BinaryExpression(bl, BinaryExpression.Operator.COMPGEQ,
			    			LHS, RHS); 
		    	  }	
	        }

	        if ((limits[childs - 1] / 2) == (limits[childs] / 2)) {
	        	 final IdentifierExpression LHS = new IdentifierExpression(bl, var);
		    	 final RealLiteral RHS = new RealLiteral(bl, Double.toString(limits[childs] / 2));
		         return new BinaryExpression(bl, BinaryExpression.Operator.COMPEQ,
		    			LHS, RHS);
	        }
	        final RealLiteral LHS = new RealLiteral(bl, Double.toString(limits[childs - 1] / 2));
	        final RealLiteral RHS = new RealLiteral(bl, Double.toString(limits[childs] / 2));
	        final IdentifierExpression varID = new IdentifierExpression(bl, var);
	        BinaryExpression expr = null;
            if ((limits[childs - 1] & 1) == 1  &  (limits[childs] & 1) == 0){
            	
            	final BinaryExpression RHS_LT_LT = new BinaryExpression(bl, BinaryExpression.Operator.COMPLT,
            			varID, RHS);
            	expr = new BinaryExpression(bl, BinaryExpression.Operator.COMPLT, LHS, RHS_LT_LT);
            
            } else if ((limits[childs - 1] & 1) == 1  &  !((limits[childs] & 1) == 0)){
            	
            	final BinaryExpression RHS_LT_LTEQ = new BinaryExpression(bl, BinaryExpression.Operator.COMPLEQ,
            			varID, RHS);
            	expr = new BinaryExpression(bl, BinaryExpression.Operator.COMPLT, LHS, RHS_LT_LTEQ);	
            
            } else if (!((limits[childs - 1] & 1) == 1)  &  ((limits[childs] & 1) == 0)) {
            	
            	final BinaryExpression RHS_LTEQ_LT = new BinaryExpression(bl, BinaryExpression.Operator.COMPLT,
            			varID, RHS);
            	expr = new BinaryExpression(bl, BinaryExpression.Operator.COMPLEQ, LHS, RHS_LTEQ_LT);
            } else if (!((limits[childs - 1] & 1) == 1)  &  !((limits[childs] & 1) == 0)) {
            	
            	final BinaryExpression RHS_LTEQ_LTEQ = new BinaryExpression(bl, BinaryExpression.Operator.COMPLEQ,
            			varID, RHS);
            	expr = new BinaryExpression(bl, BinaryExpression.Operator.COMPLEQ, LHS, RHS_LTEQ_LTEQ);
            }
            return expr;
	    }
	    
}
<|MERGE_RESOLUTION|>--- conflicted
+++ resolved
@@ -1,195 +1,182 @@
-/*
- * Copyright (C) 2013-2015 Jochen Hoenicke (hoenicke@informatik.uni-freiburg.de)
- * Copyright (C) 2015 University of Freiburg
- * 
- * This file is part of the ULTIMATE PEAtoBoogie plug-in.
- * 
- * The ULTIMATE PEAtoBoogie plug-in is free software: you can redistribute it and/or modify
- * it under the terms of the GNU Lesser General Public License as published
- * by the Free Software Foundation, either version 3 of the License, or
- * (at your option) any later version.
- * 
- * The ULTIMATE PEAtoBoogie plug-in is distributed in the hope that it will be useful,
- * but WITHOUT ANY WARRANTY; without even the implied warranty of
- * MERCHANTABILITY or FITNESS FOR A PARTICULAR PURPOSE. See the
- * GNU Lesser General Public License for more details.
- * 
- * You should have received a copy of the GNU Lesser General Public License
- * along with the ULTIMATE PEAtoBoogie plug-in. If not, see <http://www.gnu.org/licenses/>.
- * 
- * Additional permission under GNU GPL version 3 section 7:
- * If you modify the ULTIMATE PEAtoBoogie plug-in, or any covered work, by linking
- * or combining it with Eclipse RCP (or a modified version of Eclipse RCP), 
- * containing parts covered by the terms of the Eclipse Public License, the 
- * licensors of the ULTIMATE PEAtoBoogie plug-in grant you additional permission 
- * to convey the resulting work.
- */
-package pea_to_boogie.translator;
-import de.uni_freiburg.informatik.ultimate.boogie.BoogieLocation;
-import de.uni_freiburg.informatik.ultimate.boogie.ast.BinaryExpression;
-import de.uni_freiburg.informatik.ultimate.boogie.ast.BooleanLiteral;
-import de.uni_freiburg.informatik.ultimate.boogie.ast.Expression;
-import de.uni_freiburg.informatik.ultimate.boogie.ast.IdentifierExpression;
-import de.uni_freiburg.informatik.ultimate.boogie.ast.RealLiteral;
-import de.uni_freiburg.informatik.ultimate.boogie.ast.UnaryExpression;
-import pea.BooleanDecision;
-import pea.CDD;
-import pea.Decision;
-import pea.EventDecision;
-import pea.RangeDecision;
-public class CDDTranslator {
-
-	 public Expression CDD_To_Boogie(CDD cdd,String fileName, BoogieLocation bl) {
-		    final Expression falseExpr = new BooleanLiteral(bl, false);
-		    Expression expr = falseExpr;
-	        
-		    if (cdd == CDD.TRUE) {	         	     	
-	      	    final BooleanLiteral bLiteral = new BooleanLiteral(bl, true);
-	            return bLiteral;
-	        }
-	        if (cdd == CDD.FALSE) {
-	            return falseExpr;
-	        }
-	    	CDD[] childs = cdd.getChilds();
-	    	Decision decision = cdd.getDecision();
-	    	cdd = decision.simplify(childs);
-	    	if (cdd == CDD.TRUE) {
-				return new BooleanLiteral(bl, true);
-			}
-	    	if (cdd == CDD.FALSE) {
-				return new BooleanLiteral(bl, false);
-			}
-	    	childs = cdd.getChilds();
-	    	decision = cdd.getDecision();
-	    	
-	        for (int i = 0; i < childs.length; i++) {
-
-	        	if (childs[i] == CDD.FALSE) {
-	                continue;
-	            }
-	        	Expression childExpr = CDD_To_Boogie(childs[i],fileName, bl);
-	            if (!cdd.childDominates(i)) {
-	            	Expression decisionExpr;
-	            	
-	            	if (decision instanceof RangeDecision) {
-	            		decisionExpr = 
-		            			 toExpressionForRange(i,decision.getVar(), ((RangeDecision) decision).getLimits(),
-		         		            			fileName, bl);
-	            	} else if(decision instanceof BoogieBooleanExpressionDecision){
-	            		decisionExpr = ((BoogieBooleanExpressionDecision)decision).getExpression();
-	            		if (i == 1){
-	            			decisionExpr = new UnaryExpression(decisionExpr.getLocation() ,
-	            					UnaryExpression.Operator.LOGICNEG, 
-	            					decisionExpr);
-	            		}
-	            	} else {
-	            		String varName;
-	            		if (decision instanceof BooleanDecision) {
-	            			varName = ((BooleanDecision)decision).getVar();
-	            		}
-	            		else {
-	            			varName = ((EventDecision)decision).getEvent();
-	            		}
-	            		decisionExpr = new IdentifierExpression(bl, varName);
-	            		if (i == 1) {
-							decisionExpr = new UnaryExpression(bl, 
-	            					UnaryExpression.Operator.LOGICNEG, decisionExpr);
-						}
-	            	}
-	            	
-	            	if (childExpr instanceof BooleanLiteral
-	            		&& ((BooleanLiteral)childExpr).getValue() == true) {
-	            		childExpr = decisionExpr;
-	            	} else {
-<<<<<<< HEAD
-		            	childExpr = new BinaryExpression(bl, 
-		            			BinaryExpression.Operator.LOGICAND,
-		            			decisionExpr, childExpr);
-	            	}
-	            }
-	            //del with self
-            	if (expr == falseExpr)
-            		expr = childExpr;
-            	else
-            		expr = new BinaryExpression(bl, 
-=======
-						childExpr = new BinaryExpression(bl, 
-		            			BinaryExpression.Operator.LOGICAND,
-		            			decisionExpr, childExpr);
-					}
-	            }
-            	if (expr == falseExpr) {
-					expr = childExpr;
-				} else {
-					expr = new BinaryExpression(bl, 
->>>>>>> 67bb60ea
-            				BinaryExpression.Operator.LOGICOR,
-            				childExpr, expr);
-				}
-	        }
-	        return expr;	        
-	    }
-		
-	    public Expression toExpressionForRange(int childs, String var, int[] limits, 
-	    		String fileName, BoogieLocation bl ) {
-	    	if (childs == 0) {
-	    	  final IdentifierExpression LHS = new IdentifierExpression(bl, var);
-	    	  final RealLiteral RHS = new RealLiteral(bl, Double.toString(limits[0] / 2));
-	    	  if ((limits[0] & 1) == 0) {	    		  
-	    		return new BinaryExpression(bl, BinaryExpression.Operator.COMPLT,
-	    				LHS, RHS);
-	    	  } else {
-		    	return new BinaryExpression(bl, BinaryExpression.Operator.COMPLEQ,
-		    			LHS, RHS); 
-	    	  }
-	        }
-	  	    
-	        if (childs == limits.length) {
-		    	  final IdentifierExpression LHS = new IdentifierExpression(bl, var);
-		    	  final RealLiteral RHS = new RealLiteral(bl, Double.toString(limits[limits.length - 1] / 2));
-		    	  if ((limits[limits.length - 1] & 1) == 1) {	    		  
-		    		return new BinaryExpression(bl, BinaryExpression.Operator.COMPGT,
-		    				LHS, RHS);
-		    	  } else {
-			    	return new BinaryExpression(bl, BinaryExpression.Operator.COMPGEQ,
-			    			LHS, RHS); 
-		    	  }	
-	        }
-
-	        if ((limits[childs - 1] / 2) == (limits[childs] / 2)) {
-	        	 final IdentifierExpression LHS = new IdentifierExpression(bl, var);
-		    	 final RealLiteral RHS = new RealLiteral(bl, Double.toString(limits[childs] / 2));
-		         return new BinaryExpression(bl, BinaryExpression.Operator.COMPEQ,
-		    			LHS, RHS);
-	        }
-	        final RealLiteral LHS = new RealLiteral(bl, Double.toString(limits[childs - 1] / 2));
-	        final RealLiteral RHS = new RealLiteral(bl, Double.toString(limits[childs] / 2));
-	        final IdentifierExpression varID = new IdentifierExpression(bl, var);
-	        BinaryExpression expr = null;
-            if ((limits[childs - 1] & 1) == 1  &  (limits[childs] & 1) == 0){
-            	
-            	final BinaryExpression RHS_LT_LT = new BinaryExpression(bl, BinaryExpression.Operator.COMPLT,
-            			varID, RHS);
-            	expr = new BinaryExpression(bl, BinaryExpression.Operator.COMPLT, LHS, RHS_LT_LT);
-            
-            } else if ((limits[childs - 1] & 1) == 1  &  !((limits[childs] & 1) == 0)){
-            	
-            	final BinaryExpression RHS_LT_LTEQ = new BinaryExpression(bl, BinaryExpression.Operator.COMPLEQ,
-            			varID, RHS);
-            	expr = new BinaryExpression(bl, BinaryExpression.Operator.COMPLT, LHS, RHS_LT_LTEQ);	
-            
-            } else if (!((limits[childs - 1] & 1) == 1)  &  ((limits[childs] & 1) == 0)) {
-            	
-            	final BinaryExpression RHS_LTEQ_LT = new BinaryExpression(bl, BinaryExpression.Operator.COMPLT,
-            			varID, RHS);
-            	expr = new BinaryExpression(bl, BinaryExpression.Operator.COMPLEQ, LHS, RHS_LTEQ_LT);
-            } else if (!((limits[childs - 1] & 1) == 1)  &  !((limits[childs] & 1) == 0)) {
-            	
-            	final BinaryExpression RHS_LTEQ_LTEQ = new BinaryExpression(bl, BinaryExpression.Operator.COMPLEQ,
-            			varID, RHS);
-            	expr = new BinaryExpression(bl, BinaryExpression.Operator.COMPLEQ, LHS, RHS_LTEQ_LTEQ);
-            }
-            return expr;
-	    }
-	    
-}
+/*
+ * Copyright (C) 2013-2015 Jochen Hoenicke (hoenicke@informatik.uni-freiburg.de)
+ * Copyright (C) 2015 University of Freiburg
+ * 
+ * This file is part of the ULTIMATE PEAtoBoogie plug-in.
+ * 
+ * The ULTIMATE PEAtoBoogie plug-in is free software: you can redistribute it and/or modify
+ * it under the terms of the GNU Lesser General Public License as published
+ * by the Free Software Foundation, either version 3 of the License, or
+ * (at your option) any later version.
+ * 
+ * The ULTIMATE PEAtoBoogie plug-in is distributed in the hope that it will be useful,
+ * but WITHOUT ANY WARRANTY; without even the implied warranty of
+ * MERCHANTABILITY or FITNESS FOR A PARTICULAR PURPOSE. See the
+ * GNU Lesser General Public License for more details.
+ * 
+ * You should have received a copy of the GNU Lesser General Public License
+ * along with the ULTIMATE PEAtoBoogie plug-in. If not, see <http://www.gnu.org/licenses/>.
+ * 
+ * Additional permission under GNU GPL version 3 section 7:
+ * If you modify the ULTIMATE PEAtoBoogie plug-in, or any covered work, by linking
+ * or combining it with Eclipse RCP (or a modified version of Eclipse RCP), 
+ * containing parts covered by the terms of the Eclipse Public License, the 
+ * licensors of the ULTIMATE PEAtoBoogie plug-in grant you additional permission 
+ * to convey the resulting work.
+ */
+package pea_to_boogie.translator;
+import de.uni_freiburg.informatik.ultimate.boogie.BoogieLocation;
+import de.uni_freiburg.informatik.ultimate.boogie.ast.BinaryExpression;
+import de.uni_freiburg.informatik.ultimate.boogie.ast.BooleanLiteral;
+import de.uni_freiburg.informatik.ultimate.boogie.ast.Expression;
+import de.uni_freiburg.informatik.ultimate.boogie.ast.IdentifierExpression;
+import de.uni_freiburg.informatik.ultimate.boogie.ast.RealLiteral;
+import de.uni_freiburg.informatik.ultimate.boogie.ast.UnaryExpression;
+import pea.BoogieBooleanExpressionDecision;
+import pea.BooleanDecision;
+import pea.CDD;
+import pea.Decision;
+import pea.EventDecision;
+import pea.RangeDecision;
+public class CDDTranslator {
+
+	 public Expression CDD_To_Boogie(CDD cdd,String fileName, BoogieLocation bl) {
+		    final Expression falseExpr = new BooleanLiteral(bl, false);
+		    Expression expr = falseExpr;
+	        
+		    if (cdd == CDD.TRUE) {	         	     	
+	      	    final BooleanLiteral bLiteral = new BooleanLiteral(bl, true);
+	            return bLiteral;
+	        }
+	        if (cdd == CDD.FALSE) {
+	            return falseExpr;
+	        }
+	    	CDD[] childs = cdd.getChilds();
+	    	Decision decision = cdd.getDecision();
+	    	cdd = decision.simplify(childs);
+	    	if (cdd == CDD.TRUE) {
+				return new BooleanLiteral(bl, true);
+			}
+	    	if (cdd == CDD.FALSE) {
+				return new BooleanLiteral(bl, false);
+			}
+	    	childs = cdd.getChilds();
+	    	decision = cdd.getDecision();
+	    	
+	        for (int i = 0; i < childs.length; i++) {
+
+	        	if (childs[i] == CDD.FALSE) {
+	                continue;
+	            }
+	        	Expression childExpr = CDD_To_Boogie(childs[i],fileName, bl);
+	            if (!cdd.childDominates(i)) {
+	            	Expression decisionExpr;
+	            	
+	            	if (decision instanceof RangeDecision) {
+	            		decisionExpr = 
+		            			 toExpressionForRange(i,decision.getVar(), ((RangeDecision) decision).getLimits(),
+		         		            			fileName, bl);
+	            	} else if(decision instanceof BoogieBooleanExpressionDecision){
+	            		decisionExpr = ((BoogieBooleanExpressionDecision)decision).getExpression();
+	            		if (i == 1){
+	            			decisionExpr = new UnaryExpression(decisionExpr.getLocation() ,
+	            					UnaryExpression.Operator.LOGICNEG, 
+	            					decisionExpr);
+	            		}
+	            	} else {
+	            		String varName;
+	            		if (decision instanceof BooleanDecision) {
+	            			varName = ((BooleanDecision)decision).getVar();
+	            		}
+	            		else {
+	            			varName = ((EventDecision)decision).getEvent();
+	            		}
+	            		decisionExpr = new IdentifierExpression(bl, varName);
+	            			decisionExpr = new UnaryExpression(bl, 
+	            					UnaryExpression.Operator.LOGICNEG, decisionExpr);
+	            	}
+	            	
+	            	if (childExpr instanceof BooleanLiteral
+	            		&& ((BooleanLiteral)childExpr).getValue() == true) {
+	            		childExpr = decisionExpr;
+	            	} else {
+		            	childExpr = new BinaryExpression(bl, 
+		            			BinaryExpression.Operator.LOGICAND,
+		            			decisionExpr, childExpr);
+	            	}
+	            }
+	            //del with self
+            	if (expr == falseExpr){
+            		expr = childExpr;
+				} else {
+            		expr = new BinaryExpression(bl, 
+            				BinaryExpression.Operator.LOGICOR,
+            				childExpr, expr);
+	        }
+	        }
+	        return expr;	        
+	    }
+		
+	    public Expression toExpressionForRange(int childs, String var, int[] limits, 
+	    		String fileName, BoogieLocation bl ) {
+	    	if (childs == 0) {
+	    	  final IdentifierExpression LHS = new IdentifierExpression(bl, var);
+	    	  final RealLiteral RHS = new RealLiteral(bl, Double.toString(limits[0] / 2));
+	    	  if ((limits[0] & 1) == 0) {	    		  
+	    		return new BinaryExpression(bl, BinaryExpression.Operator.COMPLT,
+	    				LHS, RHS);
+	    	  } else {
+		    	return new BinaryExpression(bl, BinaryExpression.Operator.COMPLEQ,
+		    			LHS, RHS); 
+	    	  }
+	        }
+	  	    
+	        if (childs == limits.length) {
+		    	  final IdentifierExpression LHS = new IdentifierExpression(bl, var);
+		    	  final RealLiteral RHS = new RealLiteral(bl, Double.toString(limits[limits.length - 1] / 2));
+		    	  if ((limits[limits.length - 1] & 1) == 1) {	    		  
+		    		return new BinaryExpression(bl, BinaryExpression.Operator.COMPGT,
+		    				LHS, RHS);
+		    	  } else {
+			    	return new BinaryExpression(bl, BinaryExpression.Operator.COMPGEQ,
+			    			LHS, RHS); 
+		    	  }	
+	        }
+
+	        if ((limits[childs - 1] / 2) == (limits[childs] / 2)) {
+	        	 final IdentifierExpression LHS = new IdentifierExpression(bl, var);
+		    	 final RealLiteral RHS = new RealLiteral(bl, Double.toString(limits[childs] / 2));
+		         return new BinaryExpression(bl, BinaryExpression.Operator.COMPEQ,
+		    			LHS, RHS);
+	        }
+	        final RealLiteral LHS = new RealLiteral(bl, Double.toString(limits[childs - 1] / 2));
+	        final RealLiteral RHS = new RealLiteral(bl, Double.toString(limits[childs] / 2));
+	        final IdentifierExpression varID = new IdentifierExpression(bl, var);
+	        BinaryExpression expr = null;
+            if ((limits[childs - 1] & 1) == 1  &  (limits[childs] & 1) == 0){
+            	
+            	final BinaryExpression RHS_LT_LT = new BinaryExpression(bl, BinaryExpression.Operator.COMPLT,
+            			varID, RHS);
+            	expr = new BinaryExpression(bl, BinaryExpression.Operator.COMPLT, LHS, RHS_LT_LT);
+            
+            } else if ((limits[childs - 1] & 1) == 1  &  !((limits[childs] & 1) == 0)){
+            	
+            	final BinaryExpression RHS_LT_LTEQ = new BinaryExpression(bl, BinaryExpression.Operator.COMPLEQ,
+            			varID, RHS);
+            	expr = new BinaryExpression(bl, BinaryExpression.Operator.COMPLT, LHS, RHS_LT_LTEQ);	
+            
+            } else if (!((limits[childs - 1] & 1) == 1)  &  ((limits[childs] & 1) == 0)) {
+            	
+            	final BinaryExpression RHS_LTEQ_LT = new BinaryExpression(bl, BinaryExpression.Operator.COMPLT,
+            			varID, RHS);
+            	expr = new BinaryExpression(bl, BinaryExpression.Operator.COMPLEQ, LHS, RHS_LTEQ_LT);
+            } else if (!((limits[childs - 1] & 1) == 1)  &  !((limits[childs] & 1) == 0)) {
+            	
+            	final BinaryExpression RHS_LTEQ_LTEQ = new BinaryExpression(bl, BinaryExpression.Operator.COMPLEQ,
+            			varID, RHS);
+            	expr = new BinaryExpression(bl, BinaryExpression.Operator.COMPLEQ, LHS, RHS_LTEQ_LTEQ);
+            }
+            return expr;
+	    }
+	    
+}
/*
 * Copyright (C) 2013-2015 Alexander Nutz (nutz@informatik.uni-freiburg.de)
 * Copyright (C) 2015 Markus Lindenmann (lindenmm@informatik.uni-freiburg.de)
 * Copyright (C) 2012-2015 Matthias Heizmann (heizmann@informatik.uni-freiburg.de)
 * Copyright (C) 2015 Oleksii Saukh (saukho@informatik.uni-freiburg.de)
 * Copyright (C) 2015 Stefan Wissert
 * Copyright (C) 2015 University of Freiburg
 *
 * This file is part of the ULTIMATE CACSL2BoogieTranslator plug-in.
 *
 * The ULTIMATE CACSL2BoogieTranslator plug-in is free software: you can redistribute it and/or modify
 * it under the terms of the GNU Lesser General Public License as published
 * by the Free Software Foundation, either version 3 of the License, or
 * (at your option) any later version.
 *
 * The ULTIMATE CACSL2BoogieTranslator plug-in is distributed in the hope that it will be useful,
 * but WITHOUT ANY WARRANTY; without even the implied warranty of
 * MERCHANTABILITY or FITNESS FOR A PARTICULAR PURPOSE.  See the
 * GNU Lesser General Public License for more details.
 *
 * You should have received a copy of the GNU Lesser General Public License
 * along with the ULTIMATE CACSL2BoogieTranslator plug-in. If not, see <http://www.gnu.org/licenses/>.
 *
 * Additional permission under GNU GPL version 3 section 7:
 * If you modify the ULTIMATE CACSL2BoogieTranslator plug-in, or any covered work, by linking
 * or combining it with Eclipse RCP (or a modified version of Eclipse RCP),
 * containing parts covered by the terms of the Eclipse Public License, the
 * licensors of the ULTIMATE CACSL2BoogieTranslator plug-in grant you additional permission
 * to convey the resulting work.
 */
/**
 * Describing a translation result for expressions.
 */
package de.uni_freiburg.informatik.ultimate.cdt.translation.implementation.result;

import java.math.BigInteger;
import java.util.ArrayList;
import java.util.Collection;
import java.util.Collections;
import java.util.LinkedHashSet;
import java.util.List;
import java.util.Set;

import org.eclipse.cdt.core.dom.ast.IASTBinaryExpression;
import org.eclipse.cdt.core.dom.ast.IASTNode;

import de.uni_freiburg.informatik.ultimate.boogie.ExpressionFactory;
import de.uni_freiburg.informatik.ultimate.boogie.ast.ArrayLHS;
import de.uni_freiburg.informatik.ultimate.boogie.ast.BinaryExpression;
import de.uni_freiburg.informatik.ultimate.boogie.ast.Declaration;
import de.uni_freiburg.informatik.ultimate.boogie.ast.Expression;
import de.uni_freiburg.informatik.ultimate.boogie.ast.Statement;
import de.uni_freiburg.informatik.ultimate.boogie.ast.StructConstructor;
import de.uni_freiburg.informatik.ultimate.cdt.translation.implementation.base.CHandler;
import de.uni_freiburg.informatik.ultimate.cdt.translation.implementation.base.CTranslationUtil;
import de.uni_freiburg.informatik.ultimate.cdt.translation.implementation.base.PRDispatcher;
import de.uni_freiburg.informatik.ultimate.cdt.translation.implementation.base.chandler.MemoryHandler;
import de.uni_freiburg.informatik.ultimate.cdt.translation.implementation.base.chandler.StructHandler;
import de.uni_freiburg.informatik.ultimate.cdt.translation.implementation.base.expressiontranslation.ExpressionTranslation;
import de.uni_freiburg.informatik.ultimate.cdt.translation.implementation.container.AuxVarInfo;
import de.uni_freiburg.informatik.ultimate.cdt.translation.implementation.container.c.CArray;
import de.uni_freiburg.informatik.ultimate.cdt.translation.implementation.container.c.CEnum;
import de.uni_freiburg.informatik.ultimate.cdt.translation.implementation.container.c.CFunction;
import de.uni_freiburg.informatik.ultimate.cdt.translation.implementation.container.c.CNamed;
import de.uni_freiburg.informatik.ultimate.cdt.translation.implementation.container.c.CPointer;
import de.uni_freiburg.informatik.ultimate.cdt.translation.implementation.container.c.CPrimitive;
import de.uni_freiburg.informatik.ultimate.cdt.translation.implementation.container.c.CPrimitive.CPrimitives;
import de.uni_freiburg.informatik.ultimate.cdt.translation.implementation.container.c.CStruct;
import de.uni_freiburg.informatik.ultimate.cdt.translation.implementation.container.c.CType;
import de.uni_freiburg.informatik.ultimate.cdt.translation.implementation.exception.UnsupportedSyntaxException;
import de.uni_freiburg.informatik.ultimate.cdt.translation.implementation.util.SFO;
import de.uni_freiburg.informatik.ultimate.cdt.translation.interfaces.Dispatcher;
import de.uni_freiburg.informatik.ultimate.core.lib.models.annotation.Overapprox;
import de.uni_freiburg.informatik.ultimate.core.model.models.ILocation;

/**
 * @author Markus Lindenmann
 * @author Oleksii Saukh
 * @author Stefan Wissert
 * @author Matthias Heizmann
 * @date 01.02.2012
 */
public class ExpressionResult extends Result {
	/**
	 * Statement list.
	 */
	public final List<Statement> mStmt;
	/**
	 * the LRValue may contain the contents of a memory cell or its address or both
	 */
	public LRValue mLrVal;
	/**
	 * Declaration list. Some translations need to declare some temporary variables, which we do here.
	 */
	public final List<Declaration> mDecl; // FIXME: could we also use the more special type VariableDeclaration here??

	/**
	 * A list of overapproximation flags.
	 */
	public final List<Overapprox> mOverappr;

	/**
	 * Auxiliary variables occurring in this result. The variable declaration of the var is mapped to the exact location
	 * for that it was constructed.
	 */
//	public final Map<VariableDeclaration, ILocation> mAuxVars;
	public final Set<AuxVarInfo> mAuxVars;

	/**
	 * We store off-heap unions as Boogie structs.
	 * When we write a field of an off-heap union, we must havoc all the other "neighbour" fields of the union.
	 * If this ExpressionResult represents a field in an off-heap union then this member contains information about the
	 * union fields that must be havocced if this union field is written.
	 */
	public final List<ExpressionResult> mOtherUnionFields;

	/**
	 * Constructor.
	 *
	 * @param stmt
	 *            the statement list to hold
	 * @param expr
	 *            the expression list to hold
	 * @param decl
	 *            the declaration list to hold
	 * @param overapproxList
	 *            list of overapproximation flags
	 */
	public ExpressionResult(final List<Statement> stmt, final LRValue lrVal, final List<Declaration> decl,
//			final Map<VariableDeclaration, ILocation> auxVars,
			final Set<AuxVarInfo> auxVars,
			final List<Overapprox> overapproxList,
			final List<ExpressionResult> uField2CType) {
		super(null);
		mStmt = stmt;
		mLrVal = lrVal;
		mDecl = decl;
		mAuxVars = auxVars;
		mOverappr = overapproxList;
		mOtherUnionFields = uField2CType;
	}

	public ExpressionResult(final List<Statement> stmt, final LRValue lrVal, final List<Declaration> decl,
//			final Map<VariableDeclaration, ILocation> auxVars,
			final Set<AuxVarInfo> auxVars,
			final List<Overapprox> overapproxList) {
		this(stmt, lrVal, decl, auxVars, overapproxList, Collections.emptyList());
	}

	public ExpressionResult(final List<Statement> stmt, final LRValue lrVal, final List<Declaration> decl,
			final Set<AuxVarInfo> auxVars) {
//			final Map<VariableDeclaration, ILocation> auxVars) {
		this(stmt, lrVal, decl, auxVars, new ArrayList<Overapprox>(), Collections.emptyList());
	}

	public ExpressionResult(final LRValue lrVal,
//			final Map<VariableDeclaration, ILocation> auxVars,
			final Set<AuxVarInfo> auxVars,
			final List<Overapprox> overapproxList) {
		this(new ArrayList<Statement>(), lrVal, new ArrayList<Declaration>(), auxVars, overapproxList,
				Collections.emptyList());
	}

	public ExpressionResult(final List<Statement> stmt, final LRValue lrVal) {
		this(stmt, lrVal, new ArrayList<Declaration>(),
//				new LinkedHashMap<VariableDeclaration, ILocation>(),
				new LinkedHashSet<AuxVarInfo>(),
				new ArrayList<Overapprox>(), Collections.emptyList());
	}

	public ExpressionResult(final LRValue lrVal,
			final Set<AuxVarInfo> auxVars) {
//			final Map<VariableDeclaration, ILocation> auxVars) {
		this(new ArrayList<Statement>(), lrVal, new ArrayList<Declaration>(), auxVars);
	}

	public ExpressionResult(final LRValue lrVal) {
//		this(lrVal, new LinkedHashMap<VariableDeclaration, ILocation>());
		this(lrVal, new LinkedHashSet<AuxVarInfo>());
	}

	/**
	 * Construct a new {@link ExpressionResult} without an {@link LRValue} whose statements, declarations, auxVars and
	 * overapproximations contain all respective elements of resExprs. TODO: This could remove the old copy constructor
	 * one it is not used any more.
	 */
	public static ExpressionResult copyStmtDeclAuxvarOverapprox(final ExpressionResult... resExprs) {
		final ExpressionResultBuilder builder = new ExpressionResultBuilder();
		for (final ExpressionResult resExpr : resExprs) {
			builder.addStatements(resExpr.mStmt);
			builder.addDeclarations(resExpr.mDecl);
//			builder.putAuxVars(resExpr.mAuxVars);
			builder.addAuxVars(resExpr.getAuxVars());
			builder.addOverapprox(resExpr.mOverappr);
			if (resExpr.mOtherUnionFields != null && !resExpr.mOtherUnionFields.isEmpty()) {
				builder.addNeighbourUnionFields(resExpr.mOtherUnionFields);
			}
		}
		builder.setLrVal(null); // just for being explicit
		return builder.build();
	}

	public ExpressionResult switchToRValueIfNecessary(final Dispatcher main, final ILocation loc, final IASTNode hook) {
		final MemoryHandler memoryHandler = main.mCHandler.getMemoryHandler();
		final StructHandler structHandler = main.mCHandler.getStructHandler();

		final ExpressionResult result;
		if (mLrVal == null) {
			result = this;
		} else if (mLrVal instanceof RValue) {
			replaceCFunctionByCPointer();
			replaceEnumByInt();
			result = this;
		} else if (mLrVal instanceof LocalLValue) {
			if (main instanceof PRDispatcher) {
				// we are in prerun mode
				if (mLrVal.getCType().getUnderlyingType() instanceof CArray) {
					// move it on-heap
					((PRDispatcher) main).moveArrayAndStructIdsOnHeap(loc, mLrVal.getValue(), mAuxVars, hook);
				}
			} else {
				if (mLrVal.getCType().getUnderlyingType() instanceof CArray) {
					throw new AssertionError("on-heap/off-heap bug: array " + mLrVal.toString() + " has to be on-heap");
				}
			}
			final CType underlyingType = mLrVal.getCType().getUnderlyingType();
			final CType resultType;
			if (underlyingType instanceof CArray) {
				resultType = new CPointer(((CArray) underlyingType).getValueType());
			} else if (underlyingType instanceof CFunction) {
				resultType = new CPointer(underlyingType);
			} else if (underlyingType instanceof CEnum) {
				resultType = new CPrimitive(CPrimitives.INT);
			} else {
				resultType = underlyingType;
			}
			final RValue newRVal = new RValue(((LocalLValue) mLrVal).getValue(), resultType, mLrVal.isBoogieBool());
			result = new ExpressionResult(mStmt, newRVal, mDecl, mAuxVars, mOverappr, mOtherUnionFields);
		} else if (mLrVal instanceof HeapLValue) {
			final HeapLValue hlv = (HeapLValue) mLrVal;
			CType underlyingType = mLrVal.getCType().getUnderlyingType();
			if (underlyingType instanceof CEnum) {
				underlyingType = new CPrimitive(CPrimitives.INT);
			}

			final RValue newValue;
			if (underlyingType instanceof CPrimitive) {
<<<<<<< HEAD
				final ExpressionResult rex = memoryHandler.getReadCall(hlv.getAddress(), underlyingType, hook);
				result = copyStmtDeclAuxvarOverapprox(this, rex);
				newValue = (RValue) rex.mLrVal;
			} else if (underlyingType instanceof CPointer) {
				final ExpressionResult rex = memoryHandler.getReadCall(hlv.getAddress(), underlyingType, hook);
=======
				final ExpressionResult rex = memoryHandler.getReadCall(main, hlv.getAddress(), underlyingType);
				result = copyStmtDeclAuxvarOverapprox(this, rex);
				newValue = (RValue) rex.mLrVal;
			} else if (underlyingType instanceof CPointer) {
				final ExpressionResult rex = memoryHandler.getReadCall(main, hlv.getAddress(), underlyingType);
>>>>>>> a87d9521
				result = copyStmtDeclAuxvarOverapprox(this, rex);
				newValue = (RValue) rex.mLrVal;
			} else if (underlyingType instanceof CArray) {
				final CArray cArray = (CArray) underlyingType;
				// ExpressionResult rex = readArrayFromHeap(main, structHandler,
				// memoryHandler, loc, hlv.getAddress(), cArray);
				// result = copyStmtDeclAuxvarOverapprox(this, rex);
				result = copyStmtDeclAuxvarOverapprox(this);
				newValue = new RValue(hlv.getAddress(), new CPointer(cArray.getValueType()), false, false);
			} else if (underlyingType instanceof CEnum) {
				throw new AssertionError("handled above");
			} else if (underlyingType instanceof CStruct) {
				final ExpressionResult rex = readStructFromHeap(main, structHandler, memoryHandler, loc,
						hlv.getAddress(), (CStruct) underlyingType, hook);
				result = copyStmtDeclAuxvarOverapprox(this, rex);
				newValue = (RValue) rex.mLrVal;
			} else if (underlyingType instanceof CNamed) {
				throw new AssertionError("This should not be the case as we took the underlying type.");
			} else if (underlyingType instanceof CFunction) {
				result = copyStmtDeclAuxvarOverapprox(this);
				newValue = new RValue(hlv.getAddress(), new CPointer(underlyingType), false, false);
			} else {
				throw new UnsupportedSyntaxException(loc, "..");
			}
			result.mLrVal = newValue;
		} else {
			throw new AssertionError("an LRValue that is not null, and no LocalLValue, RValue or HeapLValue???");
		}
		return result;
	}

	/**
	 * Read the contents of a struct (given as a pointer) from the heap recursively (for nested structs) returning a
	 * StructConstructor.
	 *
	 * @param main
	 * @param structHandler
	 * @param memoryHandler
	 * @param loc
	 * @param structOnHeapAddress
	 * @param structType
	 * @return A result whose value is a StructConstructor and whose statements make the necessary calls to fill the
	 *         items inside the StructConstructor correctly
	 */
	ExpressionResult readStructFromHeap(final Dispatcher main, final StructHandler structHandler,
			final MemoryHandler memoryHandler, final ILocation loc, final Expression structOnHeapAddress,
			final CStruct structType, final IASTNode hook) {

		final Expression startAddress = structOnHeapAddress;
		Expression currentStructBaseAddress = null;
		Expression currentStructOffset = null;
		if (startAddress instanceof StructConstructor) {
			currentStructBaseAddress = ((StructConstructor) startAddress).getFieldValues()[0];
			currentStructOffset = ((StructConstructor) startAddress).getFieldValues()[1];
		} else {
			currentStructBaseAddress = MemoryHandler.getPointerBaseAddress(startAddress, loc);
			currentStructOffset = MemoryHandler.getPointerOffset(startAddress, loc);
		}

		// everything for the new Result
		final ArrayList<Statement> newStmt = new ArrayList<>();
		final ArrayList<Declaration> newDecl = new ArrayList<>();
//		final Map<VariableDeclaration, ILocation> newAuxVars = new LinkedHashMap<>();
		final Set<AuxVarInfo> newAuxVars = new LinkedHashSet<>();

		final String[] fieldIds = structType.getFieldIds();
		final CType[] fieldTypes = structType.getFieldTypes();

		// the new Arrays for the StructConstructor
		final ArrayList<String> fieldIdentifiers = new ArrayList<>();
		final ArrayList<Expression> fieldValues = new ArrayList<>();

		for (int i = 0; i < fieldIds.length; i++) {
			fieldIdentifiers.add(fieldIds[i]);

			CType underlyingType;
			if (fieldTypes[i] instanceof CNamed) {
				underlyingType = ((CNamed) fieldTypes[i]).getUnderlyingType();
			} else {
				underlyingType = fieldTypes[i];
			}

			// ResultExpression fieldRead = null;
			final LRValue fieldLRVal;
			if (underlyingType instanceof CPrimitive) {
				final ExpressionResult fieldRead = (ExpressionResult) structHandler.readFieldInTheStructAtAddress(main,
						loc, i, structOnHeapAddress, structType, hook);
				fieldLRVal = fieldRead.mLrVal;
				newStmt.addAll(fieldRead.mStmt);
				newDecl.addAll(fieldRead.mDecl);
//				newAuxVars.putAll(fieldRead.mAuxVars);
				newAuxVars.addAll(fieldRead.getAuxVars());
			} else if (underlyingType instanceof CPointer) {
				final ExpressionResult fieldRead = (ExpressionResult) structHandler.readFieldInTheStructAtAddress(main,
						loc, i, structOnHeapAddress, structType, hook);
				fieldLRVal = fieldRead.mLrVal;
				newStmt.addAll(fieldRead.mStmt);
				newDecl.addAll(fieldRead.mDecl);
//				newAuxVars.putAll(fieldRead.mAuxVars);
				newAuxVars.addAll(fieldRead.getAuxVars());
			} else if (underlyingType instanceof CArray) {

				final ExpressionResult xres1 = readArrayFromHeap(main, structHandler, memoryHandler, loc,
						structOnHeapAddress, (CArray) underlyingType, hook);
				final ExpressionResult xres = xres1;

				fieldLRVal = xres.mLrVal;
				newStmt.addAll(xres.mStmt);
				newDecl.addAll(xres.mDecl);
//				newAuxVars.putAll(xres.mAuxVars);
				newAuxVars.addAll(xres.getAuxVars());

				// fieldRead = (ResultExpression) structHandler.readFieldInTheStructAtAddress(
				// main, memoryHandler, loc, fieldIds[i],
				// address);
				// newStmt.addAll(fieldRead.stmt);
				// newDecl.addAll(fieldRead.decl);
				// newAuxVars.putAll(fieldRead.auxVars);
				// throw new UnsupportedSyntaxException(loc, "..");
			} else if (underlyingType instanceof CEnum) {
				// like CPrimitive..
				final ExpressionResult fieldRead = (ExpressionResult) structHandler.readFieldInTheStructAtAddress(main,
						loc, i, structOnHeapAddress, structType, hook);
				fieldLRVal = fieldRead.mLrVal;
				newStmt.addAll(fieldRead.mStmt);
				newDecl.addAll(fieldRead.mDecl);
//				newAuxVars.putAll(fieldRead.mAuxVars);
				newAuxVars.addAll(fieldRead.getAuxVars());
				// throw new UnsupportedSyntaxException(loc, "..");
			} else if (underlyingType instanceof CStruct) {

				final Expression innerStructOffset =
						memoryHandler.getTypeSizeAndOffsetComputer().constructOffsetForField(loc, structType, i, hook);

				final ExpressionTranslation exprTrans = ((CHandler) main.mCHandler).getExpressionTranslation();
				final Expression offsetSum = exprTrans.constructArithmeticExpression(loc, IASTBinaryExpression.op_plus,
						currentStructOffset, exprTrans.getCTypeOfPointerComponents(), innerStructOffset,
						exprTrans.getCTypeOfPointerComponents());
				final Expression innerStructAddress =
						MemoryHandler.constructPointerFromBaseAndOffset(currentStructBaseAddress, offsetSum, loc);

				final ExpressionResult fieldRead = readStructFromHeap(main, structHandler, memoryHandler, loc,
						innerStructAddress, (CStruct) underlyingType, hook);

				fieldLRVal = fieldRead.mLrVal;
				newStmt.addAll(fieldRead.mStmt);
				newDecl.addAll(fieldRead.mDecl);
//				newAuxVars.putAll(fieldRead.mAuxVars);
				newAuxVars.addAll(fieldRead.getAuxVars());

			} else if (underlyingType instanceof CNamed) {
				throw new AssertionError("This should not be the case as we took the underlying type.");
			} else {
				throw new UnsupportedSyntaxException(loc, "..");
			}

			// assert fieldRead.lrVal instanceof RValue; //should be guaranteed by readFieldInTheStructAtAddress(..)
			// fieldValues.add(((RValue) fieldRead.lrVal).getValue());
			if (fieldLRVal instanceof RValue) {
				fieldValues.add(fieldLRVal.getValue());
			} else if (fieldLRVal instanceof HeapLValue) {
				fieldValues.add(((HeapLValue) fieldLRVal).getAddress());
			} else {
				throw new UnsupportedOperationException();
			}

		}
		final StructConstructor sc =
				new StructConstructor(loc, fieldIdentifiers.toArray(new String[fieldIdentifiers.size()]),
						fieldValues.toArray(new Expression[fieldValues.size()]));

		final ExpressionResult result = new ExpressionResult(newStmt, new RValue(sc, structType), newDecl, newAuxVars,
				mOverappr, mOtherUnionFields);
		return result;
	}

	public ExpressionResult readArrayFromHeap(final Dispatcher main, final StructHandler structHandler,
			final MemoryHandler memoryHandler, final ILocation loc, final Expression address, final CArray arrayType,
			final IASTNode hook) {
		final HeapLValue resultValue;
//		List<Declaration> decl = new ArrayList<>();
//		List<Statement> stmt = new ArrayList<>();
//		Map<VariableDeclaration, ILocation> auxVars = new LinkedHashMap<>();
//		final ArrayList<Overapprox> overApp = new ArrayList<>();
		ExpressionResultBuilder builder = new ExpressionResultBuilder();

		if (!(arrayType.getValueType().getUnderlyingType() instanceof CArray)) {
			final ExpressionTranslation exprTrans = ((CHandler) main.mCHandler).getExpressionTranslation();
			final BigInteger dimBigInteger = exprTrans.extractIntegerValue(arrayType.getBound(), hook);
			if (dimBigInteger == null) {
				throw new UnsupportedSyntaxException(loc, "variable length arrays not yet supported by this method");
			}
			final int dim = dimBigInteger.intValue();

//			final String newArrayId = main.mNameHandler.getTempVarUID(SFO.AUXVAR.ARRAYCOPY, arrayType);
//			final VarList newArrayVl = new VarList(loc, new String[] { newArrayId }, new ArrayType(loc, new String[0],
//					new ASTType[] { main.mTypeHandler.cType2AstType(loc, arrayType.getBound().getCType()) },
//					main.mTypeHandler.cType2AstType(loc, arrayType.getValueType())));
//			final VariableDeclaration newArrayDec =
//					new VariableDeclaration(loc, new Attribute[0], new VarList[] { newArrayVl });
			final AuxVarInfo newArrayAuxvar =
					CTranslationUtil.constructAuxVarInfo(loc, main, arrayType, SFO.AUXVAR.ARRAYCOPY);
			resultValue = new HeapLValue(newArrayAuxvar.getExp(), arrayType, null);
//			builder.setLrVal(new HeapLValue(new IdentifierExpression(loc, newArrayId), arrayType, null));

//			decl.add(newArrayDec);
//			auxVars.put(newArrayDec, loc);
			builder.addDeclaration(newArrayAuxvar.getVarDec());
//			builder.putAuxVar(newArrayAuxvar.getVarDec(), loc);
			builder.addAuxVar(newArrayAuxvar);

			final Expression arrayStartAddress = address;
			Expression newStartAddressBase = null;
			Expression newStartAddressOffset = null;
			if (arrayStartAddress instanceof StructConstructor) {
				newStartAddressBase = ((StructConstructor) arrayStartAddress).getFieldValues()[0];
				newStartAddressOffset = ((StructConstructor) arrayStartAddress).getFieldValues()[1];
			} else {
				newStartAddressBase = MemoryHandler.getPointerBaseAddress(arrayStartAddress, loc);
				newStartAddressOffset = MemoryHandler.getPointerOffset(arrayStartAddress, loc);
			}

			final Expression valueTypeSize = memoryHandler.calculateSizeOf(loc, arrayType.getValueType(), hook);

			Expression arrayEntryAddressOffset = newStartAddressOffset;

			for (int pos = 0; pos < dim; pos++) {

				ExpressionResult readRex;
				final Expression readAddress = MemoryHandler.constructPointerFromBaseAndOffset(newStartAddressBase,
						arrayEntryAddressOffset, loc);
				if (arrayType.getValueType().getUnderlyingType() instanceof CStruct) {
					readRex = readStructFromHeap(main, structHandler, memoryHandler, loc, readAddress,
							(CStruct) arrayType.getValueType().getUnderlyingType(), hook);
				} else {
<<<<<<< HEAD
					readRex = memoryHandler.getReadCall(readAddress, arrayType.getValueType(), hook);
=======
					readRex = memoryHandler.getReadCall(main, readAddress, arrayType.getValueType());
>>>>>>> a87d9521
				}
				builder.addAllExceptLrValue(readRex);
				if (builder.getLrVal() == null) {
					builder.setLrVal(readRex.getLrValue());
				} else {
					builder.resetLrVal(readRex.getLrValue());
				}
//				decl.addAll(readRex.mDecl);
//				stmt.addAll(readRex.mStmt);
//				auxVars.putAll(readRex.mAuxVars);
//				overApp.addAll(readRex.mOverappr);

				final ArrayLHS aAcc = ExpressionFactory.constructNestedArrayLHS(loc, newArrayAuxvar.getLhs(),
						new Expression[] { exprTrans.constructLiteralForIntegerType(loc,
								new CPrimitive(CPrimitives.INT), BigInteger.valueOf(pos)) });
//				final ExpressionResult assRex = ((CHandler) main.mCHandler).makeAssignment(main, loc, stmt,
//						new LocalLValue(aAcc, arrayType.getValueType(), null), (RValue) readRex.mLrVal, decl, auxVars,
//						mOverappr);
				final ExpressionResult assRex = ((CHandler) main.mCHandler).makeAssignment(main, loc,
						new LocalLValue(aAcc, arrayType.getValueType(), null), Collections.emptyList(), builder.build(),
						hook);
				builder = new ExpressionResultBuilder()
						.addAllExceptLrValue(assRex)
						.setLrVal(assRex.getLrValue());
//				decl = assRex.mDecl;
//				stmt = assRex.mStmt;
//				auxVars = assRex.mAuxVars;
//				overApp.addAll(assRex.mOverappr);

				arrayEntryAddressOffset = exprTrans.constructArithmeticExpression(loc, IASTBinaryExpression.op_plus,
						arrayEntryAddressOffset, exprTrans.getCTypeOfPointerComponents(), valueTypeSize,
						exprTrans.getCTypeOfPointerComponents());
			}
		} else {
			throw new UnsupportedSyntaxException(loc,
					"we need to generalize this to nested and/or variable length arrays");
		}
//		final ExpressionResult xres1 = new ExpressionResult(stmt, xfieldHeapLValue, decl, auxVars, overApp);
//		return xres1;
		builder.setOrResetLrVal(resultValue);
		return builder.build();
	}

	/**
	 * Add all declaration, statements, auxvars, etc. from another ResultExpression.
	 */
	public void addAll(final ExpressionResult re) {
		mDecl.addAll(re.mDecl);
		mStmt.addAll(re.mStmt);
//		mAuxVars.putAll(re.mAuxVars);
		mAuxVars.addAll(re.getAuxVars());
		mOverappr.addAll(re.mOverappr);
	}

	public void addStatement(final Statement stmt) {
		mStmt.add(stmt);
	}

	/**
	 * If the CType of this {@link ExpressionResult}'s {@link RValue} has CType enum, then replace it by CType int. If
	 * an enum variable occurs as an RValue we use this method to replace its type by int.
	 */
	private void replaceEnumByInt() {
		if (mLrVal instanceof RValue) {
			final RValue old = (RValue) mLrVal;
			if (old.getCType() instanceof CEnum) {
				final CPrimitive intType = new CPrimitive(CPrimitives.INT);
				mLrVal = new RValue(old.getValue(), intType, old.isBoogieBool(), old.isIntFromPointer());
			} else {
				// do nothing
			}
		} else {
			throw new UnsupportedOperationException("replaceEnumByInt only applicable for RValues");
		}
	}

	/**
	 * If the CType of this {@link ExpressionResult}'s {@link RValue} has CType CFunction, then replace it by CType
	 * CPointer. If a function occurs as an RValue we use this method to replace its type by CPointer. 6.3.2.1 of C11
	 * says: A function designator is an expression that has function type. Except when it is the operand of the sizeof
	 * operator, the _Alignof operator,65) or the unary & operator, a function designator with type ‘‘function returning
	 * type’’ is converted to an expression that has type ‘‘pointer to function returning type’’.
	 */
	private void replaceCFunctionByCPointer() {
		if (mLrVal instanceof RValue) {
			final RValue old = (RValue) mLrVal;
			if (old.getCType() instanceof CFunction) {
				final CPointer pointerType = new CPointer(old.getCType());
				mLrVal = new RValue(old.getValue(), pointerType, old.isBoogieBool(), old.isIntFromPointer());
			} else {
				// do nothing
			}
		} else {
			throw new UnsupportedOperationException("replaceEnumByInt only applicable for RValues");
		}
	}

	/**
	 * Convert Expression of some type to an expression of boolean type. If the expression expr
	 * <ul>
	 * <li>has type boolean we return expr
	 * <li>has type int we return <i>expr != 0</i>
	 * <li>has type real we return <i>expr != 0.0</i>
	 * <li>has type $Pointer$ we return <i>expr != #NULL</i>
	 * </ul>
	 * Other types are not supported. If the expression was obtained by a conversion from bool to int, we try to get rid
	 * of the former conversion instead of applying a new one.
	 */
	private static RValue toBoolean(final ILocation loc, final RValue rVal,
			final ExpressionTranslation expressionTranslation, final MemoryHandler memoryHandler) {
		assert !rVal.isBoogieBool();
		CType underlyingType = rVal.getCType().getUnderlyingType();
		underlyingType = CEnum.replaceEnumWithInt(underlyingType);
		final Expression zero = expressionTranslation.constructZero(loc, underlyingType);
		final Expression resultEx;
		if (underlyingType instanceof CPrimitive) {
			resultEx = expressionTranslation.constructBinaryEqualityExpression(loc, IASTBinaryExpression.op_notequals,
					rVal.getValue(), rVal.getCType(), zero, underlyingType);
		} else if (underlyingType instanceof CPointer) {
			resultEx = ExpressionFactory.newBinaryExpression(loc, BinaryExpression.Operator.COMPNEQ, rVal.getValue(),
					zero);
		} else {
			throw new UnsupportedSyntaxException(loc, "unsupported type " + underlyingType);
		}
		return new RValue(resultEx, new CPrimitive(CPrimitives.INT), true);
	}

	/**
	 * int <code>x</code> of form <code>y ? 1 : 0</code> becomes <code>!y ? 1 : 0</code> /** int <code>x</code> becomes
	 * <code>x == 0 ? 1 : 0</code>
	 */
	public void rexIntToBoolIfNecessary(final ILocation loc, final ExpressionTranslation expressionTranslation,
			final MemoryHandler memoryHandler) {
		if (!(mLrVal instanceof RValue)) {
			throw new UnsupportedOperationException("only RValue can switch");
		}
		if (mLrVal.isBoogieBool()) {
			// do nothing
		} else {
			mLrVal = toBoolean(loc, (RValue) mLrVal, expressionTranslation, memoryHandler);
		}
	}

	/** boolean <code>p</code> becomes <code>!p ? 1 : 0</code> */
	public void rexBoolToIntIfNecessary(final ILocation loc, final ExpressionTranslation expressionTranslation) {
		if (!(mLrVal instanceof RValue)) {
			throw new UnsupportedOperationException("only RValue can switch");
		}
		if (mLrVal.isBoogieBool()) {
			mLrVal = RValue.boolToInt(loc, (RValue) mLrVal, expressionTranslation);
		} else {
			// do nothing
		}
	}

	@Override
	public String toString() {
		return "ExpressionResult, LrVal: " + mLrVal.toString();
	}

	public LRValue getLrValue() {
		return mLrVal;
	}

	public List<Statement> getStatements() {
		return Collections.unmodifiableList(mStmt);
	}

	public List<Declaration> getDeclarations() {
		return Collections.unmodifiableList(mDecl);
	}

	public List<Overapprox> getOverapprs() {
		return Collections.unmodifiableList(mOverappr);
	}

//	public Map<VariableDeclaration, ILocation> getAuxVars() {
	public Set<AuxVarInfo> getAuxVars() {
		return Collections.unmodifiableSet(mAuxVars);
	}

	public Collection<ExpressionResult> getNeighbourUnionFields() {
		return Collections.unmodifiableCollection(mOtherUnionFields);
	}
}
<|MERGE_RESOLUTION|>--- conflicted
+++ resolved
@@ -1,685 +1,673 @@
-/*
- * Copyright (C) 2013-2015 Alexander Nutz (nutz@informatik.uni-freiburg.de)
- * Copyright (C) 2015 Markus Lindenmann (lindenmm@informatik.uni-freiburg.de)
- * Copyright (C) 2012-2015 Matthias Heizmann (heizmann@informatik.uni-freiburg.de)
- * Copyright (C) 2015 Oleksii Saukh (saukho@informatik.uni-freiburg.de)
- * Copyright (C) 2015 Stefan Wissert
- * Copyright (C) 2015 University of Freiburg
- *
- * This file is part of the ULTIMATE CACSL2BoogieTranslator plug-in.
- *
- * The ULTIMATE CACSL2BoogieTranslator plug-in is free software: you can redistribute it and/or modify
- * it under the terms of the GNU Lesser General Public License as published
- * by the Free Software Foundation, either version 3 of the License, or
- * (at your option) any later version.
- *
- * The ULTIMATE CACSL2BoogieTranslator plug-in is distributed in the hope that it will be useful,
- * but WITHOUT ANY WARRANTY; without even the implied warranty of
- * MERCHANTABILITY or FITNESS FOR A PARTICULAR PURPOSE.  See the
- * GNU Lesser General Public License for more details.
- *
- * You should have received a copy of the GNU Lesser General Public License
- * along with the ULTIMATE CACSL2BoogieTranslator plug-in. If not, see <http://www.gnu.org/licenses/>.
- *
- * Additional permission under GNU GPL version 3 section 7:
- * If you modify the ULTIMATE CACSL2BoogieTranslator plug-in, or any covered work, by linking
- * or combining it with Eclipse RCP (or a modified version of Eclipse RCP),
- * containing parts covered by the terms of the Eclipse Public License, the
- * licensors of the ULTIMATE CACSL2BoogieTranslator plug-in grant you additional permission
- * to convey the resulting work.
- */
-/**
- * Describing a translation result for expressions.
- */
-package de.uni_freiburg.informatik.ultimate.cdt.translation.implementation.result;
-
-import java.math.BigInteger;
-import java.util.ArrayList;
-import java.util.Collection;
-import java.util.Collections;
-import java.util.LinkedHashSet;
-import java.util.List;
-import java.util.Set;
-
-import org.eclipse.cdt.core.dom.ast.IASTBinaryExpression;
-import org.eclipse.cdt.core.dom.ast.IASTNode;
-
-import de.uni_freiburg.informatik.ultimate.boogie.ExpressionFactory;
-import de.uni_freiburg.informatik.ultimate.boogie.ast.ArrayLHS;
-import de.uni_freiburg.informatik.ultimate.boogie.ast.BinaryExpression;
-import de.uni_freiburg.informatik.ultimate.boogie.ast.Declaration;
-import de.uni_freiburg.informatik.ultimate.boogie.ast.Expression;
-import de.uni_freiburg.informatik.ultimate.boogie.ast.Statement;
-import de.uni_freiburg.informatik.ultimate.boogie.ast.StructConstructor;
-import de.uni_freiburg.informatik.ultimate.cdt.translation.implementation.base.CHandler;
-import de.uni_freiburg.informatik.ultimate.cdt.translation.implementation.base.CTranslationUtil;
-import de.uni_freiburg.informatik.ultimate.cdt.translation.implementation.base.PRDispatcher;
-import de.uni_freiburg.informatik.ultimate.cdt.translation.implementation.base.chandler.MemoryHandler;
-import de.uni_freiburg.informatik.ultimate.cdt.translation.implementation.base.chandler.StructHandler;
-import de.uni_freiburg.informatik.ultimate.cdt.translation.implementation.base.expressiontranslation.ExpressionTranslation;
-import de.uni_freiburg.informatik.ultimate.cdt.translation.implementation.container.AuxVarInfo;
-import de.uni_freiburg.informatik.ultimate.cdt.translation.implementation.container.c.CArray;
-import de.uni_freiburg.informatik.ultimate.cdt.translation.implementation.container.c.CEnum;
-import de.uni_freiburg.informatik.ultimate.cdt.translation.implementation.container.c.CFunction;
-import de.uni_freiburg.informatik.ultimate.cdt.translation.implementation.container.c.CNamed;
-import de.uni_freiburg.informatik.ultimate.cdt.translation.implementation.container.c.CPointer;
-import de.uni_freiburg.informatik.ultimate.cdt.translation.implementation.container.c.CPrimitive;
-import de.uni_freiburg.informatik.ultimate.cdt.translation.implementation.container.c.CPrimitive.CPrimitives;
-import de.uni_freiburg.informatik.ultimate.cdt.translation.implementation.container.c.CStruct;
-import de.uni_freiburg.informatik.ultimate.cdt.translation.implementation.container.c.CType;
-import de.uni_freiburg.informatik.ultimate.cdt.translation.implementation.exception.UnsupportedSyntaxException;
-import de.uni_freiburg.informatik.ultimate.cdt.translation.implementation.util.SFO;
-import de.uni_freiburg.informatik.ultimate.cdt.translation.interfaces.Dispatcher;
-import de.uni_freiburg.informatik.ultimate.core.lib.models.annotation.Overapprox;
-import de.uni_freiburg.informatik.ultimate.core.model.models.ILocation;
-
-/**
- * @author Markus Lindenmann
- * @author Oleksii Saukh
- * @author Stefan Wissert
- * @author Matthias Heizmann
- * @date 01.02.2012
- */
-public class ExpressionResult extends Result {
-	/**
-	 * Statement list.
-	 */
-	public final List<Statement> mStmt;
-	/**
-	 * the LRValue may contain the contents of a memory cell or its address or both
-	 */
-	public LRValue mLrVal;
-	/**
-	 * Declaration list. Some translations need to declare some temporary variables, which we do here.
-	 */
-	public final List<Declaration> mDecl; // FIXME: could we also use the more special type VariableDeclaration here??
-
-	/**
-	 * A list of overapproximation flags.
-	 */
-	public final List<Overapprox> mOverappr;
-
-	/**
-	 * Auxiliary variables occurring in this result. The variable declaration of the var is mapped to the exact location
-	 * for that it was constructed.
-	 */
-//	public final Map<VariableDeclaration, ILocation> mAuxVars;
-	public final Set<AuxVarInfo> mAuxVars;
-
-	/**
-	 * We store off-heap unions as Boogie structs.
-	 * When we write a field of an off-heap union, we must havoc all the other "neighbour" fields of the union.
-	 * If this ExpressionResult represents a field in an off-heap union then this member contains information about the
-	 * union fields that must be havocced if this union field is written.
-	 */
-	public final List<ExpressionResult> mOtherUnionFields;
-
-	/**
-	 * Constructor.
-	 *
-	 * @param stmt
-	 *            the statement list to hold
-	 * @param expr
-	 *            the expression list to hold
-	 * @param decl
-	 *            the declaration list to hold
-	 * @param overapproxList
-	 *            list of overapproximation flags
-	 */
-	public ExpressionResult(final List<Statement> stmt, final LRValue lrVal, final List<Declaration> decl,
-//			final Map<VariableDeclaration, ILocation> auxVars,
-			final Set<AuxVarInfo> auxVars,
-			final List<Overapprox> overapproxList,
-			final List<ExpressionResult> uField2CType) {
-		super(null);
-		mStmt = stmt;
-		mLrVal = lrVal;
-		mDecl = decl;
-		mAuxVars = auxVars;
-		mOverappr = overapproxList;
-		mOtherUnionFields = uField2CType;
-	}
-
-	public ExpressionResult(final List<Statement> stmt, final LRValue lrVal, final List<Declaration> decl,
-//			final Map<VariableDeclaration, ILocation> auxVars,
-			final Set<AuxVarInfo> auxVars,
-			final List<Overapprox> overapproxList) {
-		this(stmt, lrVal, decl, auxVars, overapproxList, Collections.emptyList());
-	}
-
-	public ExpressionResult(final List<Statement> stmt, final LRValue lrVal, final List<Declaration> decl,
-			final Set<AuxVarInfo> auxVars) {
-//			final Map<VariableDeclaration, ILocation> auxVars) {
-		this(stmt, lrVal, decl, auxVars, new ArrayList<Overapprox>(), Collections.emptyList());
-	}
-
-	public ExpressionResult(final LRValue lrVal,
-//			final Map<VariableDeclaration, ILocation> auxVars,
-			final Set<AuxVarInfo> auxVars,
-			final List<Overapprox> overapproxList) {
-		this(new ArrayList<Statement>(), lrVal, new ArrayList<Declaration>(), auxVars, overapproxList,
-				Collections.emptyList());
-	}
-
-	public ExpressionResult(final List<Statement> stmt, final LRValue lrVal) {
-		this(stmt, lrVal, new ArrayList<Declaration>(),
-//				new LinkedHashMap<VariableDeclaration, ILocation>(),
-				new LinkedHashSet<AuxVarInfo>(),
-				new ArrayList<Overapprox>(), Collections.emptyList());
-	}
-
-	public ExpressionResult(final LRValue lrVal,
-			final Set<AuxVarInfo> auxVars) {
-//			final Map<VariableDeclaration, ILocation> auxVars) {
-		this(new ArrayList<Statement>(), lrVal, new ArrayList<Declaration>(), auxVars);
-	}
-
-	public ExpressionResult(final LRValue lrVal) {
-//		this(lrVal, new LinkedHashMap<VariableDeclaration, ILocation>());
-		this(lrVal, new LinkedHashSet<AuxVarInfo>());
-	}
-
-	/**
-	 * Construct a new {@link ExpressionResult} without an {@link LRValue} whose statements, declarations, auxVars and
-	 * overapproximations contain all respective elements of resExprs. TODO: This could remove the old copy constructor
-	 * one it is not used any more.
-	 */
-	public static ExpressionResult copyStmtDeclAuxvarOverapprox(final ExpressionResult... resExprs) {
-		final ExpressionResultBuilder builder = new ExpressionResultBuilder();
-		for (final ExpressionResult resExpr : resExprs) {
-			builder.addStatements(resExpr.mStmt);
-			builder.addDeclarations(resExpr.mDecl);
-//			builder.putAuxVars(resExpr.mAuxVars);
-			builder.addAuxVars(resExpr.getAuxVars());
-			builder.addOverapprox(resExpr.mOverappr);
-			if (resExpr.mOtherUnionFields != null && !resExpr.mOtherUnionFields.isEmpty()) {
-				builder.addNeighbourUnionFields(resExpr.mOtherUnionFields);
-			}
-		}
-		builder.setLrVal(null); // just for being explicit
-		return builder.build();
-	}
-
-	public ExpressionResult switchToRValueIfNecessary(final Dispatcher main, final ILocation loc, final IASTNode hook) {
-		final MemoryHandler memoryHandler = main.mCHandler.getMemoryHandler();
-		final StructHandler structHandler = main.mCHandler.getStructHandler();
-
-		final ExpressionResult result;
-		if (mLrVal == null) {
-			result = this;
-		} else if (mLrVal instanceof RValue) {
-			replaceCFunctionByCPointer();
-			replaceEnumByInt();
-			result = this;
-		} else if (mLrVal instanceof LocalLValue) {
-			if (main instanceof PRDispatcher) {
-				// we are in prerun mode
-				if (mLrVal.getCType().getUnderlyingType() instanceof CArray) {
-					// move it on-heap
-					((PRDispatcher) main).moveArrayAndStructIdsOnHeap(loc, mLrVal.getValue(), mAuxVars, hook);
-				}
-			} else {
-				if (mLrVal.getCType().getUnderlyingType() instanceof CArray) {
-					throw new AssertionError("on-heap/off-heap bug: array " + mLrVal.toString() + " has to be on-heap");
-				}
-			}
-			final CType underlyingType = mLrVal.getCType().getUnderlyingType();
-			final CType resultType;
-			if (underlyingType instanceof CArray) {
-				resultType = new CPointer(((CArray) underlyingType).getValueType());
-			} else if (underlyingType instanceof CFunction) {
-				resultType = new CPointer(underlyingType);
-			} else if (underlyingType instanceof CEnum) {
-				resultType = new CPrimitive(CPrimitives.INT);
-			} else {
-				resultType = underlyingType;
-			}
-			final RValue newRVal = new RValue(((LocalLValue) mLrVal).getValue(), resultType, mLrVal.isBoogieBool());
-			result = new ExpressionResult(mStmt, newRVal, mDecl, mAuxVars, mOverappr, mOtherUnionFields);
-		} else if (mLrVal instanceof HeapLValue) {
-			final HeapLValue hlv = (HeapLValue) mLrVal;
-			CType underlyingType = mLrVal.getCType().getUnderlyingType();
-			if (underlyingType instanceof CEnum) {
-				underlyingType = new CPrimitive(CPrimitives.INT);
-			}
-
-			final RValue newValue;
-			if (underlyingType instanceof CPrimitive) {
-<<<<<<< HEAD
-				final ExpressionResult rex = memoryHandler.getReadCall(hlv.getAddress(), underlyingType, hook);
-				result = copyStmtDeclAuxvarOverapprox(this, rex);
-				newValue = (RValue) rex.mLrVal;
-			} else if (underlyingType instanceof CPointer) {
-				final ExpressionResult rex = memoryHandler.getReadCall(hlv.getAddress(), underlyingType, hook);
-=======
-				final ExpressionResult rex = memoryHandler.getReadCall(main, hlv.getAddress(), underlyingType);
-				result = copyStmtDeclAuxvarOverapprox(this, rex);
-				newValue = (RValue) rex.mLrVal;
-			} else if (underlyingType instanceof CPointer) {
-				final ExpressionResult rex = memoryHandler.getReadCall(main, hlv.getAddress(), underlyingType);
->>>>>>> a87d9521
-				result = copyStmtDeclAuxvarOverapprox(this, rex);
-				newValue = (RValue) rex.mLrVal;
-			} else if (underlyingType instanceof CArray) {
-				final CArray cArray = (CArray) underlyingType;
-				// ExpressionResult rex = readArrayFromHeap(main, structHandler,
-				// memoryHandler, loc, hlv.getAddress(), cArray);
-				// result = copyStmtDeclAuxvarOverapprox(this, rex);
-				result = copyStmtDeclAuxvarOverapprox(this);
-				newValue = new RValue(hlv.getAddress(), new CPointer(cArray.getValueType()), false, false);
-			} else if (underlyingType instanceof CEnum) {
-				throw new AssertionError("handled above");
-			} else if (underlyingType instanceof CStruct) {
-				final ExpressionResult rex = readStructFromHeap(main, structHandler, memoryHandler, loc,
-						hlv.getAddress(), (CStruct) underlyingType, hook);
-				result = copyStmtDeclAuxvarOverapprox(this, rex);
-				newValue = (RValue) rex.mLrVal;
-			} else if (underlyingType instanceof CNamed) {
-				throw new AssertionError("This should not be the case as we took the underlying type.");
-			} else if (underlyingType instanceof CFunction) {
-				result = copyStmtDeclAuxvarOverapprox(this);
-				newValue = new RValue(hlv.getAddress(), new CPointer(underlyingType), false, false);
-			} else {
-				throw new UnsupportedSyntaxException(loc, "..");
-			}
-			result.mLrVal = newValue;
-		} else {
-			throw new AssertionError("an LRValue that is not null, and no LocalLValue, RValue or HeapLValue???");
-		}
-		return result;
-	}
-
-	/**
-	 * Read the contents of a struct (given as a pointer) from the heap recursively (for nested structs) returning a
-	 * StructConstructor.
-	 *
-	 * @param main
-	 * @param structHandler
-	 * @param memoryHandler
-	 * @param loc
-	 * @param structOnHeapAddress
-	 * @param structType
-	 * @return A result whose value is a StructConstructor and whose statements make the necessary calls to fill the
-	 *         items inside the StructConstructor correctly
-	 */
-	ExpressionResult readStructFromHeap(final Dispatcher main, final StructHandler structHandler,
-			final MemoryHandler memoryHandler, final ILocation loc, final Expression structOnHeapAddress,
-			final CStruct structType, final IASTNode hook) {
-
-		final Expression startAddress = structOnHeapAddress;
-		Expression currentStructBaseAddress = null;
-		Expression currentStructOffset = null;
-		if (startAddress instanceof StructConstructor) {
-			currentStructBaseAddress = ((StructConstructor) startAddress).getFieldValues()[0];
-			currentStructOffset = ((StructConstructor) startAddress).getFieldValues()[1];
-		} else {
-			currentStructBaseAddress = MemoryHandler.getPointerBaseAddress(startAddress, loc);
-			currentStructOffset = MemoryHandler.getPointerOffset(startAddress, loc);
-		}
-
-		// everything for the new Result
-		final ArrayList<Statement> newStmt = new ArrayList<>();
-		final ArrayList<Declaration> newDecl = new ArrayList<>();
-//		final Map<VariableDeclaration, ILocation> newAuxVars = new LinkedHashMap<>();
-		final Set<AuxVarInfo> newAuxVars = new LinkedHashSet<>();
-
-		final String[] fieldIds = structType.getFieldIds();
-		final CType[] fieldTypes = structType.getFieldTypes();
-
-		// the new Arrays for the StructConstructor
-		final ArrayList<String> fieldIdentifiers = new ArrayList<>();
-		final ArrayList<Expression> fieldValues = new ArrayList<>();
-
-		for (int i = 0; i < fieldIds.length; i++) {
-			fieldIdentifiers.add(fieldIds[i]);
-
-			CType underlyingType;
-			if (fieldTypes[i] instanceof CNamed) {
-				underlyingType = ((CNamed) fieldTypes[i]).getUnderlyingType();
-			} else {
-				underlyingType = fieldTypes[i];
-			}
-
-			// ResultExpression fieldRead = null;
-			final LRValue fieldLRVal;
-			if (underlyingType instanceof CPrimitive) {
-				final ExpressionResult fieldRead = (ExpressionResult) structHandler.readFieldInTheStructAtAddress(main,
-						loc, i, structOnHeapAddress, structType, hook);
-				fieldLRVal = fieldRead.mLrVal;
-				newStmt.addAll(fieldRead.mStmt);
-				newDecl.addAll(fieldRead.mDecl);
-//				newAuxVars.putAll(fieldRead.mAuxVars);
-				newAuxVars.addAll(fieldRead.getAuxVars());
-			} else if (underlyingType instanceof CPointer) {
-				final ExpressionResult fieldRead = (ExpressionResult) structHandler.readFieldInTheStructAtAddress(main,
-						loc, i, structOnHeapAddress, structType, hook);
-				fieldLRVal = fieldRead.mLrVal;
-				newStmt.addAll(fieldRead.mStmt);
-				newDecl.addAll(fieldRead.mDecl);
-//				newAuxVars.putAll(fieldRead.mAuxVars);
-				newAuxVars.addAll(fieldRead.getAuxVars());
-			} else if (underlyingType instanceof CArray) {
-
-				final ExpressionResult xres1 = readArrayFromHeap(main, structHandler, memoryHandler, loc,
-						structOnHeapAddress, (CArray) underlyingType, hook);
-				final ExpressionResult xres = xres1;
-
-				fieldLRVal = xres.mLrVal;
-				newStmt.addAll(xres.mStmt);
-				newDecl.addAll(xres.mDecl);
-//				newAuxVars.putAll(xres.mAuxVars);
-				newAuxVars.addAll(xres.getAuxVars());
-
-				// fieldRead = (ResultExpression) structHandler.readFieldInTheStructAtAddress(
-				// main, memoryHandler, loc, fieldIds[i],
-				// address);
-				// newStmt.addAll(fieldRead.stmt);
-				// newDecl.addAll(fieldRead.decl);
-				// newAuxVars.putAll(fieldRead.auxVars);
-				// throw new UnsupportedSyntaxException(loc, "..");
-			} else if (underlyingType instanceof CEnum) {
-				// like CPrimitive..
-				final ExpressionResult fieldRead = (ExpressionResult) structHandler.readFieldInTheStructAtAddress(main,
-						loc, i, structOnHeapAddress, structType, hook);
-				fieldLRVal = fieldRead.mLrVal;
-				newStmt.addAll(fieldRead.mStmt);
-				newDecl.addAll(fieldRead.mDecl);
-//				newAuxVars.putAll(fieldRead.mAuxVars);
-				newAuxVars.addAll(fieldRead.getAuxVars());
-				// throw new UnsupportedSyntaxException(loc, "..");
-			} else if (underlyingType instanceof CStruct) {
-
-				final Expression innerStructOffset =
-						memoryHandler.getTypeSizeAndOffsetComputer().constructOffsetForField(loc, structType, i, hook);
-
-				final ExpressionTranslation exprTrans = ((CHandler) main.mCHandler).getExpressionTranslation();
-				final Expression offsetSum = exprTrans.constructArithmeticExpression(loc, IASTBinaryExpression.op_plus,
-						currentStructOffset, exprTrans.getCTypeOfPointerComponents(), innerStructOffset,
-						exprTrans.getCTypeOfPointerComponents());
-				final Expression innerStructAddress =
-						MemoryHandler.constructPointerFromBaseAndOffset(currentStructBaseAddress, offsetSum, loc);
-
-				final ExpressionResult fieldRead = readStructFromHeap(main, structHandler, memoryHandler, loc,
-						innerStructAddress, (CStruct) underlyingType, hook);
-
-				fieldLRVal = fieldRead.mLrVal;
-				newStmt.addAll(fieldRead.mStmt);
-				newDecl.addAll(fieldRead.mDecl);
-//				newAuxVars.putAll(fieldRead.mAuxVars);
-				newAuxVars.addAll(fieldRead.getAuxVars());
-
-			} else if (underlyingType instanceof CNamed) {
-				throw new AssertionError("This should not be the case as we took the underlying type.");
-			} else {
-				throw new UnsupportedSyntaxException(loc, "..");
-			}
-
-			// assert fieldRead.lrVal instanceof RValue; //should be guaranteed by readFieldInTheStructAtAddress(..)
-			// fieldValues.add(((RValue) fieldRead.lrVal).getValue());
-			if (fieldLRVal instanceof RValue) {
-				fieldValues.add(fieldLRVal.getValue());
-			} else if (fieldLRVal instanceof HeapLValue) {
-				fieldValues.add(((HeapLValue) fieldLRVal).getAddress());
-			} else {
-				throw new UnsupportedOperationException();
-			}
-
-		}
-		final StructConstructor sc =
-				new StructConstructor(loc, fieldIdentifiers.toArray(new String[fieldIdentifiers.size()]),
-						fieldValues.toArray(new Expression[fieldValues.size()]));
-
-		final ExpressionResult result = new ExpressionResult(newStmt, new RValue(sc, structType), newDecl, newAuxVars,
-				mOverappr, mOtherUnionFields);
-		return result;
-	}
-
-	public ExpressionResult readArrayFromHeap(final Dispatcher main, final StructHandler structHandler,
-			final MemoryHandler memoryHandler, final ILocation loc, final Expression address, final CArray arrayType,
-			final IASTNode hook) {
-		final HeapLValue resultValue;
-//		List<Declaration> decl = new ArrayList<>();
-//		List<Statement> stmt = new ArrayList<>();
-//		Map<VariableDeclaration, ILocation> auxVars = new LinkedHashMap<>();
-//		final ArrayList<Overapprox> overApp = new ArrayList<>();
-		ExpressionResultBuilder builder = new ExpressionResultBuilder();
-
-		if (!(arrayType.getValueType().getUnderlyingType() instanceof CArray)) {
-			final ExpressionTranslation exprTrans = ((CHandler) main.mCHandler).getExpressionTranslation();
-			final BigInteger dimBigInteger = exprTrans.extractIntegerValue(arrayType.getBound(), hook);
-			if (dimBigInteger == null) {
-				throw new UnsupportedSyntaxException(loc, "variable length arrays not yet supported by this method");
-			}
-			final int dim = dimBigInteger.intValue();
-
-//			final String newArrayId = main.mNameHandler.getTempVarUID(SFO.AUXVAR.ARRAYCOPY, arrayType);
-//			final VarList newArrayVl = new VarList(loc, new String[] { newArrayId }, new ArrayType(loc, new String[0],
-//					new ASTType[] { main.mTypeHandler.cType2AstType(loc, arrayType.getBound().getCType()) },
-//					main.mTypeHandler.cType2AstType(loc, arrayType.getValueType())));
-//			final VariableDeclaration newArrayDec =
-//					new VariableDeclaration(loc, new Attribute[0], new VarList[] { newArrayVl });
-			final AuxVarInfo newArrayAuxvar =
-					CTranslationUtil.constructAuxVarInfo(loc, main, arrayType, SFO.AUXVAR.ARRAYCOPY);
-			resultValue = new HeapLValue(newArrayAuxvar.getExp(), arrayType, null);
-//			builder.setLrVal(new HeapLValue(new IdentifierExpression(loc, newArrayId), arrayType, null));
-
-//			decl.add(newArrayDec);
-//			auxVars.put(newArrayDec, loc);
-			builder.addDeclaration(newArrayAuxvar.getVarDec());
-//			builder.putAuxVar(newArrayAuxvar.getVarDec(), loc);
-			builder.addAuxVar(newArrayAuxvar);
-
-			final Expression arrayStartAddress = address;
-			Expression newStartAddressBase = null;
-			Expression newStartAddressOffset = null;
-			if (arrayStartAddress instanceof StructConstructor) {
-				newStartAddressBase = ((StructConstructor) arrayStartAddress).getFieldValues()[0];
-				newStartAddressOffset = ((StructConstructor) arrayStartAddress).getFieldValues()[1];
-			} else {
-				newStartAddressBase = MemoryHandler.getPointerBaseAddress(arrayStartAddress, loc);
-				newStartAddressOffset = MemoryHandler.getPointerOffset(arrayStartAddress, loc);
-			}
-
-			final Expression valueTypeSize = memoryHandler.calculateSizeOf(loc, arrayType.getValueType(), hook);
-
-			Expression arrayEntryAddressOffset = newStartAddressOffset;
-
-			for (int pos = 0; pos < dim; pos++) {
-
-				ExpressionResult readRex;
-				final Expression readAddress = MemoryHandler.constructPointerFromBaseAndOffset(newStartAddressBase,
-						arrayEntryAddressOffset, loc);
-				if (arrayType.getValueType().getUnderlyingType() instanceof CStruct) {
-					readRex = readStructFromHeap(main, structHandler, memoryHandler, loc, readAddress,
-							(CStruct) arrayType.getValueType().getUnderlyingType(), hook);
-				} else {
-<<<<<<< HEAD
-					readRex = memoryHandler.getReadCall(readAddress, arrayType.getValueType(), hook);
-=======
-					readRex = memoryHandler.getReadCall(main, readAddress, arrayType.getValueType());
->>>>>>> a87d9521
-				}
-				builder.addAllExceptLrValue(readRex);
-				if (builder.getLrVal() == null) {
-					builder.setLrVal(readRex.getLrValue());
-				} else {
-					builder.resetLrVal(readRex.getLrValue());
-				}
-//				decl.addAll(readRex.mDecl);
-//				stmt.addAll(readRex.mStmt);
-//				auxVars.putAll(readRex.mAuxVars);
-//				overApp.addAll(readRex.mOverappr);
-
-				final ArrayLHS aAcc = ExpressionFactory.constructNestedArrayLHS(loc, newArrayAuxvar.getLhs(),
-						new Expression[] { exprTrans.constructLiteralForIntegerType(loc,
-								new CPrimitive(CPrimitives.INT), BigInteger.valueOf(pos)) });
-//				final ExpressionResult assRex = ((CHandler) main.mCHandler).makeAssignment(main, loc, stmt,
-//						new LocalLValue(aAcc, arrayType.getValueType(), null), (RValue) readRex.mLrVal, decl, auxVars,
-//						mOverappr);
-				final ExpressionResult assRex = ((CHandler) main.mCHandler).makeAssignment(main, loc,
-						new LocalLValue(aAcc, arrayType.getValueType(), null), Collections.emptyList(), builder.build(),
-						hook);
-				builder = new ExpressionResultBuilder()
-						.addAllExceptLrValue(assRex)
-						.setLrVal(assRex.getLrValue());
-//				decl = assRex.mDecl;
-//				stmt = assRex.mStmt;
-//				auxVars = assRex.mAuxVars;
-//				overApp.addAll(assRex.mOverappr);
-
-				arrayEntryAddressOffset = exprTrans.constructArithmeticExpression(loc, IASTBinaryExpression.op_plus,
-						arrayEntryAddressOffset, exprTrans.getCTypeOfPointerComponents(), valueTypeSize,
-						exprTrans.getCTypeOfPointerComponents());
-			}
-		} else {
-			throw new UnsupportedSyntaxException(loc,
-					"we need to generalize this to nested and/or variable length arrays");
-		}
-//		final ExpressionResult xres1 = new ExpressionResult(stmt, xfieldHeapLValue, decl, auxVars, overApp);
-//		return xres1;
-		builder.setOrResetLrVal(resultValue);
-		return builder.build();
-	}
-
-	/**
-	 * Add all declaration, statements, auxvars, etc. from another ResultExpression.
-	 */
-	public void addAll(final ExpressionResult re) {
-		mDecl.addAll(re.mDecl);
-		mStmt.addAll(re.mStmt);
-//		mAuxVars.putAll(re.mAuxVars);
-		mAuxVars.addAll(re.getAuxVars());
-		mOverappr.addAll(re.mOverappr);
-	}
-
-	public void addStatement(final Statement stmt) {
-		mStmt.add(stmt);
-	}
-
-	/**
-	 * If the CType of this {@link ExpressionResult}'s {@link RValue} has CType enum, then replace it by CType int. If
-	 * an enum variable occurs as an RValue we use this method to replace its type by int.
-	 */
-	private void replaceEnumByInt() {
-		if (mLrVal instanceof RValue) {
-			final RValue old = (RValue) mLrVal;
-			if (old.getCType() instanceof CEnum) {
-				final CPrimitive intType = new CPrimitive(CPrimitives.INT);
-				mLrVal = new RValue(old.getValue(), intType, old.isBoogieBool(), old.isIntFromPointer());
-			} else {
-				// do nothing
-			}
-		} else {
-			throw new UnsupportedOperationException("replaceEnumByInt only applicable for RValues");
-		}
-	}
-
-	/**
-	 * If the CType of this {@link ExpressionResult}'s {@link RValue} has CType CFunction, then replace it by CType
-	 * CPointer. If a function occurs as an RValue we use this method to replace its type by CPointer. 6.3.2.1 of C11
-	 * says: A function designator is an expression that has function type. Except when it is the operand of the sizeof
-	 * operator, the _Alignof operator,65) or the unary & operator, a function designator with type ‘‘function returning
-	 * type’’ is converted to an expression that has type ‘‘pointer to function returning type’’.
-	 */
-	private void replaceCFunctionByCPointer() {
-		if (mLrVal instanceof RValue) {
-			final RValue old = (RValue) mLrVal;
-			if (old.getCType() instanceof CFunction) {
-				final CPointer pointerType = new CPointer(old.getCType());
-				mLrVal = new RValue(old.getValue(), pointerType, old.isBoogieBool(), old.isIntFromPointer());
-			} else {
-				// do nothing
-			}
-		} else {
-			throw new UnsupportedOperationException("replaceEnumByInt only applicable for RValues");
-		}
-	}
-
-	/**
-	 * Convert Expression of some type to an expression of boolean type. If the expression expr
-	 * <ul>
-	 * <li>has type boolean we return expr
-	 * <li>has type int we return <i>expr != 0</i>
-	 * <li>has type real we return <i>expr != 0.0</i>
-	 * <li>has type $Pointer$ we return <i>expr != #NULL</i>
-	 * </ul>
-	 * Other types are not supported. If the expression was obtained by a conversion from bool to int, we try to get rid
-	 * of the former conversion instead of applying a new one.
-	 */
-	private static RValue toBoolean(final ILocation loc, final RValue rVal,
-			final ExpressionTranslation expressionTranslation, final MemoryHandler memoryHandler) {
-		assert !rVal.isBoogieBool();
-		CType underlyingType = rVal.getCType().getUnderlyingType();
-		underlyingType = CEnum.replaceEnumWithInt(underlyingType);
-		final Expression zero = expressionTranslation.constructZero(loc, underlyingType);
-		final Expression resultEx;
-		if (underlyingType instanceof CPrimitive) {
-			resultEx = expressionTranslation.constructBinaryEqualityExpression(loc, IASTBinaryExpression.op_notequals,
-					rVal.getValue(), rVal.getCType(), zero, underlyingType);
-		} else if (underlyingType instanceof CPointer) {
-			resultEx = ExpressionFactory.newBinaryExpression(loc, BinaryExpression.Operator.COMPNEQ, rVal.getValue(),
-					zero);
-		} else {
-			throw new UnsupportedSyntaxException(loc, "unsupported type " + underlyingType);
-		}
-		return new RValue(resultEx, new CPrimitive(CPrimitives.INT), true);
-	}
-
-	/**
-	 * int <code>x</code> of form <code>y ? 1 : 0</code> becomes <code>!y ? 1 : 0</code> /** int <code>x</code> becomes
-	 * <code>x == 0 ? 1 : 0</code>
-	 */
-	public void rexIntToBoolIfNecessary(final ILocation loc, final ExpressionTranslation expressionTranslation,
-			final MemoryHandler memoryHandler) {
-		if (!(mLrVal instanceof RValue)) {
-			throw new UnsupportedOperationException("only RValue can switch");
-		}
-		if (mLrVal.isBoogieBool()) {
-			// do nothing
-		} else {
-			mLrVal = toBoolean(loc, (RValue) mLrVal, expressionTranslation, memoryHandler);
-		}
-	}
-
-	/** boolean <code>p</code> becomes <code>!p ? 1 : 0</code> */
-	public void rexBoolToIntIfNecessary(final ILocation loc, final ExpressionTranslation expressionTranslation) {
-		if (!(mLrVal instanceof RValue)) {
-			throw new UnsupportedOperationException("only RValue can switch");
-		}
-		if (mLrVal.isBoogieBool()) {
-			mLrVal = RValue.boolToInt(loc, (RValue) mLrVal, expressionTranslation);
-		} else {
-			// do nothing
-		}
-	}
-
-	@Override
-	public String toString() {
-		return "ExpressionResult, LrVal: " + mLrVal.toString();
-	}
-
-	public LRValue getLrValue() {
-		return mLrVal;
-	}
-
-	public List<Statement> getStatements() {
-		return Collections.unmodifiableList(mStmt);
-	}
-
-	public List<Declaration> getDeclarations() {
-		return Collections.unmodifiableList(mDecl);
-	}
-
-	public List<Overapprox> getOverapprs() {
-		return Collections.unmodifiableList(mOverappr);
-	}
-
-//	public Map<VariableDeclaration, ILocation> getAuxVars() {
-	public Set<AuxVarInfo> getAuxVars() {
-		return Collections.unmodifiableSet(mAuxVars);
-	}
-
-	public Collection<ExpressionResult> getNeighbourUnionFields() {
-		return Collections.unmodifiableCollection(mOtherUnionFields);
-	}
-}
+/*
+ * Copyright (C) 2013-2015 Alexander Nutz (nutz@informatik.uni-freiburg.de)
+ * Copyright (C) 2015 Markus Lindenmann (lindenmm@informatik.uni-freiburg.de)
+ * Copyright (C) 2012-2015 Matthias Heizmann (heizmann@informatik.uni-freiburg.de)
+ * Copyright (C) 2015 Oleksii Saukh (saukho@informatik.uni-freiburg.de)
+ * Copyright (C) 2015 Stefan Wissert
+ * Copyright (C) 2015 University of Freiburg
+ *
+ * This file is part of the ULTIMATE CACSL2BoogieTranslator plug-in.
+ *
+ * The ULTIMATE CACSL2BoogieTranslator plug-in is free software: you can redistribute it and/or modify
+ * it under the terms of the GNU Lesser General Public License as published
+ * by the Free Software Foundation, either version 3 of the License, or
+ * (at your option) any later version.
+ *
+ * The ULTIMATE CACSL2BoogieTranslator plug-in is distributed in the hope that it will be useful,
+ * but WITHOUT ANY WARRANTY; without even the implied warranty of
+ * MERCHANTABILITY or FITNESS FOR A PARTICULAR PURPOSE.  See the
+ * GNU Lesser General Public License for more details.
+ *
+ * You should have received a copy of the GNU Lesser General Public License
+ * along with the ULTIMATE CACSL2BoogieTranslator plug-in. If not, see <http://www.gnu.org/licenses/>.
+ *
+ * Additional permission under GNU GPL version 3 section 7:
+ * If you modify the ULTIMATE CACSL2BoogieTranslator plug-in, or any covered work, by linking
+ * or combining it with Eclipse RCP (or a modified version of Eclipse RCP),
+ * containing parts covered by the terms of the Eclipse Public License, the
+ * licensors of the ULTIMATE CACSL2BoogieTranslator plug-in grant you additional permission
+ * to convey the resulting work.
+ */
+/**
+ * Describing a translation result for expressions.
+ */
+package de.uni_freiburg.informatik.ultimate.cdt.translation.implementation.result;
+
+import java.math.BigInteger;
+import java.util.ArrayList;
+import java.util.Collection;
+import java.util.Collections;
+import java.util.LinkedHashSet;
+import java.util.List;
+import java.util.Set;
+
+import org.eclipse.cdt.core.dom.ast.IASTBinaryExpression;
+import org.eclipse.cdt.core.dom.ast.IASTNode;
+
+import de.uni_freiburg.informatik.ultimate.boogie.ExpressionFactory;
+import de.uni_freiburg.informatik.ultimate.boogie.ast.ArrayLHS;
+import de.uni_freiburg.informatik.ultimate.boogie.ast.BinaryExpression;
+import de.uni_freiburg.informatik.ultimate.boogie.ast.Declaration;
+import de.uni_freiburg.informatik.ultimate.boogie.ast.Expression;
+import de.uni_freiburg.informatik.ultimate.boogie.ast.Statement;
+import de.uni_freiburg.informatik.ultimate.boogie.ast.StructConstructor;
+import de.uni_freiburg.informatik.ultimate.cdt.translation.implementation.base.CHandler;
+import de.uni_freiburg.informatik.ultimate.cdt.translation.implementation.base.CTranslationUtil;
+import de.uni_freiburg.informatik.ultimate.cdt.translation.implementation.base.PRDispatcher;
+import de.uni_freiburg.informatik.ultimate.cdt.translation.implementation.base.chandler.MemoryHandler;
+import de.uni_freiburg.informatik.ultimate.cdt.translation.implementation.base.chandler.StructHandler;
+import de.uni_freiburg.informatik.ultimate.cdt.translation.implementation.base.expressiontranslation.ExpressionTranslation;
+import de.uni_freiburg.informatik.ultimate.cdt.translation.implementation.container.AuxVarInfo;
+import de.uni_freiburg.informatik.ultimate.cdt.translation.implementation.container.c.CArray;
+import de.uni_freiburg.informatik.ultimate.cdt.translation.implementation.container.c.CEnum;
+import de.uni_freiburg.informatik.ultimate.cdt.translation.implementation.container.c.CFunction;
+import de.uni_freiburg.informatik.ultimate.cdt.translation.implementation.container.c.CNamed;
+import de.uni_freiburg.informatik.ultimate.cdt.translation.implementation.container.c.CPointer;
+import de.uni_freiburg.informatik.ultimate.cdt.translation.implementation.container.c.CPrimitive;
+import de.uni_freiburg.informatik.ultimate.cdt.translation.implementation.container.c.CPrimitive.CPrimitives;
+import de.uni_freiburg.informatik.ultimate.cdt.translation.implementation.container.c.CStruct;
+import de.uni_freiburg.informatik.ultimate.cdt.translation.implementation.container.c.CType;
+import de.uni_freiburg.informatik.ultimate.cdt.translation.implementation.exception.UnsupportedSyntaxException;
+import de.uni_freiburg.informatik.ultimate.cdt.translation.implementation.util.SFO;
+import de.uni_freiburg.informatik.ultimate.cdt.translation.interfaces.Dispatcher;
+import de.uni_freiburg.informatik.ultimate.core.lib.models.annotation.Overapprox;
+import de.uni_freiburg.informatik.ultimate.core.model.models.ILocation;
+
+/**
+ * @author Markus Lindenmann
+ * @author Oleksii Saukh
+ * @author Stefan Wissert
+ * @author Matthias Heizmann
+ * @date 01.02.2012
+ */
+public class ExpressionResult extends Result {
+	/**
+	 * Statement list.
+	 */
+	public final List<Statement> mStmt;
+	/**
+	 * the LRValue may contain the contents of a memory cell or its address or both
+	 */
+	public LRValue mLrVal;
+	/**
+	 * Declaration list. Some translations need to declare some temporary variables, which we do here.
+	 */
+	public final List<Declaration> mDecl; // FIXME: could we also use the more special type VariableDeclaration here??
+
+	/**
+	 * A list of overapproximation flags.
+	 */
+	public final List<Overapprox> mOverappr;
+
+	/**
+	 * Auxiliary variables occurring in this result. The variable declaration of the var is mapped to the exact location
+	 * for that it was constructed.
+	 */
+//	public final Map<VariableDeclaration, ILocation> mAuxVars;
+	public final Set<AuxVarInfo> mAuxVars;
+
+	/**
+	 * We store off-heap unions as Boogie structs.
+	 * When we write a field of an off-heap union, we must havoc all the other "neighbour" fields of the union.
+	 * If this ExpressionResult represents a field in an off-heap union then this member contains information about the
+	 * union fields that must be havocced if this union field is written.
+	 */
+	public final List<ExpressionResult> mOtherUnionFields;
+
+	/**
+	 * Constructor.
+	 *
+	 * @param stmt
+	 *            the statement list to hold
+	 * @param expr
+	 *            the expression list to hold
+	 * @param decl
+	 *            the declaration list to hold
+	 * @param overapproxList
+	 *            list of overapproximation flags
+	 */
+	public ExpressionResult(final List<Statement> stmt, final LRValue lrVal, final List<Declaration> decl,
+//			final Map<VariableDeclaration, ILocation> auxVars,
+			final Set<AuxVarInfo> auxVars,
+			final List<Overapprox> overapproxList,
+			final List<ExpressionResult> uField2CType) {
+		super(null);
+		mStmt = stmt;
+		mLrVal = lrVal;
+		mDecl = decl;
+		mAuxVars = auxVars;
+		mOverappr = overapproxList;
+		mOtherUnionFields = uField2CType;
+	}
+
+	public ExpressionResult(final List<Statement> stmt, final LRValue lrVal, final List<Declaration> decl,
+//			final Map<VariableDeclaration, ILocation> auxVars,
+			final Set<AuxVarInfo> auxVars,
+			final List<Overapprox> overapproxList) {
+		this(stmt, lrVal, decl, auxVars, overapproxList, Collections.emptyList());
+	}
+
+	public ExpressionResult(final List<Statement> stmt, final LRValue lrVal, final List<Declaration> decl,
+			final Set<AuxVarInfo> auxVars) {
+//			final Map<VariableDeclaration, ILocation> auxVars) {
+		this(stmt, lrVal, decl, auxVars, new ArrayList<Overapprox>(), Collections.emptyList());
+	}
+
+	public ExpressionResult(final LRValue lrVal,
+//			final Map<VariableDeclaration, ILocation> auxVars,
+			final Set<AuxVarInfo> auxVars,
+			final List<Overapprox> overapproxList) {
+		this(new ArrayList<Statement>(), lrVal, new ArrayList<Declaration>(), auxVars, overapproxList,
+				Collections.emptyList());
+	}
+
+	public ExpressionResult(final List<Statement> stmt, final LRValue lrVal) {
+		this(stmt, lrVal, new ArrayList<Declaration>(),
+//				new LinkedHashMap<VariableDeclaration, ILocation>(),
+				new LinkedHashSet<AuxVarInfo>(),
+				new ArrayList<Overapprox>(), Collections.emptyList());
+	}
+
+	public ExpressionResult(final LRValue lrVal,
+			final Set<AuxVarInfo> auxVars) {
+//			final Map<VariableDeclaration, ILocation> auxVars) {
+		this(new ArrayList<Statement>(), lrVal, new ArrayList<Declaration>(), auxVars);
+	}
+
+	public ExpressionResult(final LRValue lrVal) {
+//		this(lrVal, new LinkedHashMap<VariableDeclaration, ILocation>());
+		this(lrVal, new LinkedHashSet<AuxVarInfo>());
+	}
+
+	/**
+	 * Construct a new {@link ExpressionResult} without an {@link LRValue} whose statements, declarations, auxVars and
+	 * overapproximations contain all respective elements of resExprs. TODO: This could remove the old copy constructor
+	 * one it is not used any more.
+	 */
+	public static ExpressionResult copyStmtDeclAuxvarOverapprox(final ExpressionResult... resExprs) {
+		final ExpressionResultBuilder builder = new ExpressionResultBuilder();
+		for (final ExpressionResult resExpr : resExprs) {
+			builder.addStatements(resExpr.mStmt);
+			builder.addDeclarations(resExpr.mDecl);
+//			builder.putAuxVars(resExpr.mAuxVars);
+			builder.addAuxVars(resExpr.getAuxVars());
+			builder.addOverapprox(resExpr.mOverappr);
+			if (resExpr.mOtherUnionFields != null && !resExpr.mOtherUnionFields.isEmpty()) {
+				builder.addNeighbourUnionFields(resExpr.mOtherUnionFields);
+			}
+		}
+		builder.setLrVal(null); // just for being explicit
+		return builder.build();
+	}
+
+	public ExpressionResult switchToRValueIfNecessary(final Dispatcher main, final ILocation loc, final IASTNode hook) {
+		final MemoryHandler memoryHandler = main.mCHandler.getMemoryHandler();
+		final StructHandler structHandler = main.mCHandler.getStructHandler();
+
+		final ExpressionResult result;
+		if (mLrVal == null) {
+			result = this;
+		} else if (mLrVal instanceof RValue) {
+			replaceCFunctionByCPointer();
+			replaceEnumByInt();
+			result = this;
+		} else if (mLrVal instanceof LocalLValue) {
+			if (main instanceof PRDispatcher) {
+				// we are in prerun mode
+				if (mLrVal.getCType().getUnderlyingType() instanceof CArray) {
+					// move it on-heap
+					((PRDispatcher) main).moveArrayAndStructIdsOnHeap(loc, mLrVal.getValue(), mAuxVars, hook);
+				}
+			} else {
+				if (mLrVal.getCType().getUnderlyingType() instanceof CArray) {
+					throw new AssertionError("on-heap/off-heap bug: array " + mLrVal.toString() + " has to be on-heap");
+				}
+			}
+			final CType underlyingType = mLrVal.getCType().getUnderlyingType();
+			final CType resultType;
+			if (underlyingType instanceof CArray) {
+				resultType = new CPointer(((CArray) underlyingType).getValueType());
+			} else if (underlyingType instanceof CFunction) {
+				resultType = new CPointer(underlyingType);
+			} else if (underlyingType instanceof CEnum) {
+				resultType = new CPrimitive(CPrimitives.INT);
+			} else {
+				resultType = underlyingType;
+			}
+			final RValue newRVal = new RValue(((LocalLValue) mLrVal).getValue(), resultType, mLrVal.isBoogieBool());
+			result = new ExpressionResult(mStmt, newRVal, mDecl, mAuxVars, mOverappr, mOtherUnionFields);
+		} else if (mLrVal instanceof HeapLValue) {
+			final HeapLValue hlv = (HeapLValue) mLrVal;
+			CType underlyingType = mLrVal.getCType().getUnderlyingType();
+			if (underlyingType instanceof CEnum) {
+				underlyingType = new CPrimitive(CPrimitives.INT);
+			}
+
+			final RValue newValue;
+			if (underlyingType instanceof CPrimitive) {
+				final ExpressionResult rex = memoryHandler.getReadCall(main, hlv.getAddress(), underlyingType, hook);
+				result = copyStmtDeclAuxvarOverapprox(this, rex);
+				newValue = (RValue) rex.mLrVal;
+			} else if (underlyingType instanceof CPointer) {
+				final ExpressionResult rex = memoryHandler.getReadCall(main, hlv.getAddress(), underlyingType, hook);
+				result = copyStmtDeclAuxvarOverapprox(this, rex);
+				newValue = (RValue) rex.mLrVal;
+			} else if (underlyingType instanceof CArray) {
+				final CArray cArray = (CArray) underlyingType;
+				// ExpressionResult rex = readArrayFromHeap(main, structHandler,
+				// memoryHandler, loc, hlv.getAddress(), cArray);
+				// result = copyStmtDeclAuxvarOverapprox(this, rex);
+				result = copyStmtDeclAuxvarOverapprox(this);
+				newValue = new RValue(hlv.getAddress(), new CPointer(cArray.getValueType()), false, false);
+			} else if (underlyingType instanceof CEnum) {
+				throw new AssertionError("handled above");
+			} else if (underlyingType instanceof CStruct) {
+				final ExpressionResult rex = readStructFromHeap(main, structHandler, memoryHandler, loc,
+						hlv.getAddress(), (CStruct) underlyingType, hook);
+				result = copyStmtDeclAuxvarOverapprox(this, rex);
+				newValue = (RValue) rex.mLrVal;
+			} else if (underlyingType instanceof CNamed) {
+				throw new AssertionError("This should not be the case as we took the underlying type.");
+			} else if (underlyingType instanceof CFunction) {
+				result = copyStmtDeclAuxvarOverapprox(this);
+				newValue = new RValue(hlv.getAddress(), new CPointer(underlyingType), false, false);
+			} else {
+				throw new UnsupportedSyntaxException(loc, "..");
+			}
+			result.mLrVal = newValue;
+		} else {
+			throw new AssertionError("an LRValue that is not null, and no LocalLValue, RValue or HeapLValue???");
+		}
+		return result;
+	}
+
+	/**
+	 * Read the contents of a struct (given as a pointer) from the heap recursively (for nested structs) returning a
+	 * StructConstructor.
+	 *
+	 * @param main
+	 * @param structHandler
+	 * @param memoryHandler
+	 * @param loc
+	 * @param structOnHeapAddress
+	 * @param structType
+	 * @return A result whose value is a StructConstructor and whose statements make the necessary calls to fill the
+	 *         items inside the StructConstructor correctly
+	 */
+	ExpressionResult readStructFromHeap(final Dispatcher main, final StructHandler structHandler,
+			final MemoryHandler memoryHandler, final ILocation loc, final Expression structOnHeapAddress,
+			final CStruct structType, final IASTNode hook) {
+
+		final Expression startAddress = structOnHeapAddress;
+		Expression currentStructBaseAddress = null;
+		Expression currentStructOffset = null;
+		if (startAddress instanceof StructConstructor) {
+			currentStructBaseAddress = ((StructConstructor) startAddress).getFieldValues()[0];
+			currentStructOffset = ((StructConstructor) startAddress).getFieldValues()[1];
+		} else {
+			currentStructBaseAddress = MemoryHandler.getPointerBaseAddress(startAddress, loc);
+			currentStructOffset = MemoryHandler.getPointerOffset(startAddress, loc);
+		}
+
+		// everything for the new Result
+		final ArrayList<Statement> newStmt = new ArrayList<>();
+		final ArrayList<Declaration> newDecl = new ArrayList<>();
+//		final Map<VariableDeclaration, ILocation> newAuxVars = new LinkedHashMap<>();
+		final Set<AuxVarInfo> newAuxVars = new LinkedHashSet<>();
+
+		final String[] fieldIds = structType.getFieldIds();
+		final CType[] fieldTypes = structType.getFieldTypes();
+
+		// the new Arrays for the StructConstructor
+		final ArrayList<String> fieldIdentifiers = new ArrayList<>();
+		final ArrayList<Expression> fieldValues = new ArrayList<>();
+
+		for (int i = 0; i < fieldIds.length; i++) {
+			fieldIdentifiers.add(fieldIds[i]);
+
+			CType underlyingType;
+			if (fieldTypes[i] instanceof CNamed) {
+				underlyingType = ((CNamed) fieldTypes[i]).getUnderlyingType();
+			} else {
+				underlyingType = fieldTypes[i];
+			}
+
+			// ResultExpression fieldRead = null;
+			final LRValue fieldLRVal;
+			if (underlyingType instanceof CPrimitive) {
+				final ExpressionResult fieldRead = (ExpressionResult) structHandler.readFieldInTheStructAtAddress(main,
+						loc, i, structOnHeapAddress, structType, hook);
+				fieldLRVal = fieldRead.mLrVal;
+				newStmt.addAll(fieldRead.mStmt);
+				newDecl.addAll(fieldRead.mDecl);
+//				newAuxVars.putAll(fieldRead.mAuxVars);
+				newAuxVars.addAll(fieldRead.getAuxVars());
+			} else if (underlyingType instanceof CPointer) {
+				final ExpressionResult fieldRead = (ExpressionResult) structHandler.readFieldInTheStructAtAddress(main,
+						loc, i, structOnHeapAddress, structType, hook);
+				fieldLRVal = fieldRead.mLrVal;
+				newStmt.addAll(fieldRead.mStmt);
+				newDecl.addAll(fieldRead.mDecl);
+//				newAuxVars.putAll(fieldRead.mAuxVars);
+				newAuxVars.addAll(fieldRead.getAuxVars());
+			} else if (underlyingType instanceof CArray) {
+
+				final ExpressionResult xres1 = readArrayFromHeap(main, structHandler, memoryHandler, loc,
+						structOnHeapAddress, (CArray) underlyingType, hook);
+				final ExpressionResult xres = xres1;
+
+				fieldLRVal = xres.mLrVal;
+				newStmt.addAll(xres.mStmt);
+				newDecl.addAll(xres.mDecl);
+//				newAuxVars.putAll(xres.mAuxVars);
+				newAuxVars.addAll(xres.getAuxVars());
+
+				// fieldRead = (ResultExpression) structHandler.readFieldInTheStructAtAddress(
+				// main, memoryHandler, loc, fieldIds[i],
+				// address);
+				// newStmt.addAll(fieldRead.stmt);
+				// newDecl.addAll(fieldRead.decl);
+				// newAuxVars.putAll(fieldRead.auxVars);
+				// throw new UnsupportedSyntaxException(loc, "..");
+			} else if (underlyingType instanceof CEnum) {
+				// like CPrimitive..
+				final ExpressionResult fieldRead = (ExpressionResult) structHandler.readFieldInTheStructAtAddress(main,
+						loc, i, structOnHeapAddress, structType, hook);
+				fieldLRVal = fieldRead.mLrVal;
+				newStmt.addAll(fieldRead.mStmt);
+				newDecl.addAll(fieldRead.mDecl);
+//				newAuxVars.putAll(fieldRead.mAuxVars);
+				newAuxVars.addAll(fieldRead.getAuxVars());
+				// throw new UnsupportedSyntaxException(loc, "..");
+			} else if (underlyingType instanceof CStruct) {
+
+				final Expression innerStructOffset =
+						memoryHandler.getTypeSizeAndOffsetComputer().constructOffsetForField(loc, structType, i, hook);
+
+				final ExpressionTranslation exprTrans = ((CHandler) main.mCHandler).getExpressionTranslation();
+				final Expression offsetSum = exprTrans.constructArithmeticExpression(loc, IASTBinaryExpression.op_plus,
+						currentStructOffset, exprTrans.getCTypeOfPointerComponents(), innerStructOffset,
+						exprTrans.getCTypeOfPointerComponents());
+				final Expression innerStructAddress =
+						MemoryHandler.constructPointerFromBaseAndOffset(currentStructBaseAddress, offsetSum, loc);
+
+				final ExpressionResult fieldRead = readStructFromHeap(main, structHandler, memoryHandler, loc,
+						innerStructAddress, (CStruct) underlyingType, hook);
+
+				fieldLRVal = fieldRead.mLrVal;
+				newStmt.addAll(fieldRead.mStmt);
+				newDecl.addAll(fieldRead.mDecl);
+//				newAuxVars.putAll(fieldRead.mAuxVars);
+				newAuxVars.addAll(fieldRead.getAuxVars());
+
+			} else if (underlyingType instanceof CNamed) {
+				throw new AssertionError("This should not be the case as we took the underlying type.");
+			} else {
+				throw new UnsupportedSyntaxException(loc, "..");
+			}
+
+			// assert fieldRead.lrVal instanceof RValue; //should be guaranteed by readFieldInTheStructAtAddress(..)
+			// fieldValues.add(((RValue) fieldRead.lrVal).getValue());
+			if (fieldLRVal instanceof RValue) {
+				fieldValues.add(fieldLRVal.getValue());
+			} else if (fieldLRVal instanceof HeapLValue) {
+				fieldValues.add(((HeapLValue) fieldLRVal).getAddress());
+			} else {
+				throw new UnsupportedOperationException();
+			}
+
+		}
+		final StructConstructor sc =
+				new StructConstructor(loc, fieldIdentifiers.toArray(new String[fieldIdentifiers.size()]),
+						fieldValues.toArray(new Expression[fieldValues.size()]));
+
+		final ExpressionResult result = new ExpressionResult(newStmt, new RValue(sc, structType), newDecl, newAuxVars,
+				mOverappr, mOtherUnionFields);
+		return result;
+	}
+
+	public ExpressionResult readArrayFromHeap(final Dispatcher main, final StructHandler structHandler,
+			final MemoryHandler memoryHandler, final ILocation loc, final Expression address, final CArray arrayType,
+			final IASTNode hook) {
+		final HeapLValue resultValue;
+//		List<Declaration> decl = new ArrayList<>();
+//		List<Statement> stmt = new ArrayList<>();
+//		Map<VariableDeclaration, ILocation> auxVars = new LinkedHashMap<>();
+//		final ArrayList<Overapprox> overApp = new ArrayList<>();
+		ExpressionResultBuilder builder = new ExpressionResultBuilder();
+
+		if (!(arrayType.getValueType().getUnderlyingType() instanceof CArray)) {
+			final ExpressionTranslation exprTrans = ((CHandler) main.mCHandler).getExpressionTranslation();
+			final BigInteger dimBigInteger = exprTrans.extractIntegerValue(arrayType.getBound(), hook);
+			if (dimBigInteger == null) {
+				throw new UnsupportedSyntaxException(loc, "variable length arrays not yet supported by this method");
+			}
+			final int dim = dimBigInteger.intValue();
+
+//			final String newArrayId = main.mNameHandler.getTempVarUID(SFO.AUXVAR.ARRAYCOPY, arrayType);
+//			final VarList newArrayVl = new VarList(loc, new String[] { newArrayId }, new ArrayType(loc, new String[0],
+//					new ASTType[] { main.mTypeHandler.cType2AstType(loc, arrayType.getBound().getCType()) },
+//					main.mTypeHandler.cType2AstType(loc, arrayType.getValueType())));
+//			final VariableDeclaration newArrayDec =
+//					new VariableDeclaration(loc, new Attribute[0], new VarList[] { newArrayVl });
+			final AuxVarInfo newArrayAuxvar =
+					CTranslationUtil.constructAuxVarInfo(loc, main, arrayType, SFO.AUXVAR.ARRAYCOPY);
+			resultValue = new HeapLValue(newArrayAuxvar.getExp(), arrayType, null);
+//			builder.setLrVal(new HeapLValue(new IdentifierExpression(loc, newArrayId), arrayType, null));
+
+//			decl.add(newArrayDec);
+//			auxVars.put(newArrayDec, loc);
+			builder.addDeclaration(newArrayAuxvar.getVarDec());
+//			builder.putAuxVar(newArrayAuxvar.getVarDec(), loc);
+			builder.addAuxVar(newArrayAuxvar);
+
+			final Expression arrayStartAddress = address;
+			Expression newStartAddressBase = null;
+			Expression newStartAddressOffset = null;
+			if (arrayStartAddress instanceof StructConstructor) {
+				newStartAddressBase = ((StructConstructor) arrayStartAddress).getFieldValues()[0];
+				newStartAddressOffset = ((StructConstructor) arrayStartAddress).getFieldValues()[1];
+			} else {
+				newStartAddressBase = MemoryHandler.getPointerBaseAddress(arrayStartAddress, loc);
+				newStartAddressOffset = MemoryHandler.getPointerOffset(arrayStartAddress, loc);
+			}
+
+			final Expression valueTypeSize = memoryHandler.calculateSizeOf(loc, arrayType.getValueType(), hook);
+
+			Expression arrayEntryAddressOffset = newStartAddressOffset;
+
+			for (int pos = 0; pos < dim; pos++) {
+
+				ExpressionResult readRex;
+				final Expression readAddress = MemoryHandler.constructPointerFromBaseAndOffset(newStartAddressBase,
+						arrayEntryAddressOffset, loc);
+				if (arrayType.getValueType().getUnderlyingType() instanceof CStruct) {
+					readRex = readStructFromHeap(main, structHandler, memoryHandler, loc, readAddress,
+							(CStruct) arrayType.getValueType().getUnderlyingType(), hook);
+				} else {
+					readRex = memoryHandler.getReadCall(main, readAddress, arrayType.getValueType(), hook);
+				}
+				builder.addAllExceptLrValue(readRex);
+				if (builder.getLrVal() == null) {
+					builder.setLrVal(readRex.getLrValue());
+				} else {
+					builder.resetLrVal(readRex.getLrValue());
+				}
+//				decl.addAll(readRex.mDecl);
+//				stmt.addAll(readRex.mStmt);
+//				auxVars.putAll(readRex.mAuxVars);
+//				overApp.addAll(readRex.mOverappr);
+
+				final ArrayLHS aAcc = ExpressionFactory.constructNestedArrayLHS(loc, newArrayAuxvar.getLhs(),
+						new Expression[] { exprTrans.constructLiteralForIntegerType(loc,
+								new CPrimitive(CPrimitives.INT), BigInteger.valueOf(pos)) });
+//				final ExpressionResult assRex = ((CHandler) main.mCHandler).makeAssignment(main, loc, stmt,
+//						new LocalLValue(aAcc, arrayType.getValueType(), null), (RValue) readRex.mLrVal, decl, auxVars,
+//						mOverappr);
+				final ExpressionResult assRex = ((CHandler) main.mCHandler).makeAssignment(main, loc,
+						new LocalLValue(aAcc, arrayType.getValueType(), null), Collections.emptyList(), builder.build(),
+						hook);
+				builder = new ExpressionResultBuilder()
+						.addAllExceptLrValue(assRex)
+						.setLrVal(assRex.getLrValue());
+//				decl = assRex.mDecl;
+//				stmt = assRex.mStmt;
+//				auxVars = assRex.mAuxVars;
+//				overApp.addAll(assRex.mOverappr);
+
+				arrayEntryAddressOffset = exprTrans.constructArithmeticExpression(loc, IASTBinaryExpression.op_plus,
+						arrayEntryAddressOffset, exprTrans.getCTypeOfPointerComponents(), valueTypeSize,
+						exprTrans.getCTypeOfPointerComponents());
+			}
+		} else {
+			throw new UnsupportedSyntaxException(loc,
+					"we need to generalize this to nested and/or variable length arrays");
+		}
+//		final ExpressionResult xres1 = new ExpressionResult(stmt, xfieldHeapLValue, decl, auxVars, overApp);
+//		return xres1;
+		builder.setOrResetLrVal(resultValue);
+		return builder.build();
+	}
+
+	/**
+	 * Add all declaration, statements, auxvars, etc. from another ResultExpression.
+	 */
+	public void addAll(final ExpressionResult re) {
+		mDecl.addAll(re.mDecl);
+		mStmt.addAll(re.mStmt);
+//		mAuxVars.putAll(re.mAuxVars);
+		mAuxVars.addAll(re.getAuxVars());
+		mOverappr.addAll(re.mOverappr);
+	}
+
+	public void addStatement(final Statement stmt) {
+		mStmt.add(stmt);
+	}
+
+	/**
+	 * If the CType of this {@link ExpressionResult}'s {@link RValue} has CType enum, then replace it by CType int. If
+	 * an enum variable occurs as an RValue we use this method to replace its type by int.
+	 */
+	private void replaceEnumByInt() {
+		if (mLrVal instanceof RValue) {
+			final RValue old = (RValue) mLrVal;
+			if (old.getCType() instanceof CEnum) {
+				final CPrimitive intType = new CPrimitive(CPrimitives.INT);
+				mLrVal = new RValue(old.getValue(), intType, old.isBoogieBool(), old.isIntFromPointer());
+			} else {
+				// do nothing
+			}
+		} else {
+			throw new UnsupportedOperationException("replaceEnumByInt only applicable for RValues");
+		}
+	}
+
+	/**
+	 * If the CType of this {@link ExpressionResult}'s {@link RValue} has CType CFunction, then replace it by CType
+	 * CPointer. If a function occurs as an RValue we use this method to replace its type by CPointer. 6.3.2.1 of C11
+	 * says: A function designator is an expression that has function type. Except when it is the operand of the sizeof
+	 * operator, the _Alignof operator,65) or the unary & operator, a function designator with type ‘‘function returning
+	 * type’’ is converted to an expression that has type ‘‘pointer to function returning type’’.
+	 */
+	private void replaceCFunctionByCPointer() {
+		if (mLrVal instanceof RValue) {
+			final RValue old = (RValue) mLrVal;
+			if (old.getCType() instanceof CFunction) {
+				final CPointer pointerType = new CPointer(old.getCType());
+				mLrVal = new RValue(old.getValue(), pointerType, old.isBoogieBool(), old.isIntFromPointer());
+			} else {
+				// do nothing
+			}
+		} else {
+			throw new UnsupportedOperationException("replaceEnumByInt only applicable for RValues");
+		}
+	}
+
+	/**
+	 * Convert Expression of some type to an expression of boolean type. If the expression expr
+	 * <ul>
+	 * <li>has type boolean we return expr
+	 * <li>has type int we return <i>expr != 0</i>
+	 * <li>has type real we return <i>expr != 0.0</i>
+	 * <li>has type $Pointer$ we return <i>expr != #NULL</i>
+	 * </ul>
+	 * Other types are not supported. If the expression was obtained by a conversion from bool to int, we try to get rid
+	 * of the former conversion instead of applying a new one.
+	 */
+	private static RValue toBoolean(final ILocation loc, final RValue rVal,
+			final ExpressionTranslation expressionTranslation, final MemoryHandler memoryHandler) {
+		assert !rVal.isBoogieBool();
+		CType underlyingType = rVal.getCType().getUnderlyingType();
+		underlyingType = CEnum.replaceEnumWithInt(underlyingType);
+		final Expression zero = expressionTranslation.constructZero(loc, underlyingType);
+		final Expression resultEx;
+		if (underlyingType instanceof CPrimitive) {
+			resultEx = expressionTranslation.constructBinaryEqualityExpression(loc, IASTBinaryExpression.op_notequals,
+					rVal.getValue(), rVal.getCType(), zero, underlyingType);
+		} else if (underlyingType instanceof CPointer) {
+			resultEx = ExpressionFactory.newBinaryExpression(loc, BinaryExpression.Operator.COMPNEQ, rVal.getValue(),
+					zero);
+		} else {
+			throw new UnsupportedSyntaxException(loc, "unsupported type " + underlyingType);
+		}
+		return new RValue(resultEx, new CPrimitive(CPrimitives.INT), true);
+	}
+
+	/**
+	 * int <code>x</code> of form <code>y ? 1 : 0</code> becomes <code>!y ? 1 : 0</code> /** int <code>x</code> becomes
+	 * <code>x == 0 ? 1 : 0</code>
+	 */
+	public void rexIntToBoolIfNecessary(final ILocation loc, final ExpressionTranslation expressionTranslation,
+			final MemoryHandler memoryHandler) {
+		if (!(mLrVal instanceof RValue)) {
+			throw new UnsupportedOperationException("only RValue can switch");
+		}
+		if (mLrVal.isBoogieBool()) {
+			// do nothing
+		} else {
+			mLrVal = toBoolean(loc, (RValue) mLrVal, expressionTranslation, memoryHandler);
+		}
+	}
+
+	/** boolean <code>p</code> becomes <code>!p ? 1 : 0</code> */
+	public void rexBoolToIntIfNecessary(final ILocation loc, final ExpressionTranslation expressionTranslation) {
+		if (!(mLrVal instanceof RValue)) {
+			throw new UnsupportedOperationException("only RValue can switch");
+		}
+		if (mLrVal.isBoogieBool()) {
+			mLrVal = RValue.boolToInt(loc, (RValue) mLrVal, expressionTranslation);
+		} else {
+			// do nothing
+		}
+	}
+
+	@Override
+	public String toString() {
+		return "ExpressionResult, LrVal: " + mLrVal.toString();
+	}
+
+	public LRValue getLrValue() {
+		return mLrVal;
+	}
+
+	public List<Statement> getStatements() {
+		return Collections.unmodifiableList(mStmt);
+	}
+
+	public List<Declaration> getDeclarations() {
+		return Collections.unmodifiableList(mDecl);
+	}
+
+	public List<Overapprox> getOverapprs() {
+		return Collections.unmodifiableList(mOverappr);
+	}
+
+//	public Map<VariableDeclaration, ILocation> getAuxVars() {
+	public Set<AuxVarInfo> getAuxVars() {
+		return Collections.unmodifiableSet(mAuxVars);
+	}
+
+	public Collection<ExpressionResult> getNeighbourUnionFields() {
+		return Collections.unmodifiableCollection(mOtherUnionFields);
+	}
+}
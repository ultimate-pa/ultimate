/*
 * Copyright (C) 2013-2017 Alexander Nutz (nutz@informatik.uni-freiburg.de)
 * Copyright (C) 2013-2017 Christian Schilling (schillic@informatik.uni-freiburg.de)
 * Copyright (C) 2013-2017 Daniel Dietsch (dietsch@informatik.uni-freiburg.de)
 * Copyright (C) 2013-2017 Matthias Heizmann (heizmann@informatik.uni-freiburg.de)
 * Copyright (C) 2013-2017 University of Freiburg
 *
 * This file is part of the ULTIMATE CACSL2BoogieTranslator plug-in.
 *
 * The ULTIMATE CACSL2BoogieTranslator plug-in is free software: you can redistribute it and/or modify
 * it under the terms of the GNU Lesser General Public License as published
 * by the Free Software Foundation, either version 3 of the License, or
 * (at your option) any later version.
 *
 * The ULTIMATE CACSL2BoogieTranslator plug-in is distributed in the hope that it will be useful,
 * but WITHOUT ANY WARRANTY; without even the implied warranty of
 * MERCHANTABILITY or FITNESS FOR A PARTICULAR PURPOSE.  See the
 * GNU Lesser General Public License for more details.
 *
 * You should have received a copy of the GNU Lesser General Public License
 * along with the ULTIMATE CACSL2BoogieTranslator plug-in. If not, see <http://www.gnu.org/licenses/>.
 *
 * Additional permission under GNU GPL version 3 section 7:
 * If you modify the ULTIMATE CACSL2BoogieTranslator plug-in, or any covered work, by linking
 * or combining it with Eclipse RCP (or a modified version of Eclipse RCP),
 * containing parts covered by the terms of the Eclipse Public License, the
 * licensors of the ULTIMATE CACSL2BoogieTranslator plug-in grant you additional permission
 * to convey the resulting work.
 */
package de.uni_freiburg.informatik.ultimate.cdt.translation.implementation.base;

import java.math.BigInteger;
import java.util.ArrayList;
import java.util.Arrays;
import java.util.Collections;
import java.util.HashMap;
import java.util.List;
import java.util.Map;
import java.util.stream.Collectors;

import org.eclipse.cdt.core.dom.ast.IASTBinaryExpression;
import org.eclipse.cdt.core.dom.ast.IASTFunctionCallExpression;
import org.eclipse.cdt.core.dom.ast.IASTFunctionDefinition;
import org.eclipse.cdt.core.dom.ast.IASTIdExpression;
import org.eclipse.cdt.core.dom.ast.IASTInitializerClause;
import org.eclipse.cdt.core.dom.ast.IASTNode;

import de.uni_freiburg.informatik.ultimate.boogie.ExpressionFactory;
import de.uni_freiburg.informatik.ultimate.boogie.StatementFactory;
import de.uni_freiburg.informatik.ultimate.boogie.ast.AssertStatement;
import de.uni_freiburg.informatik.ultimate.boogie.ast.AssumeStatement;
import de.uni_freiburg.informatik.ultimate.boogie.ast.BinaryExpression;
import de.uni_freiburg.informatik.ultimate.boogie.ast.BinaryExpression.Operator;
import de.uni_freiburg.informatik.ultimate.boogie.ast.CallStatement;
import de.uni_freiburg.informatik.ultimate.boogie.ast.Expression;
import de.uni_freiburg.informatik.ultimate.boogie.ast.HavocStatement;
import de.uni_freiburg.informatik.ultimate.boogie.ast.Statement;
import de.uni_freiburg.informatik.ultimate.boogie.ast.VariableLHS;
import de.uni_freiburg.informatik.ultimate.cdt.translation.implementation.LocationFactory;
import de.uni_freiburg.informatik.ultimate.cdt.translation.implementation.base.chandler.FunctionHandler;
import de.uni_freiburg.informatik.ultimate.cdt.translation.implementation.base.chandler.LocalLValueILocationPair;
import de.uni_freiburg.informatik.ultimate.cdt.translation.implementation.base.chandler.MemoryHandler;
import de.uni_freiburg.informatik.ultimate.cdt.translation.implementation.base.chandler.MemoryHandler.MemoryModelDeclarations;
import de.uni_freiburg.informatik.ultimate.cdt.translation.implementation.base.chandler.ProcedureManager;
import de.uni_freiburg.informatik.ultimate.cdt.translation.implementation.base.chandler.StructHandler;
import de.uni_freiburg.informatik.ultimate.cdt.translation.implementation.base.chandler.TypeSizeAndOffsetComputer;
import de.uni_freiburg.informatik.ultimate.cdt.translation.implementation.base.expressiontranslation.ExpressionTranslation;
import de.uni_freiburg.informatik.ultimate.cdt.translation.implementation.base.expressiontranslation.FloatFunction;
import de.uni_freiburg.informatik.ultimate.cdt.translation.implementation.base.expressiontranslation.FloatSupportInUltimate;
import de.uni_freiburg.informatik.ultimate.cdt.translation.implementation.container.AuxVarInfo;
//import de.uni_freiburg.informatik.ultimate.cdt.translation.implementation.container.InferredType;
//import de.uni_freiburg.informatik.ultimate.cdt.translation.implementation.container.InferredType.Type;
import de.uni_freiburg.informatik.ultimate.cdt.translation.implementation.container.c.CPointer;
import de.uni_freiburg.informatik.ultimate.cdt.translation.implementation.container.c.CPrimitive;
import de.uni_freiburg.informatik.ultimate.cdt.translation.implementation.container.c.CPrimitive.CPrimitives;
import de.uni_freiburg.informatik.ultimate.cdt.translation.implementation.container.c.CType;
import de.uni_freiburg.informatik.ultimate.cdt.translation.implementation.exception.IncorrectSyntaxException;
import de.uni_freiburg.informatik.ultimate.cdt.translation.implementation.exception.UnsupportedSyntaxException;
import de.uni_freiburg.informatik.ultimate.cdt.translation.implementation.result.ExpressionResult;
import de.uni_freiburg.informatik.ultimate.cdt.translation.implementation.result.ExpressionResultBuilder;
import de.uni_freiburg.informatik.ultimate.cdt.translation.implementation.result.LRValue;
import de.uni_freiburg.informatik.ultimate.cdt.translation.implementation.result.LocalLValue;
import de.uni_freiburg.informatik.ultimate.cdt.translation.implementation.result.RValue;
import de.uni_freiburg.informatik.ultimate.cdt.translation.implementation.result.Result;
import de.uni_freiburg.informatik.ultimate.cdt.translation.implementation.result.SkipResult;
import de.uni_freiburg.informatik.ultimate.cdt.translation.implementation.util.SFO;
import de.uni_freiburg.informatik.ultimate.cdt.translation.implementation.util.SFO.AUXVAR;
import de.uni_freiburg.informatik.ultimate.cdt.translation.interfaces.Dispatcher;
import de.uni_freiburg.informatik.ultimate.cdt.translation.interfaces.handler.ITypeHandler;
import de.uni_freiburg.informatik.ultimate.core.lib.models.annotation.Check;
import de.uni_freiburg.informatik.ultimate.core.lib.models.annotation.Check.Spec;
import de.uni_freiburg.informatik.ultimate.core.lib.models.annotation.LTLStepAnnotation;
import de.uni_freiburg.informatik.ultimate.core.lib.models.annotation.Overapprox;
import de.uni_freiburg.informatik.ultimate.core.model.models.ILocation;
import de.uni_freiburg.informatik.ultimate.plugins.generator.cacsl2boogietranslator.preferences.CACSLPreferenceInitializer;
import de.uni_freiburg.informatik.ultimate.plugins.generator.cacsl2boogietranslator.preferences.CACSLPreferenceInitializer.PointerCheckMode;

/**
 * The {@link StandardFunctionHandler} creates the translation for various functions where we have our own specification
 * or implementation. This is typically the case for functions defined in the C standard, but also for various standard
 * libraries or SV-COMP extensions.
 *
 * @author Markus Lindenmann,
 * @author Matthias Heizmann
 * @author Daniel Dietsch (dietsch@informatik.uni-freiburg.de)
 */
public class StandardFunctionHandler {

	private final Map<String, IFunctionModelHandler> mFunctionModels;

	private final ExpressionTranslation mExpressionTranslation;

	private final MemoryHandler mMemoryHandler;

	private final TypeSizeAndOffsetComputer mTypeSizeComputer;

	private final FunctionHandler mFunctionHandler;

	ProcedureManager mProcedureManager;

	private final CHandler mCHandler;

	public StandardFunctionHandler(final ITypeHandler typeHandler, final ExpressionTranslation expressionTranslation,
			final MemoryHandler memoryHandler, final StructHandler structHandler,
			final TypeSizeAndOffsetComputer typeSizeComputer, final FunctionHandler functionHandler,
			final ProcedureManager procedureManager, final CHandler cHandler) {
		mExpressionTranslation = expressionTranslation;
		mMemoryHandler = memoryHandler;
		mTypeSizeComputer = typeSizeComputer;
		mFunctionHandler = functionHandler;
		mProcedureManager = procedureManager;
		mCHandler = cHandler;

		mFunctionModels = getFunctionModels();
	}

	/**
	 * Check if the given function has an "integrated" specification or implementation and return a {@link Result} that
	 * contains a translation of the function if this is the case.
	 *
	 * Return null otherwise.
	 *
	 * @param main
	 * @param node
	 * @param astIdExpression
	 * @return
	 */
	public Result translateStandardFunction(final Dispatcher main, final IASTFunctionCallExpression node,
			final IASTIdExpression astIdExpression) {
		assert node
				.getFunctionNameExpression() == astIdExpression : "astIdExpression is not the name of the called function";
		final String name = astIdExpression.getName().toString();
		final IFunctionModelHandler functionModel = mFunctionModels.get(name);
		if (functionModel != null) {
			final IASTNode funDecl = main.getFunctionTable().get(name);
			if (funDecl instanceof IASTFunctionDefinition) {
				// it is a function that already has a body
				return null;
			}
			final ILocation loc = getLoc(main, node);
			return functionModel.handleFunction(main, node, loc, name);
		}
		return null;
	}

	private Map<String, IFunctionModelHandler> getFunctionModels() {
		final Map<String, IFunctionModelHandler> map = new HashMap<>();

		final IFunctionModelHandler skip = (main, node, loc, name) -> handleByIgnore(main, loc, name);
		final IFunctionModelHandler die = (main, node, loc, name) -> handleByUnsupportedSyntaxException(loc, name);
		final IFunctionModelHandler dieFloat =
				(main, node, loc, name) -> handleByUnsupportedSyntaxExceptionKnown(loc, "math.h", name);

		for (final String unsupportedFloatFunction : FloatSupportInUltimate.getUnsupportedFloatOperations()) {
			fill(map, unsupportedFloatFunction, dieFloat);
		}

		fill(map, "pthread_create", die);

		fill(map, "abort", (main, node, loc, name) -> handleAbort(loc));

		fill(map, "printf", (main, node, loc, name) -> handlePrintF(main, node, loc));

		fill(map, "__builtin_memcpy", this::handleMemcpy);
		fill(map, "__memcpy", this::handleMemcpy);
		fill(map, "memcpy", this::handleMemcpy);

		fill(map, "__builtin_memmove", this::handleMemmove);
		fill(map, "__memmove", this::handleMemmove);
		fill(map, "memmove", this::handleMemmove);

		fill(map, "malloc", this::handleAlloc);
		fill(map, "alloca", this::handleAlloc);
		fill(map, "__builtin_alloca", this::handleAlloc);
		fill(map, "calloc", this::handleCalloc);
		fill(map, "memset", this::handleMemset);
		fill(map, "free", this::handleFree);

		/*
		 * The GNU C online documentation at https://gcc.gnu.org/onlinedocs/gcc/Return-Address.html on 09 Nov 2016 says:
		 * "— Built-in Function: void * __builtin_return_address (unsigned int level) This function returns the return
		 * address of the current function, or of one of its callers. The level argument is number of frames to scan up
		 * the call stack. A value of 0 yields the return address of the current function, a value of 1 yields the
		 * return address of the caller of the current function, and so forth. When inlining the expected behavior is
		 * that the function returns the address of the function that is returned to. To work around this behavior use
		 * the noinline function attribute.
		 *
		 * The level argument must be a constant integer. On some machines it may be impossible to determine the return
		 * address of any function other than the current one; in such cases, or when the top of the stack has been
		 * reached, this function returns 0 or a random value. In addition, __builtin_frame_address may be used to
		 * determine if the top of the stack has been reached. Additional post-processing of the returned value may be
		 * needed, see __builtin_extract_return_addr. Calling this function with a nonzero argument can have
		 * unpredictable effects, including crashing the calling program. As a result, calls that are considered unsafe
		 * are diagnosed when the -Wframe-address option is in effect. Such calls should only be made in debugging
		 * situations."
		 *
		 * Current solution: replace call by a havocced aux variable.
		 */
		fill(map, "__builtin_return_address", (main, node, loc, name) -> handleByOverapproximation(main, node, loc,
				name, 1, new CPointer(new CPrimitive(CPrimitives.VOID))));

		fill(map, "__builtin_bswap32", (main, node, loc, name) -> handleByOverapproximation(main, node, loc, name, 1,
				new CPrimitive(CPrimitives.UINT)));
		fill(map, "__builtin_bswap64", (main, node, loc, name) -> handleByOverapproximation(main, node, loc, name, 1,
				new CPrimitive(CPrimitives.ULONG)));

		/*
		 * builtin_prefetch according to https://gcc.gnu.org/onlinedocs/gcc-3.4.5/gcc/Other-Builtins.html (state:
		 * 5.6.2015) triggers the processor to load something into cache, does nothing else is void thus has no return
		 * value
		 */
		fill(map, "__builtin_prefetch", skip);
		fill(map, "__builtin_va_start", skip);
		fill(map, "__builtin_va_end", skip);

		fill(map, "__builtin_expect", this::handleBuiltinExpect);
		fill(map, "__builtin_unreachable", (main, node, loc, name) -> handleBuiltinUnreachable(loc));
		fill(map, "__builtin_object_size", this::handleBuiltinObjectSize);

		/** various string builtins **/
		fill(map, "__builtin_strchr", this::handleStrChr);
		fill(map, "strchr", this::handleStrChr);
		fill(map, "__builtin_strlen", this::handleStrLen);
		fill(map, "strlen", this::handleStrLen);
		fill(map, "__builtin_strcmp", this::handleStrCmp);
		fill(map, "strcmp", this::handleStrCmp);

		/** various float builtins **/
		fill(map, "nan", (main, node, loc, name) -> handleNaNOrInfinity(loc, name));
		fill(map, "nanf", (main, node, loc, name) -> handleNaNOrInfinity(loc, name));
		fill(map, "nanl", (main, node, loc, name) -> handleNaNOrInfinity(loc, name));
		fill(map, "__builtin_nan", (main, node, loc, name) -> handleNaNOrInfinity(loc, "nan"));
		fill(map, "__builtin_nanf", (main, node, loc, name) -> handleNaNOrInfinity(loc, "nanf"));
		fill(map, "__builtin_nanl", (main, node, loc, name) -> handleNaNOrInfinity(loc, "nanl"));
		fill(map, "__builtin_inff", (main, node, loc, name) -> handleNaNOrInfinity(loc, "inff"));
		fill(map, "__builtin_huge_val", (main, node, loc, name) -> handleNaNOrInfinity(loc, "inf"));
		fill(map, "__builtin_huge_valf", (main, node, loc, name) -> handleNaNOrInfinity(loc, "inff"));
		fill(map, "__builtin_isgreater", (main, node, loc, name) -> handleFloatBuiltinBinaryComparison(main, node, loc,
				name, IASTBinaryExpression.op_greaterThan));
		fill(map, "__builtin_isgreaterequal", (main, node, loc, name) -> handleFloatBuiltinBinaryComparison(main, node,
				loc, name, IASTBinaryExpression.op_greaterEqual));
		fill(map, "__builtin_isless", (main, node, loc, name) -> handleFloatBuiltinBinaryComparison(main, node, loc,
				name, IASTBinaryExpression.op_lessThan));
		fill(map, "__builtin_islessequal", (main, node, loc, name) -> handleFloatBuiltinBinaryComparison(main, node,
				loc, name, IASTBinaryExpression.op_lessEqual));
		fill(map, "__builtin_isunordered", this::handleFloatBuiltinIsUnordered);
		fill(map, "__builtin_islessgreater", this::handleFloatBuiltinIsLessGreater);

		/** math.h float functions **/
		// see 7.12.3.1 or http://en.cppreference.com/w/c/numeric/math/fpclassify
		fill(map, "fpclassify", this::handleUnaryFloatFunction);
		fill(map, "__fpclassify", this::handleUnaryFloatFunction); // ??
		fill(map, "__fpclassifyf", this::handleUnaryFloatFunction); // ??
		fill(map, "__fpclassifyl", this::handleUnaryFloatFunction); // ??

		// see 7.12.3.2 or http://en.cppreference.com/w/c/numeric/math/isfinite
		fill(map, "isfinite", this::handleUnaryFloatFunction);

		// see https://linux.die.net/man/3/finite (! NOT PART OF ANSI-C)
		fill(map, "finite", this::handleUnaryFloatFunction);
		fill(map, "__finite", this::handleUnaryFloatFunction);
		fill(map, "finitef", this::handleUnaryFloatFunction);
		fill(map, "__finitef", this::handleUnaryFloatFunction); // ??
		fill(map, "finitel", this::handleUnaryFloatFunction);
		fill(map, "__finitel", this::handleUnaryFloatFunction); // ??

		// see 7.12.3.3 or http://en.cppreference.com/w/c/numeric/math/isinf
		fill(map, "isinf", this::handleUnaryFloatFunction);
		fill(map, "__isinf", this::handleUnaryFloatFunction); // ??
		// see https://linux.die.net/man/3/finite (! NOT PART OF ANSI-C)
		fill(map, "isinff", this::handleUnaryFloatFunction);
		fill(map, "__isinff", this::handleUnaryFloatFunction); // ??
		fill(map, "isinfl", this::handleUnaryFloatFunction);
		fill(map, "__isinfl", this::handleUnaryFloatFunction); // ??

		// see 7.12.3.4 or http://en.cppreference.com/w/c/numeric/math/isnan
		fill(map, "isnan", this::handleUnaryFloatFunction);
		fill(map, "__isnan", this::handleUnaryFloatFunction); // ??
		// see https://linux.die.net/man/3/finite (! NOT PART OF ANSI-C)
		fill(map, "isnanf", this::handleUnaryFloatFunction);
		fill(map, "isnanl", this::handleUnaryFloatFunction);
		fill(map, "__isnanf", this::handleUnaryFloatFunction); // ??
		fill(map, "__isnanl", this::handleUnaryFloatFunction); // ??

		// see 7.12.3.5 or http://en.cppreference.com/w/c/numeric/math/isnormal
		fill(map, "isnormal", this::handleUnaryFloatFunction);

		// see 7.12.3.6 or http://en.cppreference.com/w/c/numeric/math/signbit
		fill(map, "signbit", this::handleUnaryFloatFunction);
		fill(map, "__signbit", this::handleUnaryFloatFunction); // ??
		fill(map, "__signbitl", this::handleUnaryFloatFunction); // ??
		fill(map, "__signbitf", this::handleUnaryFloatFunction); // ??

		// see 7.12.7.5 or http://en.cppreference.com/w/c/numeric/math/sqrt
		fill(map, "sqrt", this::handleUnaryFloatFunction);
		fill(map, "sqrtf", this::handleUnaryFloatFunction);
		fill(map, "sqrtl", this::handleUnaryFloatFunction);

		// see 7.12.7.2 or http://en.cppreference.com/w/c/numeric/math/fabs
		fill(map, "fabs", this::handleUnaryFloatFunction);
		fill(map, "fabsf", this::handleUnaryFloatFunction);
		fill(map, "fabsl", this::handleUnaryFloatFunction);

		// see 7.12.12.2 or http://en.cppreference.com/w/c/numeric/math/fmax
		// NaN arguments are treated as missing data: if one argument is a NaN and the other numeric, then the
		// fmin/fmax functions choose the numeric value.
		fill(map, "fmax", this::handleBinaryFloatFunction);
		fill(map, "fmaxf", this::handleBinaryFloatFunction);
		fill(map, "fmaxl", this::handleBinaryFloatFunction);

		// see 7.12.12.3 or http://en.cppreference.com/w/c/numeric/math/fmin
		fill(map, "fmin", this::handleBinaryFloatFunction);
		fill(map, "fminf", this::handleBinaryFloatFunction);
		fill(map, "fminl", this::handleBinaryFloatFunction);

		/** SV-COMP and modelling functions **/
		fill(map, "__VERIFIER_ltl_step", (main, node, loc, name) -> handleLtlStep(main, node, loc));
		fill(map, "__VERIFIER_error", (main, node, loc, name) -> handleErrorFunction(main, node, loc));
		fill(map, "__VERIFIER_assume", this::handleVerifierAssume);

		fill(map, "__VERIFIER_nondet_bool",
				(main, node, loc, name) -> handleVerifierNonDet(main, loc, new CPrimitive(CPrimitives.BOOL)));
		fill(map, "__VERIFIER_nondet__Bool",
				(main, node, loc, name) -> handleVerifierNonDet(main, loc, new CPrimitive(CPrimitives.BOOL)));
		fill(map, "__VERIFIER_nondet_char",
				(main, node, loc, name) -> handleVerifierNonDet(main, loc, new CPrimitive(CPrimitives.CHAR)));
		fill(map, "__VERIFIER_nondet_pchar",
				(main, node, loc, name) -> handleVerifierNonDet(main, loc, new CPrimitive(CPrimitives.CHAR)));
		fill(map, "__VERIFIER_nondet_float",
				(main, node, loc, name) -> handleVerifierNonDet(main, loc, new CPrimitive(CPrimitives.FLOAT)));
		fill(map, "__VERIFIER_nondet_double",
				(main, node, loc, name) -> handleVerifierNonDet(main, loc, new CPrimitive(CPrimitives.DOUBLE)));
		fill(map, "__VERIFIER_nondet_size_t",
				(main, node, loc, name) -> handleVerifierNonDet(main, loc, new CPrimitive(CPrimitives.INT)));
		fill(map, "__VERIFIER_nondet_int",
				(main, node, loc, name) -> handleVerifierNonDet(main, loc, new CPrimitive(CPrimitives.INT)));
		fill(map, "__VERIFIER_nondet_long",
				(main, node, loc, name) -> handleVerifierNonDet(main, loc, new CPrimitive(CPrimitives.LONG)));
		fill(map, "__VERIFIER_nondet_loff_t",
				(main, node, loc, name) -> handleVerifierNonDet(main, loc, new CPrimitive(CPrimitives.LONG)));
		fill(map, "__VERIFIER_nondet_short",
				(main, node, loc, name) -> handleVerifierNonDet(main, loc, new CPrimitive(CPrimitives.SHORT)));
		fill(map, "__VERIFIER_nondet_pointer", (main, node, loc, name) -> handleVerifierNonDet(main, loc,
				new CPointer(new CPrimitive(CPrimitives.VOID))));
		fill(map, "__VERIFIER_nondet_uchar",
				(main, node, loc, name) -> handleVerifierNonDet(main, loc, new CPrimitive(CPrimitives.UCHAR)));
		fill(map, "__VERIFIER_nondet_unsigned",
				(main, node, loc, name) -> handleVerifierNonDet(main, loc, new CPrimitive(CPrimitives.UINT)));
		fill(map, "__VERIFIER_nondet_uint",
				(main, node, loc, name) -> handleVerifierNonDet(main, loc, new CPrimitive(CPrimitives.UINT)));
		fill(map, "__VERIFIER_nondet_ulong",
				(main, node, loc, name) -> handleVerifierNonDet(main, loc, new CPrimitive(CPrimitives.ULONG)));
		fill(map, "__VERIFIER_nondet_ushort",
				(main, node, loc, name) -> handleVerifierNonDet(main, loc, new CPrimitive(CPrimitives.USHORT)));

		checkFloatSupport(map, dieFloat);

		return Collections.unmodifiableMap(map);
	}

	private static void checkFloatSupport(final Map<String, IFunctionModelHandler> map,
			final IFunctionModelHandler dieFloat) {

		final List<String> declUnSupp = new ArrayList<>();
		final List<String> declNotSupp = new ArrayList<>();
		for (final String supportedFloatFunction : FloatSupportInUltimate.getSupportedFloatOperations()) {
			final IFunctionModelHandler fun = map.get(supportedFloatFunction);
			if (fun == dieFloat) {
				declUnSupp.add(supportedFloatFunction);
				continue;
			}
			if (fun == null) {
				declNotSupp.add(supportedFloatFunction);
				continue;
			}
		}

		if (!declUnSupp.isEmpty()) {
			throw new IllegalStateException("A supported float function is declared as unsupported: " + declUnSupp);
		}
		if (!declNotSupp.isEmpty()) {
			throw new IllegalStateException("A supported float function is not declared: " + declNotSupp);
		}
	}

	private Result handleStrCmp(final Dispatcher main, final IASTFunctionCallExpression node, final ILocation loc,
			final String name) {
		final IASTInitializerClause[] arguments = node.getArguments();
		checkArguments(loc, 2, name, arguments);
		final ExpressionResultBuilder builder = new ExpressionResultBuilder();
		final ExpressionResult arg0 = dispatchAndConvertFunctionArgument(main, loc, arguments[0]);
		builder.addDeclarations(arg0.mDecl);
		builder.addStatements(arg0.mStmt);
		builder.addOverapprox(arg0.mOverappr);
		builder.addAuxVars(arg0.getAuxVars());
		builder.addNeighbourUnionFields(arg0.mOtherUnionFields);

		builder.addStatements(constructMemsafetyChecksForPointerExpression(loc, arg0.mLrVal.getValue(), mMemoryHandler,
				mExpressionTranslation));

		final ExpressionResult arg1 = dispatchAndConvertFunctionArgument(main, loc, arguments[1]);
		builder.addDeclarations(arg1.mDecl);
		builder.addStatements(arg1.mStmt);
		builder.addOverapprox(arg1.mOverappr);
		builder.addAuxVars(arg1.getAuxVars());
		builder.addNeighbourUnionFields(arg1.mOtherUnionFields);

		builder.addStatements(constructMemsafetyChecksForPointerExpression(loc, arg1.mLrVal.getValue(), mMemoryHandler,
				mExpressionTranslation));

		final CPrimitive resultType = new CPrimitive(CPrimitives.INT);
		// introduce fresh aux variable
		// final String tmpId = main.mNameHandler.getTempVarUID(SFO.AUXVAR.NONDET, resultType);
		// final VariableDeclaration tmpVarDecl =
		// SFO.getTempVarVariableDeclaration(tmpId, main.mTypeHandler.cType2AstType(loc, resultType), loc);
		final AuxVarInfo auxvarinfo = AuxVarInfo.constructAuxVarInfo(loc, main, resultType, SFO.AUXVAR.NONDET);
		builder.addDeclaration(auxvarinfo.getVarDec());
		builder.addAuxVar(auxvarinfo);

		final Overapprox overAppFlag = new Overapprox(name, loc);
		builder.addOverapprox(overAppFlag);
		final RValue lrVal = new RValue(auxvarinfo.getExp(), resultType);
		builder.setLrVal(lrVal);
		return builder.build();
	}

	private Result handleStrLen(final Dispatcher main, final IASTFunctionCallExpression node, final ILocation loc,
			final String methodName) {
		final IASTInitializerClause[] arguments = node.getArguments();
		checkArguments(loc, 1, methodName, arguments);
		final ExpressionResultBuilder builder = new ExpressionResultBuilder();

		final ExpressionResult arg = dispatchAndConvertFunctionArgument(main, loc, arguments[0]);
		builder.addDeclarations(arg.mDecl);
		builder.addStatements(arg.mStmt);
		builder.addOverapprox(arg.mOverappr);
		builder.addAuxVars(arg.getAuxVars());
		builder.addNeighbourUnionFields(arg.mOtherUnionFields);

		builder.addStatements(constructMemsafetyChecksForPointerExpression(loc, arg.mLrVal.getValue(), mMemoryHandler,
				mExpressionTranslation));

		// according to standard result is size_t, we use int for efficiency
		final CPrimitive resultType = new CPrimitive(CPrimitives.INT);
		// introduce fresh aux variable
		// final String tmpId = main.mNameHandler.getTempVarUID(SFO.AUXVAR.NONDET, resultType);
		// final VariableDeclaration tmpVarDecl =
		// SFO.getTempVarVariableDeclaration(tmpId, main.mTypeHandler.cType2AstType(loc, resultType), loc);
		final AuxVarInfo auxvarinfo = AuxVarInfo.constructAuxVarInfo(loc, main, resultType, SFO.AUXVAR.NONDET);
		builder.addDeclaration(auxvarinfo.getVarDec());
		builder.addAuxVar(auxvarinfo);

		// final IdentifierExpression tmpVarIdExpr = new IdentifierExpression(loc, tmpId);
		final Overapprox overAppFlag = new Overapprox(methodName, loc);
		builder.addOverapprox(overAppFlag);
		final RValue lrVal = new RValue(auxvarinfo.getExp(), resultType);
		builder.setLrVal(lrVal);
		return builder.build();
	}

	private Result handleStrChr(final Dispatcher main, final IASTFunctionCallExpression node, final ILocation loc,
			final String name) {
		/*
		 * C11, 7.21.5.2 says: "#include <string.h> char *strchr(const char *s, int c);
		 *
		 * Description: The strchr function locates the first occurrence of c (converted to a char) in the string
		 * pointed to by s. The terminating null character is considered to be part of the string. Returns : The strchr
		 * function returns a pointer to the located character, or a null pointer if the character does not occur in the
		 * string."
		 *
		 * We replace the method call by a fresh char pointer variable which is havocced, and assumed to be either NULL
		 * or a pointer into the area where the argument pointer is valid.
		 */
		final IASTInitializerClause[] arguments = node.getArguments();
		checkArguments(loc, 2, name, arguments);
		// dispatch first argument -- we need its value for the assume

		final ExpressionResultBuilder builder = new ExpressionResultBuilder();
		final ExpressionResult argS = dispatchAndConvertFunctionArgument(main, loc, arguments[0]);
		builder.addDeclarations(argS.mDecl).addStatements(argS.mStmt).addOverapprox(argS.mOverappr)
				.addAuxVars(argS.getAuxVars()).addNeighbourUnionFields(argS.mOtherUnionFields);

		// dispatch second argument -- only for its sideeffects
		final ExpressionResult argC = dispatchAndConvertFunctionArgument(main, loc, arguments[1]);
		builder.addDeclarations(argC.mDecl).addStatements(argC.mStmt).addOverapprox(argC.mOverappr)
				.addAuxVars(argC.getAuxVars()).addNeighbourUnionFields(argC.mOtherUnionFields);

		// introduce fresh aux variable
		final CPointer resultType = new CPointer(new CPrimitive(CPrimitives.CHAR));
		final AuxVarInfo auxvarinfo = AuxVarInfo.constructAuxVarInfo(loc, main, resultType, SFO.AUXVAR.NONDET);
		builder.addDeclaration(auxvarinfo.getVarDec());
		builder.addAuxVar(auxvarinfo);

		final Expression nullExpr = mExpressionTranslation.constructNullPointer(loc);

		/*
		 * if we are in memsafety-mode: add assertions that check that arg_s.lrVal.getValue is a valid pointer
		 *
		 * technical Notes: these assertions are added before the assume statement and before the result can be assigned
		 * thus the overapproximation introduced does not affect violations of these assertions
		 */
		builder.addStatements(constructMemsafetyChecksForPointerExpression(loc, argS.mLrVal.getValue(), mMemoryHandler,
				mExpressionTranslation));

		// the havocced/uninitialized variable that represents the return value
		final Expression tmpExpr = auxvarinfo.getExp();// new IdentifierExpression(loc, tmpId);

		/*
		 * build the assume statement as described above
		 */
		{
			// res.base == 0 && res.offset == 0
			final Expression baseEqualsNull = mExpressionTranslation.constructBinaryComparisonIntegerExpression(loc,
					IASTBinaryExpression.op_equals, MemoryHandler.getPointerBaseAddress(tmpExpr, loc),
					mExpressionTranslation.getCTypeOfPointerComponents(),
					MemoryHandler.getPointerBaseAddress(nullExpr, loc),
					mExpressionTranslation.getCTypeOfPointerComponents());
			final Expression offsetEqualsNull = mExpressionTranslation.constructBinaryComparisonIntegerExpression(loc,
					IASTBinaryExpression.op_equals, MemoryHandler.getPointerOffset(tmpExpr, loc),
					mExpressionTranslation.getCTypeOfPointerComponents(), MemoryHandler.getPointerOffset(nullExpr, loc),
					mExpressionTranslation.getCTypeOfPointerComponents());
			final BinaryExpression equalsNull = ExpressionFactory.constructBinaryExpression(loc, Operator.LOGICAND,
					baseEqualsNull, offsetEqualsNull);
			// old solution did not work quickly..
			// final BinaryExpression equalsNull = expressionTranslation.constructBinaryComparisonExpression(loc,
			// new BinaryExpression(loc, Operator.COMPEQ, tmpExpr, nullExpr);
			// res.base == arg_s.base
			final Expression baseEquals = mExpressionTranslation.constructBinaryComparisonIntegerExpression(loc,
					IASTBinaryExpression.op_equals, MemoryHandler.getPointerBaseAddress(tmpExpr, loc),
					mExpressionTranslation.getCTypeOfPointerComponents(),
					MemoryHandler.getPointerBaseAddress(argS.mLrVal.getValue(), loc),
					mExpressionTranslation.getCTypeOfPointerComponents());
			// res.offset >= 0
			final Expression offsetNonNegative = mExpressionTranslation.constructBinaryComparisonIntegerExpression(loc,
					IASTBinaryExpression.op_lessEqual,
					mExpressionTranslation.constructLiteralForIntegerType(loc,
							mExpressionTranslation.getCTypeOfPointerComponents(), new BigInteger("0")),
					mExpressionTranslation.getCTypeOfPointerComponents(), MemoryHandler.getPointerOffset(tmpExpr, loc),
					mExpressionTranslation.getCTypeOfPointerComponents());
			// res.offset < length(arg_s.base)
			final Expression offsetSmallerLength = mExpressionTranslation.constructBinaryComparisonIntegerExpression(
					loc, IASTBinaryExpression.op_lessEqual, MemoryHandler.getPointerOffset(tmpExpr, loc),
					mExpressionTranslation.getCTypeOfPointerComponents(),
					ExpressionFactory.constructNestedArrayAccessExpression(loc, mMemoryHandler.getLengthArray(loc),
							new Expression[] { MemoryHandler.getPointerBaseAddress(argS.mLrVal.getValue(), loc) }),
					mExpressionTranslation.getCTypeOfPointerComponents());
			// res.base == arg_s.base && res.offset >= 0 && res.offset <= length(arg_s.base)
			final BinaryExpression inRange =
					ExpressionFactory.constructBinaryExpression(loc, Operator.LOGICAND, baseEquals, ExpressionFactory
							.constructBinaryExpression(loc, Operator.LOGICAND, offsetNonNegative, offsetSmallerLength));
			// assume equalsNull or inRange
			final AssumeStatement assume = new AssumeStatement(loc,
					ExpressionFactory.constructBinaryExpression(loc, Operator.LOGICOR, equalsNull, inRange));
			builder.addStatement(assume);
		}

		// final List<Overapprox> overapprox = new ArrayList<>();
		final Overapprox overappFlag = new Overapprox(name, loc);
		// overapprox.add(overappFlag);
		// assume.getPayload().getAnnotations().put(Overapprox.getIdentifier(), overappFlag);
		builder.addOverapprox(overappFlag);

		final RValue lrVal = new RValue(tmpExpr, resultType);
		builder.setLrVal(lrVal);

		return builder.build();
	}

	private static Result handleBuiltinUnreachable(final ILocation loc) {
		/*
		 * https://gcc.gnu.org/onlinedocs/gcc/Other-Builtins.html
		 *
		 * Built-in Function: void __builtin_unreachable (void)
		 *
		 * If control flow reaches the point of the __builtin_unreachable, the program is undefined. It is useful in
		 * situations where the compiler cannot deduce the unreachability of the code.
		 */

		// TODO: Add option that allows us to check for builtin_unreachable by adding assert
		// return new ExpressionResult(Collections.singletonList(new AssertStatement(loc,
		// new de.uni_freiburg.informatik.ultimate.boogie.ast.BooleanLiteral(loc, false))), null);
		// TODO: Add option that just ignores the function:
		// return new SkipResult();
		// TODO: Keep the following code, but add it as option together with the other two
		return new ExpressionResult(
				Collections.singletonList(new AssumeStatement(loc, ExpressionFactory.createBooleanLiteral(loc, false))),
				null);
	}

	private Result handleMemset(final Dispatcher main, final IASTFunctionCallExpression node, final ILocation loc,
			final String name) {
		/*
		 * C11 says in 7.24.6.1 void *memset(void *s, int c, size_t n); The memset function copies the value of c
		 * (converted to an unsigned char) into each of the first n characters of the object pointed to by s.
		 */
		final IASTInitializerClause[] arguments = node.getArguments();
		checkArguments(loc, 3, name, arguments);

		final ExpressionResult argS = dispatchAndConvertFunctionArgument(main, loc, arguments[0]);
		final ExpressionResult argC = dispatchAndConvertFunctionArgument(main, loc, arguments[1]);
		mExpressionTranslation.convertIntToInt(loc, argC, new CPrimitive(CPrimitives.INT));
		final ExpressionResult argN = dispatchAndConvertFunctionArgument(main, loc, arguments[2]);
		mExpressionTranslation.convertIntToInt(loc, argN, mTypeSizeComputer.getSizeT());

		final ExpressionResultBuilder result = new ExpressionResultBuilder().setLrVal(argS.getLrValue());

		result.addAllExceptLrValue(argS);
		result.addAllExceptLrValue(argC);
		result.addAllExceptLrValue(argN);

		final CPointer voidPointerType = new CPointer(new CPrimitive(CPrimitives.VOID));
		final AuxVarInfo auxvar = AuxVarInfo.constructAuxVarInfo(loc, main, voidPointerType, SFO.AUXVAR.MEMSETRES);
		result.addDeclaration(auxvar.getVarDec());
		result.addAuxVar(auxvar);

		result.addStatement(mMemoryHandler.constructUltimateMemsetCall(loc, argS.mLrVal.getValue(),
				argC.mLrVal.getValue(), argN.mLrVal.getValue(), auxvar.getLhs()));

		// mProcedureManager.registerCall(MemoryModelDeclarations.C_Memset.getName());

		return result.build();
	}

	private Result handleCalloc(final Dispatcher main, final IASTFunctionCallExpression node, final ILocation loc,
			final String name) {
		/*
		 * C11 says in 7.22.3.2 void *calloc(size_t nmemb, size_t size); The calloc function allocates space for an
		 * array of nmemb objects, each of whose size is size. The space is initialized to all bits zero.
		 */
		final IASTInitializerClause[] arguments = node.getArguments();
		checkArguments(loc, 2, name, arguments);

		final ExpressionResult nmemb = dispatchAndConvertFunctionArgument(main, loc, arguments[0]);
		main.mCHandler.convert(loc, nmemb, mTypeSizeComputer.getSizeT());
		final ExpressionResult size = dispatchAndConvertFunctionArgument(main, loc, arguments[1]);
		main.mCHandler.convert(loc, size, mTypeSizeComputer.getSizeT());

		final Expression product = mExpressionTranslation.constructArithmeticExpression(loc,
				IASTBinaryExpression.op_multiply, nmemb.mLrVal.getValue(), mTypeSizeComputer.getSizeT(),
				size.mLrVal.getValue(), mTypeSizeComputer.getSizeT());
		final ExpressionResult result = ExpressionResult.copyStmtDeclAuxvarOverapprox(nmemb, size);

		final CPointer resultType = new CPointer(new CPrimitive(CPrimitives.VOID));
		final AuxVarInfo auxvar = AuxVarInfo.constructAuxVarInfo(loc, main, resultType, SFO.AUXVAR.MALLOC);
		result.mDecl.add(auxvar.getVarDec());

		result.mStmt.add(mMemoryHandler.getMallocCall(product, auxvar.getLhs(), loc));
		result.mLrVal = new RValue(auxvar.getExp(), resultType);

		result.mStmt.add(mMemoryHandler.constructUltimateMeminitCall(loc, nmemb.mLrVal.getValue(),
				size.mLrVal.getValue(), product, auxvar.getExp()));

		// mProcedureManager.registerCall(MemoryModelDeclarations.Ultimate_MemInit.getName(),
		// MemoryModelDeclarations.Ultimate_Alloc.getName());
		return result;
	}

	/**
	 * Translates free(e) by creating a function call expression for the ~free(e) function and declaring its usage in
	 * the memory model.
	 */
	private Result handleFree(final Dispatcher main, final IASTFunctionCallExpression node, final ILocation loc,
			final String name) {
		final IASTInitializerClause[] arguments = node.getArguments();
		checkArguments(loc, 1, name, arguments);

		final ExpressionResult pRex = dispatchAndConvertFunctionArgument(main, loc, arguments[0]);

		final ExpressionResultBuilder resultBuilder =
				new ExpressionResultBuilder().addAllExceptLrValue(pRex).setLrVal(pRex.getLrValue());

		/*
		 * Add checks for validity of the to be freed pointer if required.
		 */
		resultBuilder.addStatements(mMemoryHandler.getChecksForFreeCall(loc, (RValue) pRex.getLrValue()));

		/*
		 * Add a call to our internal deallocation procedure Ultimate.dealloc
		 */
		final CallStatement deallocCall = mMemoryHandler.getDeallocCall(main, pRex.getLrValue(), loc);
		resultBuilder.addStatement(deallocCall);

		return resultBuilder.build();
	}

	private Result handleAlloc(final Dispatcher main, final IASTFunctionCallExpression node, final ILocation loc,
			final String methodName) {
		final IASTInitializerClause[] arguments = node.getArguments();
		checkArguments(loc, 1, methodName, arguments);

		final ExpressionResult exprRes = dispatchAndConvertFunctionArgument(main, loc, arguments[0]);
		main.mCHandler.convert(loc, exprRes, mTypeSizeComputer.getSizeT());

		final CPointer resultType = new CPointer(new CPrimitive(CPrimitives.VOID));
		final AuxVarInfo auxvar = AuxVarInfo.constructAuxVarInfo(loc, main, resultType, SFO.AUXVAR.MALLOC);
		exprRes.mDecl.add(auxvar.getVarDec());

		exprRes.mStmt.add(mMemoryHandler.getMallocCall(exprRes.mLrVal.getValue(), auxvar.getLhs(), loc));
		exprRes.mLrVal = new RValue(auxvar.getExp(), resultType);

		// for alloc a we have to free the variable ourselves when the
		// stackframe is closed, i.e. at a return
		if ("alloca".equals(methodName) || "__builtin_alloca".equals(methodName)) {
			final LocalLValue llVal = new LocalLValue(auxvar.getLhs(), resultType, null);
			mMemoryHandler.addVariableToBeFreed(main,
					new LocalLValueILocationPair(llVal, LocationFactory.createIgnoreLocation(loc)));
			// we need to clear auxVars because otherwise the malloc auxvar is havocced after
			// this, and free (triggered by the statement before) would fail.
			exprRes.mAuxVars.clear();
		}
		return exprRes;
	}

	private Result handleBuiltinExpect(final Dispatcher main, final IASTFunctionCallExpression node,
			final ILocation loc, final String name) {
		/**
		 * Built-in Function: long __builtin_expect (long exp, long c)
		 *
		 * You may use __builtin_expect to provide the compiler with branch prediction information. In general, you
		 * should prefer to use actual profile feedback for this (-fprofile-arcs), as programmers are notoriously bad at
		 * predicting how their programs actually perform. However, there are applications in which this data is hard to
		 * collect.
		 *
		 * The return value is the value of exp, which should be an integral expression. The semantics of the built-in
		 * are that it is expected that exp == c. For example:
		 *
		 * <code>if (__builtin_expect (x, 0)) foo ();</code>
		 *
		 * indicates that we do not expect to call foo, since we expect x to be zero. Since you are limited to integral
		 * expressions for exp, you should use constructions such as
		 *
		 * <code>if (__builtin_expect (ptr != NULL, 1)) foo (*ptr);</code>
		 *
		 * when testing pointer or floating-point values.
		 */
		final IASTInitializerClause[] arguments = node.getArguments();
		checkArguments(loc, 2, name, arguments);
		final ExpressionResult arg1 = dispatchAndConvertFunctionArgument(main, loc, arguments[0]);
		final ExpressionResult arg2 = dispatchAndConvertFunctionArgument(main, loc, arguments[1]);
		return combineExpressionResults(arg1.getLrValue(), arg1, arg2);
	}

	private static ExpressionResult handleAbort(final ILocation loc) {
		return new ExpressionResult(
				Collections.singletonList(new AssumeStatement(loc, ExpressionFactory.createBooleanLiteral(loc, false))),
				null);
	}

	private Result handleVerifierNonDet(final Dispatcher main, final ILocation loc, final CType cType) {
		final ExpressionResultBuilder resultBuilder = new ExpressionResultBuilder();
		final AuxVarInfo auxvarinfo = AuxVarInfo.constructAuxVarInfo(loc, main, cType, SFO.AUXVAR.NONDET);
		resultBuilder.addDeclaration(auxvarinfo.getVarDec());
		resultBuilder.addAuxVar(auxvarinfo);

		final LRValue returnValue = new RValue(auxvarinfo.getExp(), cType);
		resultBuilder.setLrVal(returnValue);
		mExpressionTranslation.addAssumeValueInRangeStatements(loc, returnValue.getValue(), returnValue.getCType(),
				resultBuilder);

		assert CTranslationUtil.isAuxVarMapComplete(main.mNameHandler, resultBuilder.getDeclarations(),
				resultBuilder.getAuxVars());
		return resultBuilder.build();
	}

	private Result handleVerifierAssume(final Dispatcher main, final IASTFunctionCallExpression node,
			final ILocation loc, final String name) {
		// according to SV-Comp specification assume takes only one argument, but the code allows more than one
		checkArguments(loc, 1, name, node.getArguments());

		final List<Expression> args = new ArrayList<>();
		final List<ExpressionResult> results = new ArrayList<>();
		for (final IASTInitializerClause inParam : node.getArguments()) {
			final ExpressionResult in = dispatchAndConvertFunctionArgument(main, loc, inParam);
			if (in.mLrVal.getValue() == null) {
				final String msg = "Incorrect or invalid in-parameter! " + loc.toString();
				throw new IncorrectSyntaxException(loc, msg);
			}
			in.rexIntToBoolIfNecessary(loc, mExpressionTranslation, mMemoryHandler);
			args.add(in.getLrValue().getValue());
			results.add(in);
		}

		final ExpressionResult rtr = combineExpressionResults(null, results);
		for (final Expression a : args) {
			// could just take the first as there is only one, but it's so easy to make it more general..
			rtr.addStatement(new AssumeStatement(loc, a));
		}
		assert CTranslationUtil.isAuxVarMapComplete(main.mNameHandler, rtr.getDeclarations(), rtr.getAuxVars());
		return rtr;
	}

	private Result handleNaNOrInfinity(final ILocation loc, final String methodName) {
		return mExpressionTranslation.createNanOrInfinity(loc, methodName);
	}

	private Result handleUnaryFloatFunction(final Dispatcher main, final IASTFunctionCallExpression node,
			final ILocation loc, final String name) {
		final FloatFunction floatFunction = FloatFunction.decode(name);
		final ExpressionResult arg = handleFloatArguments(main, node, loc, name, 1, floatFunction).get(0);
		final RValue rvalue =
				mExpressionTranslation.constructOtherUnaryFloatOperation(loc, floatFunction, (RValue) arg.mLrVal);
		return combineExpressionResults(rvalue, arg);
	}

	private Result handleBinaryFloatFunction(final Dispatcher main, final IASTFunctionCallExpression node,
			final ILocation loc, final String name) {
		final FloatFunction floatFunction = FloatFunction.decode(name);
		final List<ExpressionResult> args = handleFloatArguments(main, node, loc, name, 2, floatFunction);
		final RValue rvalue = mExpressionTranslation.constructOtherBinaryFloatOperation(loc, floatFunction,
				(RValue) args.get(0).getLrValue(), (RValue) args.get(1).getLrValue());
		return combineExpressionResults(rvalue, args);
	}

	private List<ExpressionResult> handleFloatArguments(final Dispatcher main, final IASTFunctionCallExpression node,
			final ILocation loc, final String name, final int numberOfArgs, final FloatFunction floatFunction) {
		final IASTInitializerClause[] arguments = node.getArguments();
		checkArguments(loc, numberOfArgs, name, arguments);
		if (floatFunction == null) {
			throw new IllegalArgumentException(
					"Ultimate declared float handling for " + name + ", but is not known float function");
		}
		final List<ExpressionResult> rtr = new ArrayList<>();
		for (final IASTInitializerClause argument : arguments) {
			final ExpressionResult arg = dispatchAndConvertFunctionArgument(main, loc, argument);
			mExpressionTranslation.convertIfNecessary(loc, arg, floatFunction.getType());
			rtr.add(arg);
		}

		final CPrimitive typeDeterminedByName = floatFunction.getType();
		if (typeDeterminedByName != null) {
			for (final ExpressionResult arg : rtr) {
				mExpressionTranslation.convertFloatToFloat(loc, arg, typeDeterminedByName);
			}

		}
		return rtr;
	}

	private Result handleFloatBuiltinBinaryComparison(final Dispatcher main, final IASTFunctionCallExpression node,
			final ILocation loc, final String name, final int op) {
		/*
		 * Handle the following float comparisons
		 *
		 * http://en.cppreference.com/w/c/numeric/math/isless
		 *
		 * http://en.cppreference.com/w/c/numeric/math/islessequal
		 *
		 * http://en.cppreference.com/w/c/numeric/math/isgreater
		 *
		 * http://en.cppreference.com/w/c/numeric/math/isgreaterequal
		 *
		 */
		final IASTInitializerClause[] arguments = node.getArguments();
		checkArguments(loc, 2, name, arguments);

		final ExpressionResult rl = dispatchAndConvertFunctionArgument(main, loc, arguments[0]);
		final ExpressionResult rr = dispatchAndConvertFunctionArgument(main, loc, arguments[1]);

		// Note: this works because SMTLIB already ensures that all comparisons return false if one of the arguments is
		// NaN

		return mCHandler.handleRelationalOperators(main, loc, op, rl, rr);
	}

	private Result handleFloatBuiltinIsUnordered(final Dispatcher main, final IASTFunctionCallExpression node,
			final ILocation loc, final String name) {
		/*
		 * http://en.cppreference.com/w/c/numeric/math/isunordered
		 *
		 * int isunordered (real-floating x, real-floating y)
		 *
		 * This macro determines whether its arguments are unordered. In other words, it is true if x or y are NaN, and
		 * false otherwise.
		 *
		 */
		final IASTInitializerClause[] arguments = node.getArguments();
		checkArguments(loc, 2, name, arguments);

		final ExpressionResult leftRvaluedResult = dispatchAndConvertFunctionArgument(main, loc, arguments[0]);
		final ExpressionResult rightRvaluedResult = dispatchAndConvertFunctionArgument(main, loc, arguments[1]);
		final ExpressionResult nanLResult = mExpressionTranslation.createNanOrInfinity(loc, "NAN");
		final ExpressionResult nanRResult = mExpressionTranslation.createNanOrInfinity(loc, "NAN");

		mExpressionTranslation.usualArithmeticConversions(loc, nanLResult, leftRvaluedResult);
		final BinaryExpression leftExpr = ExpressionFactory.constructBinaryExpression(loc, Operator.COMPEQ,
				leftRvaluedResult.getLrValue().getValue(), nanLResult.getLrValue().getValue());

		mExpressionTranslation.usualArithmeticConversions(loc, nanRResult, rightRvaluedResult);
		final BinaryExpression rightExpr = ExpressionFactory.constructBinaryExpression(loc, Operator.COMPEQ,
				rightRvaluedResult.getLrValue().getValue(), nanRResult.getLrValue().getValue());
		final BinaryExpression expr =
				ExpressionFactory.constructBinaryExpression(loc, Operator.LOGICOR, leftExpr, rightExpr);
		final LRValue lrVal = new RValue(expr, new CPrimitive(CPrimitives.INT), true);
		final ExpressionResult rtr =
				combineExpressionResults(lrVal, leftRvaluedResult, rightRvaluedResult, nanLResult, nanRResult);
		assert CTranslationUtil.isAuxVarMapComplete(main.mNameHandler, rtr.getDeclarations(), rtr.getAuxVars());
		return rtr;
	}

	private Result handleFloatBuiltinIsLessGreater(final Dispatcher main, final IASTFunctionCallExpression node,
			final ILocation loc, final String name) {
		/*
		 * http://en.cppreference.com/w/c/numeric/math/islessgreater
		 *
		 * int islessgreater (real-floating x, real-floating y)
		 *
		 * This macro determines whether the argument x is less or greater than y.
		 *
		 * It is equivalent to (x) < (y) || (x) > (y) (although it only evaluates x and y once), but no exception is
		 * raised if x or y are NaN.
		 *
		 * This macro is not equivalent to x != y, because that expression is true if x or y are NaN.
		 *
		 * Note: I did not find any reference as to how often x and y are evaluated; it seems this can actually evaluate
		 * x and y twice.
		 */

		final IASTInitializerClause[] arguments = node.getArguments();
		checkArguments(loc, 2, name, arguments);

		final ExpressionResult leftRvaluedResult = dispatchAndConvertFunctionArgument(main, loc, arguments[0]);
		final ExpressionResult rightRvaluedResult = dispatchAndConvertFunctionArgument(main, loc, arguments[1]);
		mExpressionTranslation.usualArithmeticConversions(loc, leftRvaluedResult, rightRvaluedResult);

		final ExpressionResult lessThan = mCHandler.handleRelationalOperators(main, loc,
				IASTBinaryExpression.op_lessThan, leftRvaluedResult, rightRvaluedResult);
		final ExpressionResult greaterThan = mCHandler.handleRelationalOperators(main, loc,
				IASTBinaryExpression.op_greaterThan, leftRvaluedResult, rightRvaluedResult);

		final BinaryExpression expr = ExpressionFactory.constructBinaryExpression(loc, Operator.LOGICOR,
				lessThan.getLrValue().getValue(), greaterThan.getLrValue().getValue());
		final LRValue lrVal = new RValue(expr, new CPrimitive(CPrimitives.INT), true);
		final ExpressionResult rtr = combineExpressionResults(lrVal, lessThan, greaterThan);
		assert CTranslationUtil.isAuxVarMapComplete(main.mNameHandler, rtr.getDeclarations(), rtr.getAuxVars());
		return rtr;
	}

	private Result handleBuiltinObjectSize(final Dispatcher main, final IASTFunctionCallExpression node,
			final ILocation loc, final String name) {
		// DD: builtin-object size is way more complicated that the old implementation!
		// Read https://gcc.gnu.org/onlinedocs/gcc/Object-Size-Checking.html
		// For testing, overapproximate and do not dispatch arguments (I understand the spec as this is whats happening,
		// but I am not sure)
		return handleByOverapproximationWithoutDispatch(main, node, loc, name, 2, new CPrimitive(CPrimitives.INT));
		// main.warn(loc, "used trivial implementation of __builtin_object_size");
		// final CPrimitive cType = new CPrimitive(CPrimitives.INT);
		// final Expression zero = mExpressionTranslation.constructLiteralForIntegerType(loc, cType, BigInteger.ZERO);
		// return new ExpressionResult(new RValue(zero, cType));
	}

	private static Result handlePrintF(final Dispatcher main, final IASTFunctionCallExpression node,
			final ILocation loc) {
		final ExpressionResultBuilder resultBuilder = new ExpressionResultBuilder();

		// 2015-11-05 Matthias: TODO check if int is reasonable here
		final AuxVarInfo auxvarinfo =
				AuxVarInfo.constructAuxVarInfo(loc, main, new CPrimitive(CPrimitives.INT), SFO.AUXVAR.NONDET);
		resultBuilder.addDeclaration(auxvarinfo.getVarDec());
		resultBuilder.addStatement(new HavocStatement(loc, new VariableLHS[] { auxvarinfo.getLhs() }));

		final LRValue returnValue = new RValue(auxvarinfo.getExp(), null);
		resultBuilder.setLrVal(returnValue);

		// dispatch all arguments
		for (final IASTInitializerClause arg : node.getArguments()) {
			final ExpressionResult argRes = dispatchAndConvertFunctionArgument(main, loc, arg);
			resultBuilder.addAllExceptLrValue(argRes);
		}

		return resultBuilder.build();
	}

	private Result handleMemcpy(final Dispatcher main, final IASTFunctionCallExpression node, final ILocation loc,
			final String name) {
		return handleMemCopyOrMove(main, node, loc, name, SFO.AUXVAR.MEMCPYRES, MemoryModelDeclarations.C_Memcpy);
	}

	private Result handleMemmove(final Dispatcher main, final IASTFunctionCallExpression node, final ILocation loc,
			final String name) {
		return handleMemCopyOrMove(main, node, loc, name, SFO.AUXVAR.MEMMOVERES, MemoryModelDeclarations.C_Memmove);
	}

	private Result handleMemCopyOrMove(final Dispatcher main, final IASTFunctionCallExpression node,
			final ILocation loc, final String name, final AUXVAR auxVar, final MemoryModelDeclarations mmDecl) {
		final IASTInitializerClause[] arguments = node.getArguments();
		checkArguments(loc, 3, name, arguments);
		final ExpressionResult dest = dispatchAndConvertFunctionArgument(main, loc, arguments[0]);
		final ExpressionResult src = dispatchAndConvertFunctionArgument(main, loc, arguments[1]);
		final ExpressionResult size = dispatchAndConvertFunctionArgument(main, loc, arguments[2]);

		main.mCHandler.convert(loc, dest, new CPointer(new CPrimitive(CPrimitives.VOID)));
		main.mCHandler.convert(loc, src, new CPointer(new CPrimitive(CPrimitives.VOID)));
		main.mCHandler.convert(loc, size, mTypeSizeComputer.getSizeT());

		final ExpressionResultBuilder resultBuilder = new ExpressionResultBuilder();
		resultBuilder.addAllExceptLrValue(dest);
		resultBuilder.addAllExceptLrValue(src);
		resultBuilder.addAllExceptLrValue(size);

		final AuxVarInfo auxvarinfo = AuxVarInfo.constructAuxVarInfo(loc, main, dest.getLrValue().getCType(), auxVar);

		final CallStatement call = StatementFactory.constructCallStatement(loc, false,
				new VariableLHS[] { auxvarinfo.getLhs() }, mmDecl.getName(), new Expression[] {
						dest.getLrValue().getValue(), src.getLrValue().getValue(), size.getLrValue().getValue() });
		resultBuilder.addDeclaration(auxvarinfo.getVarDec());
		resultBuilder.addAuxVar(auxvarinfo);
		resultBuilder.addStatement(call);
		resultBuilder.setLrVal(new RValue(auxvarinfo.getExp(), new CPointer(new CPrimitive(CPrimitives.VOID))));

		// add marker for global declaration to memory handler
		mMemoryHandler.requireMemoryModelFeature(mmDecl);

		// add required information to function handler.
		mProcedureManager.registerProcedure(mmDecl.getName());
		// mProcedureManager.registerCall(mmDecl.getName());

		return resultBuilder.build();
	}

	private static Result handleErrorFunction(final Dispatcher main, final IASTFunctionCallExpression node,
			final ILocation loc) {
		final boolean checkSvcompErrorfunction =
				main.getPreferences().getBoolean(CACSLPreferenceInitializer.LABEL_CHECK_SVCOMP_ERRORFUNCTION);
		final Expression falseLiteral = ExpressionFactory.createBooleanLiteral(loc, false);
		Statement st;
		if (checkSvcompErrorfunction) {
			final Check check = new Check(Spec.ERROR_FUNCTION);
			st = new AssertStatement(loc, falseLiteral);
			check.annotate(st);
		} else {
			st = new AssumeStatement(loc, falseLiteral);
		}
		return new ExpressionResult(Collections.singletonList(st), null);
	}

	private static Result handleLtlStep(final Dispatcher main, final IASTFunctionCallExpression node,
			final ILocation loc) {
		final LTLStepAnnotation ltlStep = new LTLStepAnnotation();
		final AssumeStatement assumeStmt = new AssumeStatement(loc, ExpressionFactory.createBooleanLiteral(loc, true));
		ltlStep.annotate(assumeStmt);
		return new ExpressionResult(Collections.singletonList(assumeStmt), null);
	}

	private static Result handleByIgnore(final Dispatcher main, final ILocation loc, final String methodName) {
		main.warn(loc, "ignored call to " + methodName);
		return new SkipResult();
	}

	private static Result handleByUnsupportedSyntaxException(final ILocation loc, final String functionName) {
		throw new UnsupportedSyntaxException(loc, "Unsupported function: " + functionName);
	}

	private static Result handleByUnsupportedSyntaxExceptionKnown(final ILocation loc, final String lib,
			final String functionName) {
		throw new UnsupportedSyntaxException(loc, "Unsupported function from " + lib + ": " + functionName);
	}

	private static Result handleByOverapproximation(final Dispatcher main, final IASTFunctionCallExpression node,
			final ILocation loc, final String methodName, final int numberOfArgs, final CType resultType) {
		final IASTInitializerClause[] arguments = node.getArguments();
		checkArguments(loc, numberOfArgs, methodName, arguments);
		final List<ExpressionResult> results = new ArrayList<>();
		for (final IASTInitializerClause argument : arguments) {
			results.add((ExpressionResult) main.dispatch(argument));
		}

		final ExpressionResult overapproxCall =
				constructOverapproximationForFunctionCall(main, loc, methodName, resultType);
		results.add(overapproxCall);
		return combineExpressionResults(overapproxCall.getLrValue(), results);
	}

	private static Result handleByOverapproximationWithoutDispatch(final Dispatcher main,
			final IASTFunctionCallExpression node, final ILocation loc, final String methodName, final int numberOfArgs,
			final CType resultType) {
		final IASTInitializerClause[] arguments = node.getArguments();
		checkArguments(loc, numberOfArgs, methodName, arguments);
		return constructOverapproximationForFunctionCall(main, loc, methodName, resultType);
	}

	/**
	 * Construct an auxiliary variable that will be use as a substitute for a function call. The result will be marked
	 * as an overapproximation. If you overapproximate a function call, don't forget to dispatch the function call's
	 * arguments: the arguments may have side effects.
	 *
	 * @param functionName
	 *            the named of the function will be annotated to the overapproximation
	 * @param resultType
	 *            CType that determinies the type of the auxiliary variable
	 */
	private static ExpressionResult constructOverapproximationForFunctionCall(final Dispatcher main,
			final ILocation loc, final String functionName, final CType resultType) {
		final ExpressionResultBuilder builder = new ExpressionResultBuilder();
		// introduce fresh aux variable
		final AuxVarInfo auxvar = AuxVarInfo.constructAuxVarInfo(loc, main, resultType, SFO.AUXVAR.NONDET);
		builder.addDeclaration(auxvar.getVarDec());
		builder.addAuxVar(auxvar);
		builder.addOverapprox(new Overapprox(functionName, loc));
		builder.setLrVal(new RValue(auxvar.getExp(), resultType));
		return builder.build();
	}

	private static ExpressionResult combineExpressionResults(final LRValue finalLRValue,
			final List<ExpressionResult> results) {
		final ExpressionResultBuilder resultBuilder = new ExpressionResultBuilder();
		for (final ExpressionResult result : results) {
			resultBuilder.addAllExceptLrValue(result);
		}
		resultBuilder.setLrVal(finalLRValue);
		return resultBuilder.build();
	}

	private static ExpressionResult combineExpressionResults(final LRValue finalLRValue,
			final ExpressionResult... results) {
		return combineExpressionResults(finalLRValue, Arrays.stream(results).collect(Collectors.toList()));
	}

	/**
	 * Construct assert statements that do memsafety checks for {@link pointerValue} if the corresponding settings are
	 * active. settings concerned are: - "Pointer base address is valid at dereference" - "Pointer to allocated memory
	 * at dereference"
	 */
	private static List<Statement> constructMemsafetyChecksForPointerExpression(final ILocation loc,
			final Expression pointerValue, final MemoryHandler memoryHandler,
			final ExpressionTranslation expressionTranslation) {
		final List<Statement> result = new ArrayList<>();

		if (memoryHandler.getPointerBaseValidityCheckMode() != PointerCheckMode.IGNORE) {

			// valid[s.base]
			final Expression validBase = memoryHandler.constructPointerBaseValidityCheckExpr(loc, pointerValue);

			if (memoryHandler.getPointerBaseValidityCheckMode() == PointerCheckMode.ASSERTandASSUME) {
				final AssertStatement assertion = new AssertStatement(loc, validBase);
				final Check chk = new Check(Spec.MEMORY_DEREFERENCE);
				chk.annotate(assertion);
				result.add(assertion);
			} else {
				assert memoryHandler.getPointerBaseValidityCheckMode() == PointerCheckMode.ASSUME : "missed a case?";
				final Statement assume = new AssumeStatement(loc, validBase);
				result.add(assume);
			}
		}
		if (memoryHandler.getPointerTargetFullyAllocatedCheckMode() != PointerCheckMode.IGNORE) {

			// s.offset < length[s.base])
			final Expression offsetSmallerLength = expressionTranslation.constructBinaryComparisonIntegerExpression(loc,
					IASTBinaryExpression.op_lessThan, MemoryHandler.getPointerOffset(pointerValue, loc),
					expressionTranslation.getCTypeOfPointerComponents(),
					ExpressionFactory.constructNestedArrayAccessExpression(loc, memoryHandler.getLengthArray(loc),
							new Expression[] { MemoryHandler.getPointerBaseAddress(pointerValue, loc) }),
					expressionTranslation.getCTypeOfPointerComponents());

			// s.offset >= 0;
			final Expression offsetNonnegative = expressionTranslation.constructBinaryComparisonIntegerExpression(loc,
					IASTBinaryExpression.op_greaterEqual, MemoryHandler.getPointerOffset(pointerValue, loc),
					expressionTranslation.getCTypeOfPointerComponents(),
					expressionTranslation.constructLiteralForIntegerType(loc,
							expressionTranslation.getCTypeOfPointerComponents(), new BigInteger("0")),
					expressionTranslation.getCTypeOfPointerComponents());

			final Expression aAndB =
					// new BinaryExpression(loc, Operator.LOGICAND, offsetSmallerLength, offsetNonnegative);
					ExpressionFactory.constructBinaryExpression(loc, Operator.LOGICAND, offsetSmallerLength,
							offsetNonnegative);
			if (memoryHandler.getPointerBaseValidityCheckMode() == PointerCheckMode.ASSERTandASSUME) {
				final AssertStatement assertion = new AssertStatement(loc, aAndB);
				final Check chk = new Check(Spec.MEMORY_DEREFERENCE);
				chk.annotate(assertion);
				result.add(assertion);
			} else {
				assert memoryHandler.getPointerBaseValidityCheckMode() == PointerCheckMode.ASSUME : "missed a case?";
				final Statement assume = new AssumeStatement(loc, aAndB);
				result.add(assume);
			}
		}
		return result;
	}

	private static void checkArguments(final ILocation loc, final int expectedArgs, final String name,
			final IASTInitializerClause[] arguments) {
		if (arguments.length != expectedArgs) {
			throw new IncorrectSyntaxException(loc,
					name + " has only " + expectedArgs + " arguments, but was called with " + arguments.length);
		}
	}

	/**
	 * Dispatch a function argument and do conversions that are applied to all function arguments. TODO: move this
	 * method to a more appropriate place (it is also used by FunctionHandler)
	 *
	 * @param main
	 * @param loc
	 * @param initClause
	 * @return
	 */
	public static ExpressionResult dispatchAndConvertFunctionArgument(final Dispatcher main, final ILocation loc,
			final IASTInitializerClause initClause) {
<<<<<<< HEAD
		final ExpressionResult dispatched = ((ExpressionResult) main.dispatch(initClause));
		final ExpressionResult converted1 = dispatched.decayArrayToPointerIfNecessary(main, loc, initClause);
		final ExpressionResult switched = converted1.switchToRValueIfNecessary(main, loc, initClause);
=======
		final ExpressionResult dispatched = (ExpressionResult) main.dispatch(initClause);
		final ExpressionResult converted1 = dispatched.decayArrayToPointerIfNecessary(main, loc);
		final ExpressionResult switched = converted1.switchToRValueIfNecessary(main, loc);
>>>>>>> 2874c22f
		return switched;
	}

	private static <K, V> void fill(final Map<K, V> map, final K key, final V value) {
		final V old = map.put(key, value);
		if (old != null) {
			throw new AssertionError("Accidentally overwrote definition for " + key);
		}
	}

	private static ILocation getLoc(final Dispatcher main, final IASTFunctionCallExpression node) {
		final ILocation loc;
		if (main.isSvcomp()) {
			loc = main.getLocationFactory().createCLocation(node, new Check(Check.Spec.PRE_CONDITION));
		} else {
			loc = main.getLocationFactory().createCLocation(node);
		}
		return loc;
	}

	/**
	 *
	 * @author Daniel Dietsch (dietsch@informatik.uni-freiburg.de)
	 *
	 */
	@FunctionalInterface
	private interface IFunctionModelHandler {
		Result handleFunction(final Dispatcher main, final IASTFunctionCallExpression node, final ILocation loc,
				String methodName);
	}
}
<|MERGE_RESOLUTION|>--- conflicted
+++ resolved
@@ -1,1258 +1,1252 @@
-/*
- * Copyright (C) 2013-2017 Alexander Nutz (nutz@informatik.uni-freiburg.de)
- * Copyright (C) 2013-2017 Christian Schilling (schillic@informatik.uni-freiburg.de)
- * Copyright (C) 2013-2017 Daniel Dietsch (dietsch@informatik.uni-freiburg.de)
- * Copyright (C) 2013-2017 Matthias Heizmann (heizmann@informatik.uni-freiburg.de)
- * Copyright (C) 2013-2017 University of Freiburg
- *
- * This file is part of the ULTIMATE CACSL2BoogieTranslator plug-in.
- *
- * The ULTIMATE CACSL2BoogieTranslator plug-in is free software: you can redistribute it and/or modify
- * it under the terms of the GNU Lesser General Public License as published
- * by the Free Software Foundation, either version 3 of the License, or
- * (at your option) any later version.
- *
- * The ULTIMATE CACSL2BoogieTranslator plug-in is distributed in the hope that it will be useful,
- * but WITHOUT ANY WARRANTY; without even the implied warranty of
- * MERCHANTABILITY or FITNESS FOR A PARTICULAR PURPOSE.  See the
- * GNU Lesser General Public License for more details.
- *
- * You should have received a copy of the GNU Lesser General Public License
- * along with the ULTIMATE CACSL2BoogieTranslator plug-in. If not, see <http://www.gnu.org/licenses/>.
- *
- * Additional permission under GNU GPL version 3 section 7:
- * If you modify the ULTIMATE CACSL2BoogieTranslator plug-in, or any covered work, by linking
- * or combining it with Eclipse RCP (or a modified version of Eclipse RCP),
- * containing parts covered by the terms of the Eclipse Public License, the
- * licensors of the ULTIMATE CACSL2BoogieTranslator plug-in grant you additional permission
- * to convey the resulting work.
- */
-package de.uni_freiburg.informatik.ultimate.cdt.translation.implementation.base;
-
-import java.math.BigInteger;
-import java.util.ArrayList;
-import java.util.Arrays;
-import java.util.Collections;
-import java.util.HashMap;
-import java.util.List;
-import java.util.Map;
-import java.util.stream.Collectors;
-
-import org.eclipse.cdt.core.dom.ast.IASTBinaryExpression;
-import org.eclipse.cdt.core.dom.ast.IASTFunctionCallExpression;
-import org.eclipse.cdt.core.dom.ast.IASTFunctionDefinition;
-import org.eclipse.cdt.core.dom.ast.IASTIdExpression;
-import org.eclipse.cdt.core.dom.ast.IASTInitializerClause;
-import org.eclipse.cdt.core.dom.ast.IASTNode;
-
-import de.uni_freiburg.informatik.ultimate.boogie.ExpressionFactory;
-import de.uni_freiburg.informatik.ultimate.boogie.StatementFactory;
-import de.uni_freiburg.informatik.ultimate.boogie.ast.AssertStatement;
-import de.uni_freiburg.informatik.ultimate.boogie.ast.AssumeStatement;
-import de.uni_freiburg.informatik.ultimate.boogie.ast.BinaryExpression;
-import de.uni_freiburg.informatik.ultimate.boogie.ast.BinaryExpression.Operator;
-import de.uni_freiburg.informatik.ultimate.boogie.ast.CallStatement;
-import de.uni_freiburg.informatik.ultimate.boogie.ast.Expression;
-import de.uni_freiburg.informatik.ultimate.boogie.ast.HavocStatement;
-import de.uni_freiburg.informatik.ultimate.boogie.ast.Statement;
-import de.uni_freiburg.informatik.ultimate.boogie.ast.VariableLHS;
-import de.uni_freiburg.informatik.ultimate.cdt.translation.implementation.LocationFactory;
-import de.uni_freiburg.informatik.ultimate.cdt.translation.implementation.base.chandler.FunctionHandler;
-import de.uni_freiburg.informatik.ultimate.cdt.translation.implementation.base.chandler.LocalLValueILocationPair;
-import de.uni_freiburg.informatik.ultimate.cdt.translation.implementation.base.chandler.MemoryHandler;
-import de.uni_freiburg.informatik.ultimate.cdt.translation.implementation.base.chandler.MemoryHandler.MemoryModelDeclarations;
-import de.uni_freiburg.informatik.ultimate.cdt.translation.implementation.base.chandler.ProcedureManager;
-import de.uni_freiburg.informatik.ultimate.cdt.translation.implementation.base.chandler.StructHandler;
-import de.uni_freiburg.informatik.ultimate.cdt.translation.implementation.base.chandler.TypeSizeAndOffsetComputer;
-import de.uni_freiburg.informatik.ultimate.cdt.translation.implementation.base.expressiontranslation.ExpressionTranslation;
-import de.uni_freiburg.informatik.ultimate.cdt.translation.implementation.base.expressiontranslation.FloatFunction;
-import de.uni_freiburg.informatik.ultimate.cdt.translation.implementation.base.expressiontranslation.FloatSupportInUltimate;
-import de.uni_freiburg.informatik.ultimate.cdt.translation.implementation.container.AuxVarInfo;
-//import de.uni_freiburg.informatik.ultimate.cdt.translation.implementation.container.InferredType;
-//import de.uni_freiburg.informatik.ultimate.cdt.translation.implementation.container.InferredType.Type;
-import de.uni_freiburg.informatik.ultimate.cdt.translation.implementation.container.c.CPointer;
-import de.uni_freiburg.informatik.ultimate.cdt.translation.implementation.container.c.CPrimitive;
-import de.uni_freiburg.informatik.ultimate.cdt.translation.implementation.container.c.CPrimitive.CPrimitives;
-import de.uni_freiburg.informatik.ultimate.cdt.translation.implementation.container.c.CType;
-import de.uni_freiburg.informatik.ultimate.cdt.translation.implementation.exception.IncorrectSyntaxException;
-import de.uni_freiburg.informatik.ultimate.cdt.translation.implementation.exception.UnsupportedSyntaxException;
-import de.uni_freiburg.informatik.ultimate.cdt.translation.implementation.result.ExpressionResult;
-import de.uni_freiburg.informatik.ultimate.cdt.translation.implementation.result.ExpressionResultBuilder;
-import de.uni_freiburg.informatik.ultimate.cdt.translation.implementation.result.LRValue;
-import de.uni_freiburg.informatik.ultimate.cdt.translation.implementation.result.LocalLValue;
-import de.uni_freiburg.informatik.ultimate.cdt.translation.implementation.result.RValue;
-import de.uni_freiburg.informatik.ultimate.cdt.translation.implementation.result.Result;
-import de.uni_freiburg.informatik.ultimate.cdt.translation.implementation.result.SkipResult;
-import de.uni_freiburg.informatik.ultimate.cdt.translation.implementation.util.SFO;
-import de.uni_freiburg.informatik.ultimate.cdt.translation.implementation.util.SFO.AUXVAR;
-import de.uni_freiburg.informatik.ultimate.cdt.translation.interfaces.Dispatcher;
-import de.uni_freiburg.informatik.ultimate.cdt.translation.interfaces.handler.ITypeHandler;
-import de.uni_freiburg.informatik.ultimate.core.lib.models.annotation.Check;
-import de.uni_freiburg.informatik.ultimate.core.lib.models.annotation.Check.Spec;
-import de.uni_freiburg.informatik.ultimate.core.lib.models.annotation.LTLStepAnnotation;
-import de.uni_freiburg.informatik.ultimate.core.lib.models.annotation.Overapprox;
-import de.uni_freiburg.informatik.ultimate.core.model.models.ILocation;
-import de.uni_freiburg.informatik.ultimate.plugins.generator.cacsl2boogietranslator.preferences.CACSLPreferenceInitializer;
-import de.uni_freiburg.informatik.ultimate.plugins.generator.cacsl2boogietranslator.preferences.CACSLPreferenceInitializer.PointerCheckMode;
-
-/**
- * The {@link StandardFunctionHandler} creates the translation for various functions where we have our own specification
- * or implementation. This is typically the case for functions defined in the C standard, but also for various standard
- * libraries or SV-COMP extensions.
- *
- * @author Markus Lindenmann,
- * @author Matthias Heizmann
- * @author Daniel Dietsch (dietsch@informatik.uni-freiburg.de)
- */
-public class StandardFunctionHandler {
-
-	private final Map<String, IFunctionModelHandler> mFunctionModels;
-
-	private final ExpressionTranslation mExpressionTranslation;
-
-	private final MemoryHandler mMemoryHandler;
-
-	private final TypeSizeAndOffsetComputer mTypeSizeComputer;
-
-	private final FunctionHandler mFunctionHandler;
-
-	ProcedureManager mProcedureManager;
-
-	private final CHandler mCHandler;
-
-	public StandardFunctionHandler(final ITypeHandler typeHandler, final ExpressionTranslation expressionTranslation,
-			final MemoryHandler memoryHandler, final StructHandler structHandler,
-			final TypeSizeAndOffsetComputer typeSizeComputer, final FunctionHandler functionHandler,
-			final ProcedureManager procedureManager, final CHandler cHandler) {
-		mExpressionTranslation = expressionTranslation;
-		mMemoryHandler = memoryHandler;
-		mTypeSizeComputer = typeSizeComputer;
-		mFunctionHandler = functionHandler;
-		mProcedureManager = procedureManager;
-		mCHandler = cHandler;
-
-		mFunctionModels = getFunctionModels();
-	}
-
-	/**
-	 * Check if the given function has an "integrated" specification or implementation and return a {@link Result} that
-	 * contains a translation of the function if this is the case.
-	 *
-	 * Return null otherwise.
-	 *
-	 * @param main
-	 * @param node
-	 * @param astIdExpression
-	 * @return
-	 */
-	public Result translateStandardFunction(final Dispatcher main, final IASTFunctionCallExpression node,
-			final IASTIdExpression astIdExpression) {
-		assert node
-				.getFunctionNameExpression() == astIdExpression : "astIdExpression is not the name of the called function";
-		final String name = astIdExpression.getName().toString();
-		final IFunctionModelHandler functionModel = mFunctionModels.get(name);
-		if (functionModel != null) {
-			final IASTNode funDecl = main.getFunctionTable().get(name);
-			if (funDecl instanceof IASTFunctionDefinition) {
-				// it is a function that already has a body
-				return null;
-			}
-			final ILocation loc = getLoc(main, node);
-			return functionModel.handleFunction(main, node, loc, name);
-		}
-		return null;
-	}
-
-	private Map<String, IFunctionModelHandler> getFunctionModels() {
-		final Map<String, IFunctionModelHandler> map = new HashMap<>();
-
-		final IFunctionModelHandler skip = (main, node, loc, name) -> handleByIgnore(main, loc, name);
-		final IFunctionModelHandler die = (main, node, loc, name) -> handleByUnsupportedSyntaxException(loc, name);
-		final IFunctionModelHandler dieFloat =
-				(main, node, loc, name) -> handleByUnsupportedSyntaxExceptionKnown(loc, "math.h", name);
-
-		for (final String unsupportedFloatFunction : FloatSupportInUltimate.getUnsupportedFloatOperations()) {
-			fill(map, unsupportedFloatFunction, dieFloat);
-		}
-
-		fill(map, "pthread_create", die);
-
-		fill(map, "abort", (main, node, loc, name) -> handleAbort(loc));
-
-		fill(map, "printf", (main, node, loc, name) -> handlePrintF(main, node, loc));
-
-		fill(map, "__builtin_memcpy", this::handleMemcpy);
-		fill(map, "__memcpy", this::handleMemcpy);
-		fill(map, "memcpy", this::handleMemcpy);
-
-		fill(map, "__builtin_memmove", this::handleMemmove);
-		fill(map, "__memmove", this::handleMemmove);
-		fill(map, "memmove", this::handleMemmove);
-
-		fill(map, "malloc", this::handleAlloc);
-		fill(map, "alloca", this::handleAlloc);
-		fill(map, "__builtin_alloca", this::handleAlloc);
-		fill(map, "calloc", this::handleCalloc);
-		fill(map, "memset", this::handleMemset);
-		fill(map, "free", this::handleFree);
-
-		/*
-		 * The GNU C online documentation at https://gcc.gnu.org/onlinedocs/gcc/Return-Address.html on 09 Nov 2016 says:
-		 * "— Built-in Function: void * __builtin_return_address (unsigned int level) This function returns the return
-		 * address of the current function, or of one of its callers. The level argument is number of frames to scan up
-		 * the call stack. A value of 0 yields the return address of the current function, a value of 1 yields the
-		 * return address of the caller of the current function, and so forth. When inlining the expected behavior is
-		 * that the function returns the address of the function that is returned to. To work around this behavior use
-		 * the noinline function attribute.
-		 *
-		 * The level argument must be a constant integer. On some machines it may be impossible to determine the return
-		 * address of any function other than the current one; in such cases, or when the top of the stack has been
-		 * reached, this function returns 0 or a random value. In addition, __builtin_frame_address may be used to
-		 * determine if the top of the stack has been reached. Additional post-processing of the returned value may be
-		 * needed, see __builtin_extract_return_addr. Calling this function with a nonzero argument can have
-		 * unpredictable effects, including crashing the calling program. As a result, calls that are considered unsafe
-		 * are diagnosed when the -Wframe-address option is in effect. Such calls should only be made in debugging
-		 * situations."
-		 *
-		 * Current solution: replace call by a havocced aux variable.
-		 */
-		fill(map, "__builtin_return_address", (main, node, loc, name) -> handleByOverapproximation(main, node, loc,
-				name, 1, new CPointer(new CPrimitive(CPrimitives.VOID))));
-
-		fill(map, "__builtin_bswap32", (main, node, loc, name) -> handleByOverapproximation(main, node, loc, name, 1,
-				new CPrimitive(CPrimitives.UINT)));
-		fill(map, "__builtin_bswap64", (main, node, loc, name) -> handleByOverapproximation(main, node, loc, name, 1,
-				new CPrimitive(CPrimitives.ULONG)));
-
-		/*
-		 * builtin_prefetch according to https://gcc.gnu.org/onlinedocs/gcc-3.4.5/gcc/Other-Builtins.html (state:
-		 * 5.6.2015) triggers the processor to load something into cache, does nothing else is void thus has no return
-		 * value
-		 */
-		fill(map, "__builtin_prefetch", skip);
-		fill(map, "__builtin_va_start", skip);
-		fill(map, "__builtin_va_end", skip);
-
-		fill(map, "__builtin_expect", this::handleBuiltinExpect);
-		fill(map, "__builtin_unreachable", (main, node, loc, name) -> handleBuiltinUnreachable(loc));
-		fill(map, "__builtin_object_size", this::handleBuiltinObjectSize);
-
-		/** various string builtins **/
-		fill(map, "__builtin_strchr", this::handleStrChr);
-		fill(map, "strchr", this::handleStrChr);
-		fill(map, "__builtin_strlen", this::handleStrLen);
-		fill(map, "strlen", this::handleStrLen);
-		fill(map, "__builtin_strcmp", this::handleStrCmp);
-		fill(map, "strcmp", this::handleStrCmp);
-
-		/** various float builtins **/
-		fill(map, "nan", (main, node, loc, name) -> handleNaNOrInfinity(loc, name));
-		fill(map, "nanf", (main, node, loc, name) -> handleNaNOrInfinity(loc, name));
-		fill(map, "nanl", (main, node, loc, name) -> handleNaNOrInfinity(loc, name));
-		fill(map, "__builtin_nan", (main, node, loc, name) -> handleNaNOrInfinity(loc, "nan"));
-		fill(map, "__builtin_nanf", (main, node, loc, name) -> handleNaNOrInfinity(loc, "nanf"));
-		fill(map, "__builtin_nanl", (main, node, loc, name) -> handleNaNOrInfinity(loc, "nanl"));
-		fill(map, "__builtin_inff", (main, node, loc, name) -> handleNaNOrInfinity(loc, "inff"));
-		fill(map, "__builtin_huge_val", (main, node, loc, name) -> handleNaNOrInfinity(loc, "inf"));
-		fill(map, "__builtin_huge_valf", (main, node, loc, name) -> handleNaNOrInfinity(loc, "inff"));
-		fill(map, "__builtin_isgreater", (main, node, loc, name) -> handleFloatBuiltinBinaryComparison(main, node, loc,
-				name, IASTBinaryExpression.op_greaterThan));
-		fill(map, "__builtin_isgreaterequal", (main, node, loc, name) -> handleFloatBuiltinBinaryComparison(main, node,
-				loc, name, IASTBinaryExpression.op_greaterEqual));
-		fill(map, "__builtin_isless", (main, node, loc, name) -> handleFloatBuiltinBinaryComparison(main, node, loc,
-				name, IASTBinaryExpression.op_lessThan));
-		fill(map, "__builtin_islessequal", (main, node, loc, name) -> handleFloatBuiltinBinaryComparison(main, node,
-				loc, name, IASTBinaryExpression.op_lessEqual));
-		fill(map, "__builtin_isunordered", this::handleFloatBuiltinIsUnordered);
-		fill(map, "__builtin_islessgreater", this::handleFloatBuiltinIsLessGreater);
-
-		/** math.h float functions **/
-		// see 7.12.3.1 or http://en.cppreference.com/w/c/numeric/math/fpclassify
-		fill(map, "fpclassify", this::handleUnaryFloatFunction);
-		fill(map, "__fpclassify", this::handleUnaryFloatFunction); // ??
-		fill(map, "__fpclassifyf", this::handleUnaryFloatFunction); // ??
-		fill(map, "__fpclassifyl", this::handleUnaryFloatFunction); // ??
-
-		// see 7.12.3.2 or http://en.cppreference.com/w/c/numeric/math/isfinite
-		fill(map, "isfinite", this::handleUnaryFloatFunction);
-
-		// see https://linux.die.net/man/3/finite (! NOT PART OF ANSI-C)
-		fill(map, "finite", this::handleUnaryFloatFunction);
-		fill(map, "__finite", this::handleUnaryFloatFunction);
-		fill(map, "finitef", this::handleUnaryFloatFunction);
-		fill(map, "__finitef", this::handleUnaryFloatFunction); // ??
-		fill(map, "finitel", this::handleUnaryFloatFunction);
-		fill(map, "__finitel", this::handleUnaryFloatFunction); // ??
-
-		// see 7.12.3.3 or http://en.cppreference.com/w/c/numeric/math/isinf
-		fill(map, "isinf", this::handleUnaryFloatFunction);
-		fill(map, "__isinf", this::handleUnaryFloatFunction); // ??
-		// see https://linux.die.net/man/3/finite (! NOT PART OF ANSI-C)
-		fill(map, "isinff", this::handleUnaryFloatFunction);
-		fill(map, "__isinff", this::handleUnaryFloatFunction); // ??
-		fill(map, "isinfl", this::handleUnaryFloatFunction);
-		fill(map, "__isinfl", this::handleUnaryFloatFunction); // ??
-
-		// see 7.12.3.4 or http://en.cppreference.com/w/c/numeric/math/isnan
-		fill(map, "isnan", this::handleUnaryFloatFunction);
-		fill(map, "__isnan", this::handleUnaryFloatFunction); // ??
-		// see https://linux.die.net/man/3/finite (! NOT PART OF ANSI-C)
-		fill(map, "isnanf", this::handleUnaryFloatFunction);
-		fill(map, "isnanl", this::handleUnaryFloatFunction);
-		fill(map, "__isnanf", this::handleUnaryFloatFunction); // ??
-		fill(map, "__isnanl", this::handleUnaryFloatFunction); // ??
-
-		// see 7.12.3.5 or http://en.cppreference.com/w/c/numeric/math/isnormal
-		fill(map, "isnormal", this::handleUnaryFloatFunction);
-
-		// see 7.12.3.6 or http://en.cppreference.com/w/c/numeric/math/signbit
-		fill(map, "signbit", this::handleUnaryFloatFunction);
-		fill(map, "__signbit", this::handleUnaryFloatFunction); // ??
-		fill(map, "__signbitl", this::handleUnaryFloatFunction); // ??
-		fill(map, "__signbitf", this::handleUnaryFloatFunction); // ??
-
-		// see 7.12.7.5 or http://en.cppreference.com/w/c/numeric/math/sqrt
-		fill(map, "sqrt", this::handleUnaryFloatFunction);
-		fill(map, "sqrtf", this::handleUnaryFloatFunction);
-		fill(map, "sqrtl", this::handleUnaryFloatFunction);
-
-		// see 7.12.7.2 or http://en.cppreference.com/w/c/numeric/math/fabs
-		fill(map, "fabs", this::handleUnaryFloatFunction);
-		fill(map, "fabsf", this::handleUnaryFloatFunction);
-		fill(map, "fabsl", this::handleUnaryFloatFunction);
-
-		// see 7.12.12.2 or http://en.cppreference.com/w/c/numeric/math/fmax
-		// NaN arguments are treated as missing data: if one argument is a NaN and the other numeric, then the
-		// fmin/fmax functions choose the numeric value.
-		fill(map, "fmax", this::handleBinaryFloatFunction);
-		fill(map, "fmaxf", this::handleBinaryFloatFunction);
-		fill(map, "fmaxl", this::handleBinaryFloatFunction);
-
-		// see 7.12.12.3 or http://en.cppreference.com/w/c/numeric/math/fmin
-		fill(map, "fmin", this::handleBinaryFloatFunction);
-		fill(map, "fminf", this::handleBinaryFloatFunction);
-		fill(map, "fminl", this::handleBinaryFloatFunction);
-
-		/** SV-COMP and modelling functions **/
-		fill(map, "__VERIFIER_ltl_step", (main, node, loc, name) -> handleLtlStep(main, node, loc));
-		fill(map, "__VERIFIER_error", (main, node, loc, name) -> handleErrorFunction(main, node, loc));
-		fill(map, "__VERIFIER_assume", this::handleVerifierAssume);
-
-		fill(map, "__VERIFIER_nondet_bool",
-				(main, node, loc, name) -> handleVerifierNonDet(main, loc, new CPrimitive(CPrimitives.BOOL)));
-		fill(map, "__VERIFIER_nondet__Bool",
-				(main, node, loc, name) -> handleVerifierNonDet(main, loc, new CPrimitive(CPrimitives.BOOL)));
-		fill(map, "__VERIFIER_nondet_char",
-				(main, node, loc, name) -> handleVerifierNonDet(main, loc, new CPrimitive(CPrimitives.CHAR)));
-		fill(map, "__VERIFIER_nondet_pchar",
-				(main, node, loc, name) -> handleVerifierNonDet(main, loc, new CPrimitive(CPrimitives.CHAR)));
-		fill(map, "__VERIFIER_nondet_float",
-				(main, node, loc, name) -> handleVerifierNonDet(main, loc, new CPrimitive(CPrimitives.FLOAT)));
-		fill(map, "__VERIFIER_nondet_double",
-				(main, node, loc, name) -> handleVerifierNonDet(main, loc, new CPrimitive(CPrimitives.DOUBLE)));
-		fill(map, "__VERIFIER_nondet_size_t",
-				(main, node, loc, name) -> handleVerifierNonDet(main, loc, new CPrimitive(CPrimitives.INT)));
-		fill(map, "__VERIFIER_nondet_int",
-				(main, node, loc, name) -> handleVerifierNonDet(main, loc, new CPrimitive(CPrimitives.INT)));
-		fill(map, "__VERIFIER_nondet_long",
-				(main, node, loc, name) -> handleVerifierNonDet(main, loc, new CPrimitive(CPrimitives.LONG)));
-		fill(map, "__VERIFIER_nondet_loff_t",
-				(main, node, loc, name) -> handleVerifierNonDet(main, loc, new CPrimitive(CPrimitives.LONG)));
-		fill(map, "__VERIFIER_nondet_short",
-				(main, node, loc, name) -> handleVerifierNonDet(main, loc, new CPrimitive(CPrimitives.SHORT)));
-		fill(map, "__VERIFIER_nondet_pointer", (main, node, loc, name) -> handleVerifierNonDet(main, loc,
-				new CPointer(new CPrimitive(CPrimitives.VOID))));
-		fill(map, "__VERIFIER_nondet_uchar",
-				(main, node, loc, name) -> handleVerifierNonDet(main, loc, new CPrimitive(CPrimitives.UCHAR)));
-		fill(map, "__VERIFIER_nondet_unsigned",
-				(main, node, loc, name) -> handleVerifierNonDet(main, loc, new CPrimitive(CPrimitives.UINT)));
-		fill(map, "__VERIFIER_nondet_uint",
-				(main, node, loc, name) -> handleVerifierNonDet(main, loc, new CPrimitive(CPrimitives.UINT)));
-		fill(map, "__VERIFIER_nondet_ulong",
-				(main, node, loc, name) -> handleVerifierNonDet(main, loc, new CPrimitive(CPrimitives.ULONG)));
-		fill(map, "__VERIFIER_nondet_ushort",
-				(main, node, loc, name) -> handleVerifierNonDet(main, loc, new CPrimitive(CPrimitives.USHORT)));
-
-		checkFloatSupport(map, dieFloat);
-
-		return Collections.unmodifiableMap(map);
-	}
-
-	private static void checkFloatSupport(final Map<String, IFunctionModelHandler> map,
-			final IFunctionModelHandler dieFloat) {
-
-		final List<String> declUnSupp = new ArrayList<>();
-		final List<String> declNotSupp = new ArrayList<>();
-		for (final String supportedFloatFunction : FloatSupportInUltimate.getSupportedFloatOperations()) {
-			final IFunctionModelHandler fun = map.get(supportedFloatFunction);
-			if (fun == dieFloat) {
-				declUnSupp.add(supportedFloatFunction);
-				continue;
-			}
-			if (fun == null) {
-				declNotSupp.add(supportedFloatFunction);
-				continue;
-			}
-		}
-
-		if (!declUnSupp.isEmpty()) {
-			throw new IllegalStateException("A supported float function is declared as unsupported: " + declUnSupp);
-		}
-		if (!declNotSupp.isEmpty()) {
-			throw new IllegalStateException("A supported float function is not declared: " + declNotSupp);
-		}
-	}
-
-	private Result handleStrCmp(final Dispatcher main, final IASTFunctionCallExpression node, final ILocation loc,
-			final String name) {
-		final IASTInitializerClause[] arguments = node.getArguments();
-		checkArguments(loc, 2, name, arguments);
-		final ExpressionResultBuilder builder = new ExpressionResultBuilder();
-		final ExpressionResult arg0 = dispatchAndConvertFunctionArgument(main, loc, arguments[0]);
-		builder.addDeclarations(arg0.mDecl);
-		builder.addStatements(arg0.mStmt);
-		builder.addOverapprox(arg0.mOverappr);
-		builder.addAuxVars(arg0.getAuxVars());
-		builder.addNeighbourUnionFields(arg0.mOtherUnionFields);
-
-		builder.addStatements(constructMemsafetyChecksForPointerExpression(loc, arg0.mLrVal.getValue(), mMemoryHandler,
-				mExpressionTranslation));
-
-		final ExpressionResult arg1 = dispatchAndConvertFunctionArgument(main, loc, arguments[1]);
-		builder.addDeclarations(arg1.mDecl);
-		builder.addStatements(arg1.mStmt);
-		builder.addOverapprox(arg1.mOverappr);
-		builder.addAuxVars(arg1.getAuxVars());
-		builder.addNeighbourUnionFields(arg1.mOtherUnionFields);
-
-		builder.addStatements(constructMemsafetyChecksForPointerExpression(loc, arg1.mLrVal.getValue(), mMemoryHandler,
-				mExpressionTranslation));
-
-		final CPrimitive resultType = new CPrimitive(CPrimitives.INT);
-		// introduce fresh aux variable
-		// final String tmpId = main.mNameHandler.getTempVarUID(SFO.AUXVAR.NONDET, resultType);
-		// final VariableDeclaration tmpVarDecl =
-		// SFO.getTempVarVariableDeclaration(tmpId, main.mTypeHandler.cType2AstType(loc, resultType), loc);
-		final AuxVarInfo auxvarinfo = AuxVarInfo.constructAuxVarInfo(loc, main, resultType, SFO.AUXVAR.NONDET);
-		builder.addDeclaration(auxvarinfo.getVarDec());
-		builder.addAuxVar(auxvarinfo);
-
-		final Overapprox overAppFlag = new Overapprox(name, loc);
-		builder.addOverapprox(overAppFlag);
-		final RValue lrVal = new RValue(auxvarinfo.getExp(), resultType);
-		builder.setLrVal(lrVal);
-		return builder.build();
-	}
-
-	private Result handleStrLen(final Dispatcher main, final IASTFunctionCallExpression node, final ILocation loc,
-			final String methodName) {
-		final IASTInitializerClause[] arguments = node.getArguments();
-		checkArguments(loc, 1, methodName, arguments);
-		final ExpressionResultBuilder builder = new ExpressionResultBuilder();
-
-		final ExpressionResult arg = dispatchAndConvertFunctionArgument(main, loc, arguments[0]);
-		builder.addDeclarations(arg.mDecl);
-		builder.addStatements(arg.mStmt);
-		builder.addOverapprox(arg.mOverappr);
-		builder.addAuxVars(arg.getAuxVars());
-		builder.addNeighbourUnionFields(arg.mOtherUnionFields);
-
-		builder.addStatements(constructMemsafetyChecksForPointerExpression(loc, arg.mLrVal.getValue(), mMemoryHandler,
-				mExpressionTranslation));
-
-		// according to standard result is size_t, we use int for efficiency
-		final CPrimitive resultType = new CPrimitive(CPrimitives.INT);
-		// introduce fresh aux variable
-		// final String tmpId = main.mNameHandler.getTempVarUID(SFO.AUXVAR.NONDET, resultType);
-		// final VariableDeclaration tmpVarDecl =
-		// SFO.getTempVarVariableDeclaration(tmpId, main.mTypeHandler.cType2AstType(loc, resultType), loc);
-		final AuxVarInfo auxvarinfo = AuxVarInfo.constructAuxVarInfo(loc, main, resultType, SFO.AUXVAR.NONDET);
-		builder.addDeclaration(auxvarinfo.getVarDec());
-		builder.addAuxVar(auxvarinfo);
-
-		// final IdentifierExpression tmpVarIdExpr = new IdentifierExpression(loc, tmpId);
-		final Overapprox overAppFlag = new Overapprox(methodName, loc);
-		builder.addOverapprox(overAppFlag);
-		final RValue lrVal = new RValue(auxvarinfo.getExp(), resultType);
-		builder.setLrVal(lrVal);
-		return builder.build();
-	}
-
-	private Result handleStrChr(final Dispatcher main, final IASTFunctionCallExpression node, final ILocation loc,
-			final String name) {
-		/*
-		 * C11, 7.21.5.2 says: "#include <string.h> char *strchr(const char *s, int c);
-		 *
-		 * Description: The strchr function locates the first occurrence of c (converted to a char) in the string
-		 * pointed to by s. The terminating null character is considered to be part of the string. Returns : The strchr
-		 * function returns a pointer to the located character, or a null pointer if the character does not occur in the
-		 * string."
-		 *
-		 * We replace the method call by a fresh char pointer variable which is havocced, and assumed to be either NULL
-		 * or a pointer into the area where the argument pointer is valid.
-		 */
-		final IASTInitializerClause[] arguments = node.getArguments();
-		checkArguments(loc, 2, name, arguments);
-		// dispatch first argument -- we need its value for the assume
-
-		final ExpressionResultBuilder builder = new ExpressionResultBuilder();
-		final ExpressionResult argS = dispatchAndConvertFunctionArgument(main, loc, arguments[0]);
-		builder.addDeclarations(argS.mDecl).addStatements(argS.mStmt).addOverapprox(argS.mOverappr)
-				.addAuxVars(argS.getAuxVars()).addNeighbourUnionFields(argS.mOtherUnionFields);
-
-		// dispatch second argument -- only for its sideeffects
-		final ExpressionResult argC = dispatchAndConvertFunctionArgument(main, loc, arguments[1]);
-		builder.addDeclarations(argC.mDecl).addStatements(argC.mStmt).addOverapprox(argC.mOverappr)
-				.addAuxVars(argC.getAuxVars()).addNeighbourUnionFields(argC.mOtherUnionFields);
-
-		// introduce fresh aux variable
-		final CPointer resultType = new CPointer(new CPrimitive(CPrimitives.CHAR));
-		final AuxVarInfo auxvarinfo = AuxVarInfo.constructAuxVarInfo(loc, main, resultType, SFO.AUXVAR.NONDET);
-		builder.addDeclaration(auxvarinfo.getVarDec());
-		builder.addAuxVar(auxvarinfo);
-
-		final Expression nullExpr = mExpressionTranslation.constructNullPointer(loc);
-
-		/*
-		 * if we are in memsafety-mode: add assertions that check that arg_s.lrVal.getValue is a valid pointer
-		 *
-		 * technical Notes: these assertions are added before the assume statement and before the result can be assigned
-		 * thus the overapproximation introduced does not affect violations of these assertions
-		 */
-		builder.addStatements(constructMemsafetyChecksForPointerExpression(loc, argS.mLrVal.getValue(), mMemoryHandler,
-				mExpressionTranslation));
-
-		// the havocced/uninitialized variable that represents the return value
-		final Expression tmpExpr = auxvarinfo.getExp();// new IdentifierExpression(loc, tmpId);
-
-		/*
-		 * build the assume statement as described above
-		 */
-		{
-			// res.base == 0 && res.offset == 0
-			final Expression baseEqualsNull = mExpressionTranslation.constructBinaryComparisonIntegerExpression(loc,
-					IASTBinaryExpression.op_equals, MemoryHandler.getPointerBaseAddress(tmpExpr, loc),
-					mExpressionTranslation.getCTypeOfPointerComponents(),
-					MemoryHandler.getPointerBaseAddress(nullExpr, loc),
-					mExpressionTranslation.getCTypeOfPointerComponents());
-			final Expression offsetEqualsNull = mExpressionTranslation.constructBinaryComparisonIntegerExpression(loc,
-					IASTBinaryExpression.op_equals, MemoryHandler.getPointerOffset(tmpExpr, loc),
-					mExpressionTranslation.getCTypeOfPointerComponents(), MemoryHandler.getPointerOffset(nullExpr, loc),
-					mExpressionTranslation.getCTypeOfPointerComponents());
-			final BinaryExpression equalsNull = ExpressionFactory.constructBinaryExpression(loc, Operator.LOGICAND,
-					baseEqualsNull, offsetEqualsNull);
-			// old solution did not work quickly..
-			// final BinaryExpression equalsNull = expressionTranslation.constructBinaryComparisonExpression(loc,
-			// new BinaryExpression(loc, Operator.COMPEQ, tmpExpr, nullExpr);
-			// res.base == arg_s.base
-			final Expression baseEquals = mExpressionTranslation.constructBinaryComparisonIntegerExpression(loc,
-					IASTBinaryExpression.op_equals, MemoryHandler.getPointerBaseAddress(tmpExpr, loc),
-					mExpressionTranslation.getCTypeOfPointerComponents(),
-					MemoryHandler.getPointerBaseAddress(argS.mLrVal.getValue(), loc),
-					mExpressionTranslation.getCTypeOfPointerComponents());
-			// res.offset >= 0
-			final Expression offsetNonNegative = mExpressionTranslation.constructBinaryComparisonIntegerExpression(loc,
-					IASTBinaryExpression.op_lessEqual,
-					mExpressionTranslation.constructLiteralForIntegerType(loc,
-							mExpressionTranslation.getCTypeOfPointerComponents(), new BigInteger("0")),
-					mExpressionTranslation.getCTypeOfPointerComponents(), MemoryHandler.getPointerOffset(tmpExpr, loc),
-					mExpressionTranslation.getCTypeOfPointerComponents());
-			// res.offset < length(arg_s.base)
-			final Expression offsetSmallerLength = mExpressionTranslation.constructBinaryComparisonIntegerExpression(
-					loc, IASTBinaryExpression.op_lessEqual, MemoryHandler.getPointerOffset(tmpExpr, loc),
-					mExpressionTranslation.getCTypeOfPointerComponents(),
-					ExpressionFactory.constructNestedArrayAccessExpression(loc, mMemoryHandler.getLengthArray(loc),
-							new Expression[] { MemoryHandler.getPointerBaseAddress(argS.mLrVal.getValue(), loc) }),
-					mExpressionTranslation.getCTypeOfPointerComponents());
-			// res.base == arg_s.base && res.offset >= 0 && res.offset <= length(arg_s.base)
-			final BinaryExpression inRange =
-					ExpressionFactory.constructBinaryExpression(loc, Operator.LOGICAND, baseEquals, ExpressionFactory
-							.constructBinaryExpression(loc, Operator.LOGICAND, offsetNonNegative, offsetSmallerLength));
-			// assume equalsNull or inRange
-			final AssumeStatement assume = new AssumeStatement(loc,
-					ExpressionFactory.constructBinaryExpression(loc, Operator.LOGICOR, equalsNull, inRange));
-			builder.addStatement(assume);
-		}
-
-		// final List<Overapprox> overapprox = new ArrayList<>();
-		final Overapprox overappFlag = new Overapprox(name, loc);
-		// overapprox.add(overappFlag);
-		// assume.getPayload().getAnnotations().put(Overapprox.getIdentifier(), overappFlag);
-		builder.addOverapprox(overappFlag);
-
-		final RValue lrVal = new RValue(tmpExpr, resultType);
-		builder.setLrVal(lrVal);
-
-		return builder.build();
-	}
-
-	private static Result handleBuiltinUnreachable(final ILocation loc) {
-		/*
-		 * https://gcc.gnu.org/onlinedocs/gcc/Other-Builtins.html
-		 *
-		 * Built-in Function: void __builtin_unreachable (void)
-		 *
-		 * If control flow reaches the point of the __builtin_unreachable, the program is undefined. It is useful in
-		 * situations where the compiler cannot deduce the unreachability of the code.
-		 */
-
-		// TODO: Add option that allows us to check for builtin_unreachable by adding assert
-		// return new ExpressionResult(Collections.singletonList(new AssertStatement(loc,
-		// new de.uni_freiburg.informatik.ultimate.boogie.ast.BooleanLiteral(loc, false))), null);
-		// TODO: Add option that just ignores the function:
-		// return new SkipResult();
-		// TODO: Keep the following code, but add it as option together with the other two
-		return new ExpressionResult(
-				Collections.singletonList(new AssumeStatement(loc, ExpressionFactory.createBooleanLiteral(loc, false))),
-				null);
-	}
-
-	private Result handleMemset(final Dispatcher main, final IASTFunctionCallExpression node, final ILocation loc,
-			final String name) {
-		/*
-		 * C11 says in 7.24.6.1 void *memset(void *s, int c, size_t n); The memset function copies the value of c
-		 * (converted to an unsigned char) into each of the first n characters of the object pointed to by s.
-		 */
-		final IASTInitializerClause[] arguments = node.getArguments();
-		checkArguments(loc, 3, name, arguments);
-
-		final ExpressionResult argS = dispatchAndConvertFunctionArgument(main, loc, arguments[0]);
-		final ExpressionResult argC = dispatchAndConvertFunctionArgument(main, loc, arguments[1]);
-		mExpressionTranslation.convertIntToInt(loc, argC, new CPrimitive(CPrimitives.INT));
-		final ExpressionResult argN = dispatchAndConvertFunctionArgument(main, loc, arguments[2]);
-		mExpressionTranslation.convertIntToInt(loc, argN, mTypeSizeComputer.getSizeT());
-
-		final ExpressionResultBuilder result = new ExpressionResultBuilder().setLrVal(argS.getLrValue());
-
-		result.addAllExceptLrValue(argS);
-		result.addAllExceptLrValue(argC);
-		result.addAllExceptLrValue(argN);
-
-		final CPointer voidPointerType = new CPointer(new CPrimitive(CPrimitives.VOID));
-		final AuxVarInfo auxvar = AuxVarInfo.constructAuxVarInfo(loc, main, voidPointerType, SFO.AUXVAR.MEMSETRES);
-		result.addDeclaration(auxvar.getVarDec());
-		result.addAuxVar(auxvar);
-
-		result.addStatement(mMemoryHandler.constructUltimateMemsetCall(loc, argS.mLrVal.getValue(),
-				argC.mLrVal.getValue(), argN.mLrVal.getValue(), auxvar.getLhs()));
-
-		// mProcedureManager.registerCall(MemoryModelDeclarations.C_Memset.getName());
-
-		return result.build();
-	}
-
-	private Result handleCalloc(final Dispatcher main, final IASTFunctionCallExpression node, final ILocation loc,
-			final String name) {
-		/*
-		 * C11 says in 7.22.3.2 void *calloc(size_t nmemb, size_t size); The calloc function allocates space for an
-		 * array of nmemb objects, each of whose size is size. The space is initialized to all bits zero.
-		 */
-		final IASTInitializerClause[] arguments = node.getArguments();
-		checkArguments(loc, 2, name, arguments);
-
-		final ExpressionResult nmemb = dispatchAndConvertFunctionArgument(main, loc, arguments[0]);
-		main.mCHandler.convert(loc, nmemb, mTypeSizeComputer.getSizeT());
-		final ExpressionResult size = dispatchAndConvertFunctionArgument(main, loc, arguments[1]);
-		main.mCHandler.convert(loc, size, mTypeSizeComputer.getSizeT());
-
-		final Expression product = mExpressionTranslation.constructArithmeticExpression(loc,
-				IASTBinaryExpression.op_multiply, nmemb.mLrVal.getValue(), mTypeSizeComputer.getSizeT(),
-				size.mLrVal.getValue(), mTypeSizeComputer.getSizeT());
-		final ExpressionResult result = ExpressionResult.copyStmtDeclAuxvarOverapprox(nmemb, size);
-
-		final CPointer resultType = new CPointer(new CPrimitive(CPrimitives.VOID));
-		final AuxVarInfo auxvar = AuxVarInfo.constructAuxVarInfo(loc, main, resultType, SFO.AUXVAR.MALLOC);
-		result.mDecl.add(auxvar.getVarDec());
-
-		result.mStmt.add(mMemoryHandler.getMallocCall(product, auxvar.getLhs(), loc));
-		result.mLrVal = new RValue(auxvar.getExp(), resultType);
-
-		result.mStmt.add(mMemoryHandler.constructUltimateMeminitCall(loc, nmemb.mLrVal.getValue(),
-				size.mLrVal.getValue(), product, auxvar.getExp()));
-
-		// mProcedureManager.registerCall(MemoryModelDeclarations.Ultimate_MemInit.getName(),
-		// MemoryModelDeclarations.Ultimate_Alloc.getName());
-		return result;
-	}
-
-	/**
-	 * Translates free(e) by creating a function call expression for the ~free(e) function and declaring its usage in
-	 * the memory model.
-	 */
-	private Result handleFree(final Dispatcher main, final IASTFunctionCallExpression node, final ILocation loc,
-			final String name) {
-		final IASTInitializerClause[] arguments = node.getArguments();
-		checkArguments(loc, 1, name, arguments);
-
-		final ExpressionResult pRex = dispatchAndConvertFunctionArgument(main, loc, arguments[0]);
-
-		final ExpressionResultBuilder resultBuilder =
-				new ExpressionResultBuilder().addAllExceptLrValue(pRex).setLrVal(pRex.getLrValue());
-
-		/*
-		 * Add checks for validity of the to be freed pointer if required.
-		 */
-		resultBuilder.addStatements(mMemoryHandler.getChecksForFreeCall(loc, (RValue) pRex.getLrValue()));
-
-		/*
-		 * Add a call to our internal deallocation procedure Ultimate.dealloc
-		 */
-		final CallStatement deallocCall = mMemoryHandler.getDeallocCall(main, pRex.getLrValue(), loc);
-		resultBuilder.addStatement(deallocCall);
-
-		return resultBuilder.build();
-	}
-
-	private Result handleAlloc(final Dispatcher main, final IASTFunctionCallExpression node, final ILocation loc,
-			final String methodName) {
-		final IASTInitializerClause[] arguments = node.getArguments();
-		checkArguments(loc, 1, methodName, arguments);
-
-		final ExpressionResult exprRes = dispatchAndConvertFunctionArgument(main, loc, arguments[0]);
-		main.mCHandler.convert(loc, exprRes, mTypeSizeComputer.getSizeT());
-
-		final CPointer resultType = new CPointer(new CPrimitive(CPrimitives.VOID));
-		final AuxVarInfo auxvar = AuxVarInfo.constructAuxVarInfo(loc, main, resultType, SFO.AUXVAR.MALLOC);
-		exprRes.mDecl.add(auxvar.getVarDec());
-
-		exprRes.mStmt.add(mMemoryHandler.getMallocCall(exprRes.mLrVal.getValue(), auxvar.getLhs(), loc));
-		exprRes.mLrVal = new RValue(auxvar.getExp(), resultType);
-
-		// for alloc a we have to free the variable ourselves when the
-		// stackframe is closed, i.e. at a return
-		if ("alloca".equals(methodName) || "__builtin_alloca".equals(methodName)) {
-			final LocalLValue llVal = new LocalLValue(auxvar.getLhs(), resultType, null);
-			mMemoryHandler.addVariableToBeFreed(main,
-					new LocalLValueILocationPair(llVal, LocationFactory.createIgnoreLocation(loc)));
-			// we need to clear auxVars because otherwise the malloc auxvar is havocced after
-			// this, and free (triggered by the statement before) would fail.
-			exprRes.mAuxVars.clear();
-		}
-		return exprRes;
-	}
-
-	private Result handleBuiltinExpect(final Dispatcher main, final IASTFunctionCallExpression node,
-			final ILocation loc, final String name) {
-		/**
-		 * Built-in Function: long __builtin_expect (long exp, long c)
-		 *
-		 * You may use __builtin_expect to provide the compiler with branch prediction information. In general, you
-		 * should prefer to use actual profile feedback for this (-fprofile-arcs), as programmers are notoriously bad at
-		 * predicting how their programs actually perform. However, there are applications in which this data is hard to
-		 * collect.
-		 *
-		 * The return value is the value of exp, which should be an integral expression. The semantics of the built-in
-		 * are that it is expected that exp == c. For example:
-		 *
-		 * <code>if (__builtin_expect (x, 0)) foo ();</code>
-		 *
-		 * indicates that we do not expect to call foo, since we expect x to be zero. Since you are limited to integral
-		 * expressions for exp, you should use constructions such as
-		 *
-		 * <code>if (__builtin_expect (ptr != NULL, 1)) foo (*ptr);</code>
-		 *
-		 * when testing pointer or floating-point values.
-		 */
-		final IASTInitializerClause[] arguments = node.getArguments();
-		checkArguments(loc, 2, name, arguments);
-		final ExpressionResult arg1 = dispatchAndConvertFunctionArgument(main, loc, arguments[0]);
-		final ExpressionResult arg2 = dispatchAndConvertFunctionArgument(main, loc, arguments[1]);
-		return combineExpressionResults(arg1.getLrValue(), arg1, arg2);
-	}
-
-	private static ExpressionResult handleAbort(final ILocation loc) {
-		return new ExpressionResult(
-				Collections.singletonList(new AssumeStatement(loc, ExpressionFactory.createBooleanLiteral(loc, false))),
-				null);
-	}
-
-	private Result handleVerifierNonDet(final Dispatcher main, final ILocation loc, final CType cType) {
-		final ExpressionResultBuilder resultBuilder = new ExpressionResultBuilder();
-		final AuxVarInfo auxvarinfo = AuxVarInfo.constructAuxVarInfo(loc, main, cType, SFO.AUXVAR.NONDET);
-		resultBuilder.addDeclaration(auxvarinfo.getVarDec());
-		resultBuilder.addAuxVar(auxvarinfo);
-
-		final LRValue returnValue = new RValue(auxvarinfo.getExp(), cType);
-		resultBuilder.setLrVal(returnValue);
-		mExpressionTranslation.addAssumeValueInRangeStatements(loc, returnValue.getValue(), returnValue.getCType(),
-				resultBuilder);
-
-		assert CTranslationUtil.isAuxVarMapComplete(main.mNameHandler, resultBuilder.getDeclarations(),
-				resultBuilder.getAuxVars());
-		return resultBuilder.build();
-	}
-
-	private Result handleVerifierAssume(final Dispatcher main, final IASTFunctionCallExpression node,
-			final ILocation loc, final String name) {
-		// according to SV-Comp specification assume takes only one argument, but the code allows more than one
-		checkArguments(loc, 1, name, node.getArguments());
-
-		final List<Expression> args = new ArrayList<>();
-		final List<ExpressionResult> results = new ArrayList<>();
-		for (final IASTInitializerClause inParam : node.getArguments()) {
-			final ExpressionResult in = dispatchAndConvertFunctionArgument(main, loc, inParam);
-			if (in.mLrVal.getValue() == null) {
-				final String msg = "Incorrect or invalid in-parameter! " + loc.toString();
-				throw new IncorrectSyntaxException(loc, msg);
-			}
-			in.rexIntToBoolIfNecessary(loc, mExpressionTranslation, mMemoryHandler);
-			args.add(in.getLrValue().getValue());
-			results.add(in);
-		}
-
-		final ExpressionResult rtr = combineExpressionResults(null, results);
-		for (final Expression a : args) {
-			// could just take the first as there is only one, but it's so easy to make it more general..
-			rtr.addStatement(new AssumeStatement(loc, a));
-		}
-		assert CTranslationUtil.isAuxVarMapComplete(main.mNameHandler, rtr.getDeclarations(), rtr.getAuxVars());
-		return rtr;
-	}
-
-	private Result handleNaNOrInfinity(final ILocation loc, final String methodName) {
-		return mExpressionTranslation.createNanOrInfinity(loc, methodName);
-	}
-
-	private Result handleUnaryFloatFunction(final Dispatcher main, final IASTFunctionCallExpression node,
-			final ILocation loc, final String name) {
-		final FloatFunction floatFunction = FloatFunction.decode(name);
-		final ExpressionResult arg = handleFloatArguments(main, node, loc, name, 1, floatFunction).get(0);
-		final RValue rvalue =
-				mExpressionTranslation.constructOtherUnaryFloatOperation(loc, floatFunction, (RValue) arg.mLrVal);
-		return combineExpressionResults(rvalue, arg);
-	}
-
-	private Result handleBinaryFloatFunction(final Dispatcher main, final IASTFunctionCallExpression node,
-			final ILocation loc, final String name) {
-		final FloatFunction floatFunction = FloatFunction.decode(name);
-		final List<ExpressionResult> args = handleFloatArguments(main, node, loc, name, 2, floatFunction);
-		final RValue rvalue = mExpressionTranslation.constructOtherBinaryFloatOperation(loc, floatFunction,
-				(RValue) args.get(0).getLrValue(), (RValue) args.get(1).getLrValue());
-		return combineExpressionResults(rvalue, args);
-	}
-
-	private List<ExpressionResult> handleFloatArguments(final Dispatcher main, final IASTFunctionCallExpression node,
-			final ILocation loc, final String name, final int numberOfArgs, final FloatFunction floatFunction) {
-		final IASTInitializerClause[] arguments = node.getArguments();
-		checkArguments(loc, numberOfArgs, name, arguments);
-		if (floatFunction == null) {
-			throw new IllegalArgumentException(
-					"Ultimate declared float handling for " + name + ", but is not known float function");
-		}
-		final List<ExpressionResult> rtr = new ArrayList<>();
-		for (final IASTInitializerClause argument : arguments) {
-			final ExpressionResult arg = dispatchAndConvertFunctionArgument(main, loc, argument);
-			mExpressionTranslation.convertIfNecessary(loc, arg, floatFunction.getType());
-			rtr.add(arg);
-		}
-
-		final CPrimitive typeDeterminedByName = floatFunction.getType();
-		if (typeDeterminedByName != null) {
-			for (final ExpressionResult arg : rtr) {
-				mExpressionTranslation.convertFloatToFloat(loc, arg, typeDeterminedByName);
-			}
-
-		}
-		return rtr;
-	}
-
-	private Result handleFloatBuiltinBinaryComparison(final Dispatcher main, final IASTFunctionCallExpression node,
-			final ILocation loc, final String name, final int op) {
-		/*
-		 * Handle the following float comparisons
-		 *
-		 * http://en.cppreference.com/w/c/numeric/math/isless
-		 *
-		 * http://en.cppreference.com/w/c/numeric/math/islessequal
-		 *
-		 * http://en.cppreference.com/w/c/numeric/math/isgreater
-		 *
-		 * http://en.cppreference.com/w/c/numeric/math/isgreaterequal
-		 *
-		 */
-		final IASTInitializerClause[] arguments = node.getArguments();
-		checkArguments(loc, 2, name, arguments);
-
-		final ExpressionResult rl = dispatchAndConvertFunctionArgument(main, loc, arguments[0]);
-		final ExpressionResult rr = dispatchAndConvertFunctionArgument(main, loc, arguments[1]);
-
-		// Note: this works because SMTLIB already ensures that all comparisons return false if one of the arguments is
-		// NaN
-
-		return mCHandler.handleRelationalOperators(main, loc, op, rl, rr);
-	}
-
-	private Result handleFloatBuiltinIsUnordered(final Dispatcher main, final IASTFunctionCallExpression node,
-			final ILocation loc, final String name) {
-		/*
-		 * http://en.cppreference.com/w/c/numeric/math/isunordered
-		 *
-		 * int isunordered (real-floating x, real-floating y)
-		 *
-		 * This macro determines whether its arguments are unordered. In other words, it is true if x or y are NaN, and
-		 * false otherwise.
-		 *
-		 */
-		final IASTInitializerClause[] arguments = node.getArguments();
-		checkArguments(loc, 2, name, arguments);
-
-		final ExpressionResult leftRvaluedResult = dispatchAndConvertFunctionArgument(main, loc, arguments[0]);
-		final ExpressionResult rightRvaluedResult = dispatchAndConvertFunctionArgument(main, loc, arguments[1]);
-		final ExpressionResult nanLResult = mExpressionTranslation.createNanOrInfinity(loc, "NAN");
-		final ExpressionResult nanRResult = mExpressionTranslation.createNanOrInfinity(loc, "NAN");
-
-		mExpressionTranslation.usualArithmeticConversions(loc, nanLResult, leftRvaluedResult);
-		final BinaryExpression leftExpr = ExpressionFactory.constructBinaryExpression(loc, Operator.COMPEQ,
-				leftRvaluedResult.getLrValue().getValue(), nanLResult.getLrValue().getValue());
-
-		mExpressionTranslation.usualArithmeticConversions(loc, nanRResult, rightRvaluedResult);
-		final BinaryExpression rightExpr = ExpressionFactory.constructBinaryExpression(loc, Operator.COMPEQ,
-				rightRvaluedResult.getLrValue().getValue(), nanRResult.getLrValue().getValue());
-		final BinaryExpression expr =
-				ExpressionFactory.constructBinaryExpression(loc, Operator.LOGICOR, leftExpr, rightExpr);
-		final LRValue lrVal = new RValue(expr, new CPrimitive(CPrimitives.INT), true);
-		final ExpressionResult rtr =
-				combineExpressionResults(lrVal, leftRvaluedResult, rightRvaluedResult, nanLResult, nanRResult);
-		assert CTranslationUtil.isAuxVarMapComplete(main.mNameHandler, rtr.getDeclarations(), rtr.getAuxVars());
-		return rtr;
-	}
-
-	private Result handleFloatBuiltinIsLessGreater(final Dispatcher main, final IASTFunctionCallExpression node,
-			final ILocation loc, final String name) {
-		/*
-		 * http://en.cppreference.com/w/c/numeric/math/islessgreater
-		 *
-		 * int islessgreater (real-floating x, real-floating y)
-		 *
-		 * This macro determines whether the argument x is less or greater than y.
-		 *
-		 * It is equivalent to (x) < (y) || (x) > (y) (although it only evaluates x and y once), but no exception is
-		 * raised if x or y are NaN.
-		 *
-		 * This macro is not equivalent to x != y, because that expression is true if x or y are NaN.
-		 *
-		 * Note: I did not find any reference as to how often x and y are evaluated; it seems this can actually evaluate
-		 * x and y twice.
-		 */
-
-		final IASTInitializerClause[] arguments = node.getArguments();
-		checkArguments(loc, 2, name, arguments);
-
-		final ExpressionResult leftRvaluedResult = dispatchAndConvertFunctionArgument(main, loc, arguments[0]);
-		final ExpressionResult rightRvaluedResult = dispatchAndConvertFunctionArgument(main, loc, arguments[1]);
-		mExpressionTranslation.usualArithmeticConversions(loc, leftRvaluedResult, rightRvaluedResult);
-
-		final ExpressionResult lessThan = mCHandler.handleRelationalOperators(main, loc,
-				IASTBinaryExpression.op_lessThan, leftRvaluedResult, rightRvaluedResult);
-		final ExpressionResult greaterThan = mCHandler.handleRelationalOperators(main, loc,
-				IASTBinaryExpression.op_greaterThan, leftRvaluedResult, rightRvaluedResult);
-
-		final BinaryExpression expr = ExpressionFactory.constructBinaryExpression(loc, Operator.LOGICOR,
-				lessThan.getLrValue().getValue(), greaterThan.getLrValue().getValue());
-		final LRValue lrVal = new RValue(expr, new CPrimitive(CPrimitives.INT), true);
-		final ExpressionResult rtr = combineExpressionResults(lrVal, lessThan, greaterThan);
-		assert CTranslationUtil.isAuxVarMapComplete(main.mNameHandler, rtr.getDeclarations(), rtr.getAuxVars());
-		return rtr;
-	}
-
-	private Result handleBuiltinObjectSize(final Dispatcher main, final IASTFunctionCallExpression node,
-			final ILocation loc, final String name) {
-		// DD: builtin-object size is way more complicated that the old implementation!
-		// Read https://gcc.gnu.org/onlinedocs/gcc/Object-Size-Checking.html
-		// For testing, overapproximate and do not dispatch arguments (I understand the spec as this is whats happening,
-		// but I am not sure)
-		return handleByOverapproximationWithoutDispatch(main, node, loc, name, 2, new CPrimitive(CPrimitives.INT));
-		// main.warn(loc, "used trivial implementation of __builtin_object_size");
-		// final CPrimitive cType = new CPrimitive(CPrimitives.INT);
-		// final Expression zero = mExpressionTranslation.constructLiteralForIntegerType(loc, cType, BigInteger.ZERO);
-		// return new ExpressionResult(new RValue(zero, cType));
-	}
-
-	private static Result handlePrintF(final Dispatcher main, final IASTFunctionCallExpression node,
-			final ILocation loc) {
-		final ExpressionResultBuilder resultBuilder = new ExpressionResultBuilder();
-
-		// 2015-11-05 Matthias: TODO check if int is reasonable here
-		final AuxVarInfo auxvarinfo =
-				AuxVarInfo.constructAuxVarInfo(loc, main, new CPrimitive(CPrimitives.INT), SFO.AUXVAR.NONDET);
-		resultBuilder.addDeclaration(auxvarinfo.getVarDec());
-		resultBuilder.addStatement(new HavocStatement(loc, new VariableLHS[] { auxvarinfo.getLhs() }));
-
-		final LRValue returnValue = new RValue(auxvarinfo.getExp(), null);
-		resultBuilder.setLrVal(returnValue);
-
-		// dispatch all arguments
-		for (final IASTInitializerClause arg : node.getArguments()) {
-			final ExpressionResult argRes = dispatchAndConvertFunctionArgument(main, loc, arg);
-			resultBuilder.addAllExceptLrValue(argRes);
-		}
-
-		return resultBuilder.build();
-	}
-
-	private Result handleMemcpy(final Dispatcher main, final IASTFunctionCallExpression node, final ILocation loc,
-			final String name) {
-		return handleMemCopyOrMove(main, node, loc, name, SFO.AUXVAR.MEMCPYRES, MemoryModelDeclarations.C_Memcpy);
-	}
-
-	private Result handleMemmove(final Dispatcher main, final IASTFunctionCallExpression node, final ILocation loc,
-			final String name) {
-		return handleMemCopyOrMove(main, node, loc, name, SFO.AUXVAR.MEMMOVERES, MemoryModelDeclarations.C_Memmove);
-	}
-
-	private Result handleMemCopyOrMove(final Dispatcher main, final IASTFunctionCallExpression node,
-			final ILocation loc, final String name, final AUXVAR auxVar, final MemoryModelDeclarations mmDecl) {
-		final IASTInitializerClause[] arguments = node.getArguments();
-		checkArguments(loc, 3, name, arguments);
-		final ExpressionResult dest = dispatchAndConvertFunctionArgument(main, loc, arguments[0]);
-		final ExpressionResult src = dispatchAndConvertFunctionArgument(main, loc, arguments[1]);
-		final ExpressionResult size = dispatchAndConvertFunctionArgument(main, loc, arguments[2]);
-
-		main.mCHandler.convert(loc, dest, new CPointer(new CPrimitive(CPrimitives.VOID)));
-		main.mCHandler.convert(loc, src, new CPointer(new CPrimitive(CPrimitives.VOID)));
-		main.mCHandler.convert(loc, size, mTypeSizeComputer.getSizeT());
-
-		final ExpressionResultBuilder resultBuilder = new ExpressionResultBuilder();
-		resultBuilder.addAllExceptLrValue(dest);
-		resultBuilder.addAllExceptLrValue(src);
-		resultBuilder.addAllExceptLrValue(size);
-
-		final AuxVarInfo auxvarinfo = AuxVarInfo.constructAuxVarInfo(loc, main, dest.getLrValue().getCType(), auxVar);
-
-		final CallStatement call = StatementFactory.constructCallStatement(loc, false,
-				new VariableLHS[] { auxvarinfo.getLhs() }, mmDecl.getName(), new Expression[] {
-						dest.getLrValue().getValue(), src.getLrValue().getValue(), size.getLrValue().getValue() });
-		resultBuilder.addDeclaration(auxvarinfo.getVarDec());
-		resultBuilder.addAuxVar(auxvarinfo);
-		resultBuilder.addStatement(call);
-		resultBuilder.setLrVal(new RValue(auxvarinfo.getExp(), new CPointer(new CPrimitive(CPrimitives.VOID))));
-
-		// add marker for global declaration to memory handler
-		mMemoryHandler.requireMemoryModelFeature(mmDecl);
-
-		// add required information to function handler.
-		mProcedureManager.registerProcedure(mmDecl.getName());
-		// mProcedureManager.registerCall(mmDecl.getName());
-
-		return resultBuilder.build();
-	}
-
-	private static Result handleErrorFunction(final Dispatcher main, final IASTFunctionCallExpression node,
-			final ILocation loc) {
-		final boolean checkSvcompErrorfunction =
-				main.getPreferences().getBoolean(CACSLPreferenceInitializer.LABEL_CHECK_SVCOMP_ERRORFUNCTION);
-		final Expression falseLiteral = ExpressionFactory.createBooleanLiteral(loc, false);
-		Statement st;
-		if (checkSvcompErrorfunction) {
-			final Check check = new Check(Spec.ERROR_FUNCTION);
-			st = new AssertStatement(loc, falseLiteral);
-			check.annotate(st);
-		} else {
-			st = new AssumeStatement(loc, falseLiteral);
-		}
-		return new ExpressionResult(Collections.singletonList(st), null);
-	}
-
-	private static Result handleLtlStep(final Dispatcher main, final IASTFunctionCallExpression node,
-			final ILocation loc) {
-		final LTLStepAnnotation ltlStep = new LTLStepAnnotation();
-		final AssumeStatement assumeStmt = new AssumeStatement(loc, ExpressionFactory.createBooleanLiteral(loc, true));
-		ltlStep.annotate(assumeStmt);
-		return new ExpressionResult(Collections.singletonList(assumeStmt), null);
-	}
-
-	private static Result handleByIgnore(final Dispatcher main, final ILocation loc, final String methodName) {
-		main.warn(loc, "ignored call to " + methodName);
-		return new SkipResult();
-	}
-
-	private static Result handleByUnsupportedSyntaxException(final ILocation loc, final String functionName) {
-		throw new UnsupportedSyntaxException(loc, "Unsupported function: " + functionName);
-	}
-
-	private static Result handleByUnsupportedSyntaxExceptionKnown(final ILocation loc, final String lib,
-			final String functionName) {
-		throw new UnsupportedSyntaxException(loc, "Unsupported function from " + lib + ": " + functionName);
-	}
-
-	private static Result handleByOverapproximation(final Dispatcher main, final IASTFunctionCallExpression node,
-			final ILocation loc, final String methodName, final int numberOfArgs, final CType resultType) {
-		final IASTInitializerClause[] arguments = node.getArguments();
-		checkArguments(loc, numberOfArgs, methodName, arguments);
-		final List<ExpressionResult> results = new ArrayList<>();
-		for (final IASTInitializerClause argument : arguments) {
-			results.add((ExpressionResult) main.dispatch(argument));
-		}
-
-		final ExpressionResult overapproxCall =
-				constructOverapproximationForFunctionCall(main, loc, methodName, resultType);
-		results.add(overapproxCall);
-		return combineExpressionResults(overapproxCall.getLrValue(), results);
-	}
-
-	private static Result handleByOverapproximationWithoutDispatch(final Dispatcher main,
-			final IASTFunctionCallExpression node, final ILocation loc, final String methodName, final int numberOfArgs,
-			final CType resultType) {
-		final IASTInitializerClause[] arguments = node.getArguments();
-		checkArguments(loc, numberOfArgs, methodName, arguments);
-		return constructOverapproximationForFunctionCall(main, loc, methodName, resultType);
-	}
-
-	/**
-	 * Construct an auxiliary variable that will be use as a substitute for a function call. The result will be marked
-	 * as an overapproximation. If you overapproximate a function call, don't forget to dispatch the function call's
-	 * arguments: the arguments may have side effects.
-	 *
-	 * @param functionName
-	 *            the named of the function will be annotated to the overapproximation
-	 * @param resultType
-	 *            CType that determinies the type of the auxiliary variable
-	 */
-	private static ExpressionResult constructOverapproximationForFunctionCall(final Dispatcher main,
-			final ILocation loc, final String functionName, final CType resultType) {
-		final ExpressionResultBuilder builder = new ExpressionResultBuilder();
-		// introduce fresh aux variable
-		final AuxVarInfo auxvar = AuxVarInfo.constructAuxVarInfo(loc, main, resultType, SFO.AUXVAR.NONDET);
-		builder.addDeclaration(auxvar.getVarDec());
-		builder.addAuxVar(auxvar);
-		builder.addOverapprox(new Overapprox(functionName, loc));
-		builder.setLrVal(new RValue(auxvar.getExp(), resultType));
-		return builder.build();
-	}
-
-	private static ExpressionResult combineExpressionResults(final LRValue finalLRValue,
-			final List<ExpressionResult> results) {
-		final ExpressionResultBuilder resultBuilder = new ExpressionResultBuilder();
-		for (final ExpressionResult result : results) {
-			resultBuilder.addAllExceptLrValue(result);
-		}
-		resultBuilder.setLrVal(finalLRValue);
-		return resultBuilder.build();
-	}
-
-	private static ExpressionResult combineExpressionResults(final LRValue finalLRValue,
-			final ExpressionResult... results) {
-		return combineExpressionResults(finalLRValue, Arrays.stream(results).collect(Collectors.toList()));
-	}
-
-	/**
-	 * Construct assert statements that do memsafety checks for {@link pointerValue} if the corresponding settings are
-	 * active. settings concerned are: - "Pointer base address is valid at dereference" - "Pointer to allocated memory
-	 * at dereference"
-	 */
-	private static List<Statement> constructMemsafetyChecksForPointerExpression(final ILocation loc,
-			final Expression pointerValue, final MemoryHandler memoryHandler,
-			final ExpressionTranslation expressionTranslation) {
-		final List<Statement> result = new ArrayList<>();
-
-		if (memoryHandler.getPointerBaseValidityCheckMode() != PointerCheckMode.IGNORE) {
-
-			// valid[s.base]
-			final Expression validBase = memoryHandler.constructPointerBaseValidityCheckExpr(loc, pointerValue);
-
-			if (memoryHandler.getPointerBaseValidityCheckMode() == PointerCheckMode.ASSERTandASSUME) {
-				final AssertStatement assertion = new AssertStatement(loc, validBase);
-				final Check chk = new Check(Spec.MEMORY_DEREFERENCE);
-				chk.annotate(assertion);
-				result.add(assertion);
-			} else {
-				assert memoryHandler.getPointerBaseValidityCheckMode() == PointerCheckMode.ASSUME : "missed a case?";
-				final Statement assume = new AssumeStatement(loc, validBase);
-				result.add(assume);
-			}
-		}
-		if (memoryHandler.getPointerTargetFullyAllocatedCheckMode() != PointerCheckMode.IGNORE) {
-
-			// s.offset < length[s.base])
-			final Expression offsetSmallerLength = expressionTranslation.constructBinaryComparisonIntegerExpression(loc,
-					IASTBinaryExpression.op_lessThan, MemoryHandler.getPointerOffset(pointerValue, loc),
-					expressionTranslation.getCTypeOfPointerComponents(),
-					ExpressionFactory.constructNestedArrayAccessExpression(loc, memoryHandler.getLengthArray(loc),
-							new Expression[] { MemoryHandler.getPointerBaseAddress(pointerValue, loc) }),
-					expressionTranslation.getCTypeOfPointerComponents());
-
-			// s.offset >= 0;
-			final Expression offsetNonnegative = expressionTranslation.constructBinaryComparisonIntegerExpression(loc,
-					IASTBinaryExpression.op_greaterEqual, MemoryHandler.getPointerOffset(pointerValue, loc),
-					expressionTranslation.getCTypeOfPointerComponents(),
-					expressionTranslation.constructLiteralForIntegerType(loc,
-							expressionTranslation.getCTypeOfPointerComponents(), new BigInteger("0")),
-					expressionTranslation.getCTypeOfPointerComponents());
-
-			final Expression aAndB =
-					// new BinaryExpression(loc, Operator.LOGICAND, offsetSmallerLength, offsetNonnegative);
-					ExpressionFactory.constructBinaryExpression(loc, Operator.LOGICAND, offsetSmallerLength,
-							offsetNonnegative);
-			if (memoryHandler.getPointerBaseValidityCheckMode() == PointerCheckMode.ASSERTandASSUME) {
-				final AssertStatement assertion = new AssertStatement(loc, aAndB);
-				final Check chk = new Check(Spec.MEMORY_DEREFERENCE);
-				chk.annotate(assertion);
-				result.add(assertion);
-			} else {
-				assert memoryHandler.getPointerBaseValidityCheckMode() == PointerCheckMode.ASSUME : "missed a case?";
-				final Statement assume = new AssumeStatement(loc, aAndB);
-				result.add(assume);
-			}
-		}
-		return result;
-	}
-
-	private static void checkArguments(final ILocation loc, final int expectedArgs, final String name,
-			final IASTInitializerClause[] arguments) {
-		if (arguments.length != expectedArgs) {
-			throw new IncorrectSyntaxException(loc,
-					name + " has only " + expectedArgs + " arguments, but was called with " + arguments.length);
-		}
-	}
-
-	/**
-	 * Dispatch a function argument and do conversions that are applied to all function arguments. TODO: move this
-	 * method to a more appropriate place (it is also used by FunctionHandler)
-	 *
-	 * @param main
-	 * @param loc
-	 * @param initClause
-	 * @return
-	 */
-	public static ExpressionResult dispatchAndConvertFunctionArgument(final Dispatcher main, final ILocation loc,
-			final IASTInitializerClause initClause) {
-<<<<<<< HEAD
-		final ExpressionResult dispatched = ((ExpressionResult) main.dispatch(initClause));
-		final ExpressionResult converted1 = dispatched.decayArrayToPointerIfNecessary(main, loc, initClause);
-		final ExpressionResult switched = converted1.switchToRValueIfNecessary(main, loc, initClause);
-=======
-		final ExpressionResult dispatched = (ExpressionResult) main.dispatch(initClause);
-		final ExpressionResult converted1 = dispatched.decayArrayToPointerIfNecessary(main, loc);
-		final ExpressionResult switched = converted1.switchToRValueIfNecessary(main, loc);
->>>>>>> 2874c22f
-		return switched;
-	}
-
-	private static <K, V> void fill(final Map<K, V> map, final K key, final V value) {
-		final V old = map.put(key, value);
-		if (old != null) {
-			throw new AssertionError("Accidentally overwrote definition for " + key);
-		}
-	}
-
-	private static ILocation getLoc(final Dispatcher main, final IASTFunctionCallExpression node) {
-		final ILocation loc;
-		if (main.isSvcomp()) {
-			loc = main.getLocationFactory().createCLocation(node, new Check(Check.Spec.PRE_CONDITION));
-		} else {
-			loc = main.getLocationFactory().createCLocation(node);
-		}
-		return loc;
-	}
-
-	/**
-	 *
-	 * @author Daniel Dietsch (dietsch@informatik.uni-freiburg.de)
-	 *
-	 */
-	@FunctionalInterface
-	private interface IFunctionModelHandler {
-		Result handleFunction(final Dispatcher main, final IASTFunctionCallExpression node, final ILocation loc,
-				String methodName);
-	}
-}
+/*
+ * Copyright (C) 2013-2017 Alexander Nutz (nutz@informatik.uni-freiburg.de)
+ * Copyright (C) 2013-2017 Christian Schilling (schillic@informatik.uni-freiburg.de)
+ * Copyright (C) 2013-2017 Daniel Dietsch (dietsch@informatik.uni-freiburg.de)
+ * Copyright (C) 2013-2017 Matthias Heizmann (heizmann@informatik.uni-freiburg.de)
+ * Copyright (C) 2013-2017 University of Freiburg
+ *
+ * This file is part of the ULTIMATE CACSL2BoogieTranslator plug-in.
+ *
+ * The ULTIMATE CACSL2BoogieTranslator plug-in is free software: you can redistribute it and/or modify
+ * it under the terms of the GNU Lesser General Public License as published
+ * by the Free Software Foundation, either version 3 of the License, or
+ * (at your option) any later version.
+ *
+ * The ULTIMATE CACSL2BoogieTranslator plug-in is distributed in the hope that it will be useful,
+ * but WITHOUT ANY WARRANTY; without even the implied warranty of
+ * MERCHANTABILITY or FITNESS FOR A PARTICULAR PURPOSE.  See the
+ * GNU Lesser General Public License for more details.
+ *
+ * You should have received a copy of the GNU Lesser General Public License
+ * along with the ULTIMATE CACSL2BoogieTranslator plug-in. If not, see <http://www.gnu.org/licenses/>.
+ *
+ * Additional permission under GNU GPL version 3 section 7:
+ * If you modify the ULTIMATE CACSL2BoogieTranslator plug-in, or any covered work, by linking
+ * or combining it with Eclipse RCP (or a modified version of Eclipse RCP),
+ * containing parts covered by the terms of the Eclipse Public License, the
+ * licensors of the ULTIMATE CACSL2BoogieTranslator plug-in grant you additional permission
+ * to convey the resulting work.
+ */
+package de.uni_freiburg.informatik.ultimate.cdt.translation.implementation.base;
+
+import java.math.BigInteger;
+import java.util.ArrayList;
+import java.util.Arrays;
+import java.util.Collections;
+import java.util.HashMap;
+import java.util.List;
+import java.util.Map;
+import java.util.stream.Collectors;
+
+import org.eclipse.cdt.core.dom.ast.IASTBinaryExpression;
+import org.eclipse.cdt.core.dom.ast.IASTFunctionCallExpression;
+import org.eclipse.cdt.core.dom.ast.IASTFunctionDefinition;
+import org.eclipse.cdt.core.dom.ast.IASTIdExpression;
+import org.eclipse.cdt.core.dom.ast.IASTInitializerClause;
+import org.eclipse.cdt.core.dom.ast.IASTNode;
+
+import de.uni_freiburg.informatik.ultimate.boogie.ExpressionFactory;
+import de.uni_freiburg.informatik.ultimate.boogie.StatementFactory;
+import de.uni_freiburg.informatik.ultimate.boogie.ast.AssertStatement;
+import de.uni_freiburg.informatik.ultimate.boogie.ast.AssumeStatement;
+import de.uni_freiburg.informatik.ultimate.boogie.ast.BinaryExpression;
+import de.uni_freiburg.informatik.ultimate.boogie.ast.BinaryExpression.Operator;
+import de.uni_freiburg.informatik.ultimate.boogie.ast.CallStatement;
+import de.uni_freiburg.informatik.ultimate.boogie.ast.Expression;
+import de.uni_freiburg.informatik.ultimate.boogie.ast.HavocStatement;
+import de.uni_freiburg.informatik.ultimate.boogie.ast.Statement;
+import de.uni_freiburg.informatik.ultimate.boogie.ast.VariableLHS;
+import de.uni_freiburg.informatik.ultimate.cdt.translation.implementation.LocationFactory;
+import de.uni_freiburg.informatik.ultimate.cdt.translation.implementation.base.chandler.FunctionHandler;
+import de.uni_freiburg.informatik.ultimate.cdt.translation.implementation.base.chandler.LocalLValueILocationPair;
+import de.uni_freiburg.informatik.ultimate.cdt.translation.implementation.base.chandler.MemoryHandler;
+import de.uni_freiburg.informatik.ultimate.cdt.translation.implementation.base.chandler.MemoryHandler.MemoryModelDeclarations;
+import de.uni_freiburg.informatik.ultimate.cdt.translation.implementation.base.chandler.ProcedureManager;
+import de.uni_freiburg.informatik.ultimate.cdt.translation.implementation.base.chandler.StructHandler;
+import de.uni_freiburg.informatik.ultimate.cdt.translation.implementation.base.chandler.TypeSizeAndOffsetComputer;
+import de.uni_freiburg.informatik.ultimate.cdt.translation.implementation.base.expressiontranslation.ExpressionTranslation;
+import de.uni_freiburg.informatik.ultimate.cdt.translation.implementation.base.expressiontranslation.FloatFunction;
+import de.uni_freiburg.informatik.ultimate.cdt.translation.implementation.base.expressiontranslation.FloatSupportInUltimate;
+import de.uni_freiburg.informatik.ultimate.cdt.translation.implementation.container.AuxVarInfo;
+//import de.uni_freiburg.informatik.ultimate.cdt.translation.implementation.container.InferredType;
+//import de.uni_freiburg.informatik.ultimate.cdt.translation.implementation.container.InferredType.Type;
+import de.uni_freiburg.informatik.ultimate.cdt.translation.implementation.container.c.CPointer;
+import de.uni_freiburg.informatik.ultimate.cdt.translation.implementation.container.c.CPrimitive;
+import de.uni_freiburg.informatik.ultimate.cdt.translation.implementation.container.c.CPrimitive.CPrimitives;
+import de.uni_freiburg.informatik.ultimate.cdt.translation.implementation.container.c.CType;
+import de.uni_freiburg.informatik.ultimate.cdt.translation.implementation.exception.IncorrectSyntaxException;
+import de.uni_freiburg.informatik.ultimate.cdt.translation.implementation.exception.UnsupportedSyntaxException;
+import de.uni_freiburg.informatik.ultimate.cdt.translation.implementation.result.ExpressionResult;
+import de.uni_freiburg.informatik.ultimate.cdt.translation.implementation.result.ExpressionResultBuilder;
+import de.uni_freiburg.informatik.ultimate.cdt.translation.implementation.result.LRValue;
+import de.uni_freiburg.informatik.ultimate.cdt.translation.implementation.result.LocalLValue;
+import de.uni_freiburg.informatik.ultimate.cdt.translation.implementation.result.RValue;
+import de.uni_freiburg.informatik.ultimate.cdt.translation.implementation.result.Result;
+import de.uni_freiburg.informatik.ultimate.cdt.translation.implementation.result.SkipResult;
+import de.uni_freiburg.informatik.ultimate.cdt.translation.implementation.util.SFO;
+import de.uni_freiburg.informatik.ultimate.cdt.translation.implementation.util.SFO.AUXVAR;
+import de.uni_freiburg.informatik.ultimate.cdt.translation.interfaces.Dispatcher;
+import de.uni_freiburg.informatik.ultimate.cdt.translation.interfaces.handler.ITypeHandler;
+import de.uni_freiburg.informatik.ultimate.core.lib.models.annotation.Check;
+import de.uni_freiburg.informatik.ultimate.core.lib.models.annotation.Check.Spec;
+import de.uni_freiburg.informatik.ultimate.core.lib.models.annotation.LTLStepAnnotation;
+import de.uni_freiburg.informatik.ultimate.core.lib.models.annotation.Overapprox;
+import de.uni_freiburg.informatik.ultimate.core.model.models.ILocation;
+import de.uni_freiburg.informatik.ultimate.plugins.generator.cacsl2boogietranslator.preferences.CACSLPreferenceInitializer;
+import de.uni_freiburg.informatik.ultimate.plugins.generator.cacsl2boogietranslator.preferences.CACSLPreferenceInitializer.PointerCheckMode;
+
+/**
+ * The {@link StandardFunctionHandler} creates the translation for various functions where we have our own specification
+ * or implementation. This is typically the case for functions defined in the C standard, but also for various standard
+ * libraries or SV-COMP extensions.
+ *
+ * @author Markus Lindenmann,
+ * @author Matthias Heizmann
+ * @author Daniel Dietsch (dietsch@informatik.uni-freiburg.de)
+ */
+public class StandardFunctionHandler {
+
+	private final Map<String, IFunctionModelHandler> mFunctionModels;
+
+	private final ExpressionTranslation mExpressionTranslation;
+
+	private final MemoryHandler mMemoryHandler;
+
+	private final TypeSizeAndOffsetComputer mTypeSizeComputer;
+
+	private final FunctionHandler mFunctionHandler;
+
+	ProcedureManager mProcedureManager;
+
+	private final CHandler mCHandler;
+
+	public StandardFunctionHandler(final ITypeHandler typeHandler, final ExpressionTranslation expressionTranslation,
+			final MemoryHandler memoryHandler, final StructHandler structHandler,
+			final TypeSizeAndOffsetComputer typeSizeComputer, final FunctionHandler functionHandler,
+			final ProcedureManager procedureManager, final CHandler cHandler) {
+		mExpressionTranslation = expressionTranslation;
+		mMemoryHandler = memoryHandler;
+		mTypeSizeComputer = typeSizeComputer;
+		mFunctionHandler = functionHandler;
+		mProcedureManager = procedureManager;
+		mCHandler = cHandler;
+
+		mFunctionModels = getFunctionModels();
+	}
+
+	/**
+	 * Check if the given function has an "integrated" specification or implementation and return a {@link Result} that
+	 * contains a translation of the function if this is the case.
+	 *
+	 * Return null otherwise.
+	 *
+	 * @param main
+	 * @param node
+	 * @param astIdExpression
+	 * @return
+	 */
+	public Result translateStandardFunction(final Dispatcher main, final IASTFunctionCallExpression node,
+			final IASTIdExpression astIdExpression) {
+		assert node
+				.getFunctionNameExpression() == astIdExpression : "astIdExpression is not the name of the called function";
+		final String name = astIdExpression.getName().toString();
+		final IFunctionModelHandler functionModel = mFunctionModels.get(name);
+		if (functionModel != null) {
+			final IASTNode funDecl = main.getFunctionTable().get(name);
+			if (funDecl instanceof IASTFunctionDefinition) {
+				// it is a function that already has a body
+				return null;
+			}
+			final ILocation loc = getLoc(main, node);
+			return functionModel.handleFunction(main, node, loc, name);
+		}
+		return null;
+	}
+
+	private Map<String, IFunctionModelHandler> getFunctionModels() {
+		final Map<String, IFunctionModelHandler> map = new HashMap<>();
+
+		final IFunctionModelHandler skip = (main, node, loc, name) -> handleByIgnore(main, loc, name);
+		final IFunctionModelHandler die = (main, node, loc, name) -> handleByUnsupportedSyntaxException(loc, name);
+		final IFunctionModelHandler dieFloat =
+				(main, node, loc, name) -> handleByUnsupportedSyntaxExceptionKnown(loc, "math.h", name);
+
+		for (final String unsupportedFloatFunction : FloatSupportInUltimate.getUnsupportedFloatOperations()) {
+			fill(map, unsupportedFloatFunction, dieFloat);
+		}
+
+		fill(map, "pthread_create", die);
+
+		fill(map, "abort", (main, node, loc, name) -> handleAbort(loc));
+
+		fill(map, "printf", (main, node, loc, name) -> handlePrintF(main, node, loc));
+
+		fill(map, "__builtin_memcpy", this::handleMemcpy);
+		fill(map, "__memcpy", this::handleMemcpy);
+		fill(map, "memcpy", this::handleMemcpy);
+
+		fill(map, "__builtin_memmove", this::handleMemmove);
+		fill(map, "__memmove", this::handleMemmove);
+		fill(map, "memmove", this::handleMemmove);
+
+		fill(map, "malloc", this::handleAlloc);
+		fill(map, "alloca", this::handleAlloc);
+		fill(map, "__builtin_alloca", this::handleAlloc);
+		fill(map, "calloc", this::handleCalloc);
+		fill(map, "memset", this::handleMemset);
+		fill(map, "free", this::handleFree);
+
+		/*
+		 * The GNU C online documentation at https://gcc.gnu.org/onlinedocs/gcc/Return-Address.html on 09 Nov 2016 says:
+		 * "— Built-in Function: void * __builtin_return_address (unsigned int level) This function returns the return
+		 * address of the current function, or of one of its callers. The level argument is number of frames to scan up
+		 * the call stack. A value of 0 yields the return address of the current function, a value of 1 yields the
+		 * return address of the caller of the current function, and so forth. When inlining the expected behavior is
+		 * that the function returns the address of the function that is returned to. To work around this behavior use
+		 * the noinline function attribute.
+		 *
+		 * The level argument must be a constant integer. On some machines it may be impossible to determine the return
+		 * address of any function other than the current one; in such cases, or when the top of the stack has been
+		 * reached, this function returns 0 or a random value. In addition, __builtin_frame_address may be used to
+		 * determine if the top of the stack has been reached. Additional post-processing of the returned value may be
+		 * needed, see __builtin_extract_return_addr. Calling this function with a nonzero argument can have
+		 * unpredictable effects, including crashing the calling program. As a result, calls that are considered unsafe
+		 * are diagnosed when the -Wframe-address option is in effect. Such calls should only be made in debugging
+		 * situations."
+		 *
+		 * Current solution: replace call by a havocced aux variable.
+		 */
+		fill(map, "__builtin_return_address", (main, node, loc, name) -> handleByOverapproximation(main, node, loc,
+				name, 1, new CPointer(new CPrimitive(CPrimitives.VOID))));
+
+		fill(map, "__builtin_bswap32", (main, node, loc, name) -> handleByOverapproximation(main, node, loc, name, 1,
+				new CPrimitive(CPrimitives.UINT)));
+		fill(map, "__builtin_bswap64", (main, node, loc, name) -> handleByOverapproximation(main, node, loc, name, 1,
+				new CPrimitive(CPrimitives.ULONG)));
+
+		/*
+		 * builtin_prefetch according to https://gcc.gnu.org/onlinedocs/gcc-3.4.5/gcc/Other-Builtins.html (state:
+		 * 5.6.2015) triggers the processor to load something into cache, does nothing else is void thus has no return
+		 * value
+		 */
+		fill(map, "__builtin_prefetch", skip);
+		fill(map, "__builtin_va_start", skip);
+		fill(map, "__builtin_va_end", skip);
+
+		fill(map, "__builtin_expect", this::handleBuiltinExpect);
+		fill(map, "__builtin_unreachable", (main, node, loc, name) -> handleBuiltinUnreachable(loc));
+		fill(map, "__builtin_object_size", this::handleBuiltinObjectSize);
+
+		/** various string builtins **/
+		fill(map, "__builtin_strchr", this::handleStrChr);
+		fill(map, "strchr", this::handleStrChr);
+		fill(map, "__builtin_strlen", this::handleStrLen);
+		fill(map, "strlen", this::handleStrLen);
+		fill(map, "__builtin_strcmp", this::handleStrCmp);
+		fill(map, "strcmp", this::handleStrCmp);
+
+		/** various float builtins **/
+		fill(map, "nan", (main, node, loc, name) -> handleNaNOrInfinity(loc, name));
+		fill(map, "nanf", (main, node, loc, name) -> handleNaNOrInfinity(loc, name));
+		fill(map, "nanl", (main, node, loc, name) -> handleNaNOrInfinity(loc, name));
+		fill(map, "__builtin_nan", (main, node, loc, name) -> handleNaNOrInfinity(loc, "nan"));
+		fill(map, "__builtin_nanf", (main, node, loc, name) -> handleNaNOrInfinity(loc, "nanf"));
+		fill(map, "__builtin_nanl", (main, node, loc, name) -> handleNaNOrInfinity(loc, "nanl"));
+		fill(map, "__builtin_inff", (main, node, loc, name) -> handleNaNOrInfinity(loc, "inff"));
+		fill(map, "__builtin_huge_val", (main, node, loc, name) -> handleNaNOrInfinity(loc, "inf"));
+		fill(map, "__builtin_huge_valf", (main, node, loc, name) -> handleNaNOrInfinity(loc, "inff"));
+		fill(map, "__builtin_isgreater", (main, node, loc, name) -> handleFloatBuiltinBinaryComparison(main, node, loc,
+				name, IASTBinaryExpression.op_greaterThan));
+		fill(map, "__builtin_isgreaterequal", (main, node, loc, name) -> handleFloatBuiltinBinaryComparison(main, node,
+				loc, name, IASTBinaryExpression.op_greaterEqual));
+		fill(map, "__builtin_isless", (main, node, loc, name) -> handleFloatBuiltinBinaryComparison(main, node, loc,
+				name, IASTBinaryExpression.op_lessThan));
+		fill(map, "__builtin_islessequal", (main, node, loc, name) -> handleFloatBuiltinBinaryComparison(main, node,
+				loc, name, IASTBinaryExpression.op_lessEqual));
+		fill(map, "__builtin_isunordered", this::handleFloatBuiltinIsUnordered);
+		fill(map, "__builtin_islessgreater", this::handleFloatBuiltinIsLessGreater);
+
+		/** math.h float functions **/
+		// see 7.12.3.1 or http://en.cppreference.com/w/c/numeric/math/fpclassify
+		fill(map, "fpclassify", this::handleUnaryFloatFunction);
+		fill(map, "__fpclassify", this::handleUnaryFloatFunction); // ??
+		fill(map, "__fpclassifyf", this::handleUnaryFloatFunction); // ??
+		fill(map, "__fpclassifyl", this::handleUnaryFloatFunction); // ??
+
+		// see 7.12.3.2 or http://en.cppreference.com/w/c/numeric/math/isfinite
+		fill(map, "isfinite", this::handleUnaryFloatFunction);
+
+		// see https://linux.die.net/man/3/finite (! NOT PART OF ANSI-C)
+		fill(map, "finite", this::handleUnaryFloatFunction);
+		fill(map, "__finite", this::handleUnaryFloatFunction);
+		fill(map, "finitef", this::handleUnaryFloatFunction);
+		fill(map, "__finitef", this::handleUnaryFloatFunction); // ??
+		fill(map, "finitel", this::handleUnaryFloatFunction);
+		fill(map, "__finitel", this::handleUnaryFloatFunction); // ??
+
+		// see 7.12.3.3 or http://en.cppreference.com/w/c/numeric/math/isinf
+		fill(map, "isinf", this::handleUnaryFloatFunction);
+		fill(map, "__isinf", this::handleUnaryFloatFunction); // ??
+		// see https://linux.die.net/man/3/finite (! NOT PART OF ANSI-C)
+		fill(map, "isinff", this::handleUnaryFloatFunction);
+		fill(map, "__isinff", this::handleUnaryFloatFunction); // ??
+		fill(map, "isinfl", this::handleUnaryFloatFunction);
+		fill(map, "__isinfl", this::handleUnaryFloatFunction); // ??
+
+		// see 7.12.3.4 or http://en.cppreference.com/w/c/numeric/math/isnan
+		fill(map, "isnan", this::handleUnaryFloatFunction);
+		fill(map, "__isnan", this::handleUnaryFloatFunction); // ??
+		// see https://linux.die.net/man/3/finite (! NOT PART OF ANSI-C)
+		fill(map, "isnanf", this::handleUnaryFloatFunction);
+		fill(map, "isnanl", this::handleUnaryFloatFunction);
+		fill(map, "__isnanf", this::handleUnaryFloatFunction); // ??
+		fill(map, "__isnanl", this::handleUnaryFloatFunction); // ??
+
+		// see 7.12.3.5 or http://en.cppreference.com/w/c/numeric/math/isnormal
+		fill(map, "isnormal", this::handleUnaryFloatFunction);
+
+		// see 7.12.3.6 or http://en.cppreference.com/w/c/numeric/math/signbit
+		fill(map, "signbit", this::handleUnaryFloatFunction);
+		fill(map, "__signbit", this::handleUnaryFloatFunction); // ??
+		fill(map, "__signbitl", this::handleUnaryFloatFunction); // ??
+		fill(map, "__signbitf", this::handleUnaryFloatFunction); // ??
+
+		// see 7.12.7.5 or http://en.cppreference.com/w/c/numeric/math/sqrt
+		fill(map, "sqrt", this::handleUnaryFloatFunction);
+		fill(map, "sqrtf", this::handleUnaryFloatFunction);
+		fill(map, "sqrtl", this::handleUnaryFloatFunction);
+
+		// see 7.12.7.2 or http://en.cppreference.com/w/c/numeric/math/fabs
+		fill(map, "fabs", this::handleUnaryFloatFunction);
+		fill(map, "fabsf", this::handleUnaryFloatFunction);
+		fill(map, "fabsl", this::handleUnaryFloatFunction);
+
+		// see 7.12.12.2 or http://en.cppreference.com/w/c/numeric/math/fmax
+		// NaN arguments are treated as missing data: if one argument is a NaN and the other numeric, then the
+		// fmin/fmax functions choose the numeric value.
+		fill(map, "fmax", this::handleBinaryFloatFunction);
+		fill(map, "fmaxf", this::handleBinaryFloatFunction);
+		fill(map, "fmaxl", this::handleBinaryFloatFunction);
+
+		// see 7.12.12.3 or http://en.cppreference.com/w/c/numeric/math/fmin
+		fill(map, "fmin", this::handleBinaryFloatFunction);
+		fill(map, "fminf", this::handleBinaryFloatFunction);
+		fill(map, "fminl", this::handleBinaryFloatFunction);
+
+		/** SV-COMP and modelling functions **/
+		fill(map, "__VERIFIER_ltl_step", (main, node, loc, name) -> handleLtlStep(main, node, loc));
+		fill(map, "__VERIFIER_error", (main, node, loc, name) -> handleErrorFunction(main, node, loc));
+		fill(map, "__VERIFIER_assume", this::handleVerifierAssume);
+
+		fill(map, "__VERIFIER_nondet_bool",
+				(main, node, loc, name) -> handleVerifierNonDet(main, loc, new CPrimitive(CPrimitives.BOOL)));
+		fill(map, "__VERIFIER_nondet__Bool",
+				(main, node, loc, name) -> handleVerifierNonDet(main, loc, new CPrimitive(CPrimitives.BOOL)));
+		fill(map, "__VERIFIER_nondet_char",
+				(main, node, loc, name) -> handleVerifierNonDet(main, loc, new CPrimitive(CPrimitives.CHAR)));
+		fill(map, "__VERIFIER_nondet_pchar",
+				(main, node, loc, name) -> handleVerifierNonDet(main, loc, new CPrimitive(CPrimitives.CHAR)));
+		fill(map, "__VERIFIER_nondet_float",
+				(main, node, loc, name) -> handleVerifierNonDet(main, loc, new CPrimitive(CPrimitives.FLOAT)));
+		fill(map, "__VERIFIER_nondet_double",
+				(main, node, loc, name) -> handleVerifierNonDet(main, loc, new CPrimitive(CPrimitives.DOUBLE)));
+		fill(map, "__VERIFIER_nondet_size_t",
+				(main, node, loc, name) -> handleVerifierNonDet(main, loc, new CPrimitive(CPrimitives.INT)));
+		fill(map, "__VERIFIER_nondet_int",
+				(main, node, loc, name) -> handleVerifierNonDet(main, loc, new CPrimitive(CPrimitives.INT)));
+		fill(map, "__VERIFIER_nondet_long",
+				(main, node, loc, name) -> handleVerifierNonDet(main, loc, new CPrimitive(CPrimitives.LONG)));
+		fill(map, "__VERIFIER_nondet_loff_t",
+				(main, node, loc, name) -> handleVerifierNonDet(main, loc, new CPrimitive(CPrimitives.LONG)));
+		fill(map, "__VERIFIER_nondet_short",
+				(main, node, loc, name) -> handleVerifierNonDet(main, loc, new CPrimitive(CPrimitives.SHORT)));
+		fill(map, "__VERIFIER_nondet_pointer", (main, node, loc, name) -> handleVerifierNonDet(main, loc,
+				new CPointer(new CPrimitive(CPrimitives.VOID))));
+		fill(map, "__VERIFIER_nondet_uchar",
+				(main, node, loc, name) -> handleVerifierNonDet(main, loc, new CPrimitive(CPrimitives.UCHAR)));
+		fill(map, "__VERIFIER_nondet_unsigned",
+				(main, node, loc, name) -> handleVerifierNonDet(main, loc, new CPrimitive(CPrimitives.UINT)));
+		fill(map, "__VERIFIER_nondet_uint",
+				(main, node, loc, name) -> handleVerifierNonDet(main, loc, new CPrimitive(CPrimitives.UINT)));
+		fill(map, "__VERIFIER_nondet_ulong",
+				(main, node, loc, name) -> handleVerifierNonDet(main, loc, new CPrimitive(CPrimitives.ULONG)));
+		fill(map, "__VERIFIER_nondet_ushort",
+				(main, node, loc, name) -> handleVerifierNonDet(main, loc, new CPrimitive(CPrimitives.USHORT)));
+
+		checkFloatSupport(map, dieFloat);
+
+		return Collections.unmodifiableMap(map);
+	}
+
+	private static void checkFloatSupport(final Map<String, IFunctionModelHandler> map,
+			final IFunctionModelHandler dieFloat) {
+
+		final List<String> declUnSupp = new ArrayList<>();
+		final List<String> declNotSupp = new ArrayList<>();
+		for (final String supportedFloatFunction : FloatSupportInUltimate.getSupportedFloatOperations()) {
+			final IFunctionModelHandler fun = map.get(supportedFloatFunction);
+			if (fun == dieFloat) {
+				declUnSupp.add(supportedFloatFunction);
+				continue;
+			}
+			if (fun == null) {
+				declNotSupp.add(supportedFloatFunction);
+				continue;
+			}
+		}
+
+		if (!declUnSupp.isEmpty()) {
+			throw new IllegalStateException("A supported float function is declared as unsupported: " + declUnSupp);
+		}
+		if (!declNotSupp.isEmpty()) {
+			throw new IllegalStateException("A supported float function is not declared: " + declNotSupp);
+		}
+	}
+
+	private Result handleStrCmp(final Dispatcher main, final IASTFunctionCallExpression node, final ILocation loc,
+			final String name) {
+		final IASTInitializerClause[] arguments = node.getArguments();
+		checkArguments(loc, 2, name, arguments);
+		final ExpressionResultBuilder builder = new ExpressionResultBuilder();
+		final ExpressionResult arg0 = dispatchAndConvertFunctionArgument(main, loc, arguments[0]);
+		builder.addDeclarations(arg0.mDecl);
+		builder.addStatements(arg0.mStmt);
+		builder.addOverapprox(arg0.mOverappr);
+		builder.addAuxVars(arg0.getAuxVars());
+		builder.addNeighbourUnionFields(arg0.mOtherUnionFields);
+
+		builder.addStatements(constructMemsafetyChecksForPointerExpression(loc, arg0.mLrVal.getValue(), mMemoryHandler,
+				mExpressionTranslation));
+
+		final ExpressionResult arg1 = dispatchAndConvertFunctionArgument(main, loc, arguments[1]);
+		builder.addDeclarations(arg1.mDecl);
+		builder.addStatements(arg1.mStmt);
+		builder.addOverapprox(arg1.mOverappr);
+		builder.addAuxVars(arg1.getAuxVars());
+		builder.addNeighbourUnionFields(arg1.mOtherUnionFields);
+
+		builder.addStatements(constructMemsafetyChecksForPointerExpression(loc, arg1.mLrVal.getValue(), mMemoryHandler,
+				mExpressionTranslation));
+
+		final CPrimitive resultType = new CPrimitive(CPrimitives.INT);
+		// introduce fresh aux variable
+		// final String tmpId = main.mNameHandler.getTempVarUID(SFO.AUXVAR.NONDET, resultType);
+		// final VariableDeclaration tmpVarDecl =
+		// SFO.getTempVarVariableDeclaration(tmpId, main.mTypeHandler.cType2AstType(loc, resultType), loc);
+		final AuxVarInfo auxvarinfo = AuxVarInfo.constructAuxVarInfo(loc, main, resultType, SFO.AUXVAR.NONDET);
+		builder.addDeclaration(auxvarinfo.getVarDec());
+		builder.addAuxVar(auxvarinfo);
+
+		final Overapprox overAppFlag = new Overapprox(name, loc);
+		builder.addOverapprox(overAppFlag);
+		final RValue lrVal = new RValue(auxvarinfo.getExp(), resultType);
+		builder.setLrVal(lrVal);
+		return builder.build();
+	}
+
+	private Result handleStrLen(final Dispatcher main, final IASTFunctionCallExpression node, final ILocation loc,
+			final String methodName) {
+		final IASTInitializerClause[] arguments = node.getArguments();
+		checkArguments(loc, 1, methodName, arguments);
+		final ExpressionResultBuilder builder = new ExpressionResultBuilder();
+
+		final ExpressionResult arg = dispatchAndConvertFunctionArgument(main, loc, arguments[0]);
+		builder.addDeclarations(arg.mDecl);
+		builder.addStatements(arg.mStmt);
+		builder.addOverapprox(arg.mOverappr);
+		builder.addAuxVars(arg.getAuxVars());
+		builder.addNeighbourUnionFields(arg.mOtherUnionFields);
+
+		builder.addStatements(constructMemsafetyChecksForPointerExpression(loc, arg.mLrVal.getValue(), mMemoryHandler,
+				mExpressionTranslation));
+
+		// according to standard result is size_t, we use int for efficiency
+		final CPrimitive resultType = new CPrimitive(CPrimitives.INT);
+		// introduce fresh aux variable
+		// final String tmpId = main.mNameHandler.getTempVarUID(SFO.AUXVAR.NONDET, resultType);
+		// final VariableDeclaration tmpVarDecl =
+		// SFO.getTempVarVariableDeclaration(tmpId, main.mTypeHandler.cType2AstType(loc, resultType), loc);
+		final AuxVarInfo auxvarinfo = AuxVarInfo.constructAuxVarInfo(loc, main, resultType, SFO.AUXVAR.NONDET);
+		builder.addDeclaration(auxvarinfo.getVarDec());
+		builder.addAuxVar(auxvarinfo);
+
+		// final IdentifierExpression tmpVarIdExpr = new IdentifierExpression(loc, tmpId);
+		final Overapprox overAppFlag = new Overapprox(methodName, loc);
+		builder.addOverapprox(overAppFlag);
+		final RValue lrVal = new RValue(auxvarinfo.getExp(), resultType);
+		builder.setLrVal(lrVal);
+		return builder.build();
+	}
+
+	private Result handleStrChr(final Dispatcher main, final IASTFunctionCallExpression node, final ILocation loc,
+			final String name) {
+		/*
+		 * C11, 7.21.5.2 says: "#include <string.h> char *strchr(const char *s, int c);
+		 *
+		 * Description: The strchr function locates the first occurrence of c (converted to a char) in the string
+		 * pointed to by s. The terminating null character is considered to be part of the string. Returns : The strchr
+		 * function returns a pointer to the located character, or a null pointer if the character does not occur in the
+		 * string."
+		 *
+		 * We replace the method call by a fresh char pointer variable which is havocced, and assumed to be either NULL
+		 * or a pointer into the area where the argument pointer is valid.
+		 */
+		final IASTInitializerClause[] arguments = node.getArguments();
+		checkArguments(loc, 2, name, arguments);
+		// dispatch first argument -- we need its value for the assume
+
+		final ExpressionResultBuilder builder = new ExpressionResultBuilder();
+		final ExpressionResult argS = dispatchAndConvertFunctionArgument(main, loc, arguments[0]);
+		builder.addDeclarations(argS.mDecl).addStatements(argS.mStmt).addOverapprox(argS.mOverappr)
+				.addAuxVars(argS.getAuxVars()).addNeighbourUnionFields(argS.mOtherUnionFields);
+
+		// dispatch second argument -- only for its sideeffects
+		final ExpressionResult argC = dispatchAndConvertFunctionArgument(main, loc, arguments[1]);
+		builder.addDeclarations(argC.mDecl).addStatements(argC.mStmt).addOverapprox(argC.mOverappr)
+				.addAuxVars(argC.getAuxVars()).addNeighbourUnionFields(argC.mOtherUnionFields);
+
+		// introduce fresh aux variable
+		final CPointer resultType = new CPointer(new CPrimitive(CPrimitives.CHAR));
+		final AuxVarInfo auxvarinfo = AuxVarInfo.constructAuxVarInfo(loc, main, resultType, SFO.AUXVAR.NONDET);
+		builder.addDeclaration(auxvarinfo.getVarDec());
+		builder.addAuxVar(auxvarinfo);
+
+		final Expression nullExpr = mExpressionTranslation.constructNullPointer(loc);
+
+		/*
+		 * if we are in memsafety-mode: add assertions that check that arg_s.lrVal.getValue is a valid pointer
+		 *
+		 * technical Notes: these assertions are added before the assume statement and before the result can be assigned
+		 * thus the overapproximation introduced does not affect violations of these assertions
+		 */
+		builder.addStatements(constructMemsafetyChecksForPointerExpression(loc, argS.mLrVal.getValue(), mMemoryHandler,
+				mExpressionTranslation));
+
+		// the havocced/uninitialized variable that represents the return value
+		final Expression tmpExpr = auxvarinfo.getExp();// new IdentifierExpression(loc, tmpId);
+
+		/*
+		 * build the assume statement as described above
+		 */
+		{
+			// res.base == 0 && res.offset == 0
+			final Expression baseEqualsNull = mExpressionTranslation.constructBinaryComparisonIntegerExpression(loc,
+					IASTBinaryExpression.op_equals, MemoryHandler.getPointerBaseAddress(tmpExpr, loc),
+					mExpressionTranslation.getCTypeOfPointerComponents(),
+					MemoryHandler.getPointerBaseAddress(nullExpr, loc),
+					mExpressionTranslation.getCTypeOfPointerComponents());
+			final Expression offsetEqualsNull = mExpressionTranslation.constructBinaryComparisonIntegerExpression(loc,
+					IASTBinaryExpression.op_equals, MemoryHandler.getPointerOffset(tmpExpr, loc),
+					mExpressionTranslation.getCTypeOfPointerComponents(), MemoryHandler.getPointerOffset(nullExpr, loc),
+					mExpressionTranslation.getCTypeOfPointerComponents());
+			final BinaryExpression equalsNull = ExpressionFactory.constructBinaryExpression(loc, Operator.LOGICAND,
+					baseEqualsNull, offsetEqualsNull);
+			// old solution did not work quickly..
+			// final BinaryExpression equalsNull = expressionTranslation.constructBinaryComparisonExpression(loc,
+			// new BinaryExpression(loc, Operator.COMPEQ, tmpExpr, nullExpr);
+			// res.base == arg_s.base
+			final Expression baseEquals = mExpressionTranslation.constructBinaryComparisonIntegerExpression(loc,
+					IASTBinaryExpression.op_equals, MemoryHandler.getPointerBaseAddress(tmpExpr, loc),
+					mExpressionTranslation.getCTypeOfPointerComponents(),
+					MemoryHandler.getPointerBaseAddress(argS.mLrVal.getValue(), loc),
+					mExpressionTranslation.getCTypeOfPointerComponents());
+			// res.offset >= 0
+			final Expression offsetNonNegative = mExpressionTranslation.constructBinaryComparisonIntegerExpression(loc,
+					IASTBinaryExpression.op_lessEqual,
+					mExpressionTranslation.constructLiteralForIntegerType(loc,
+							mExpressionTranslation.getCTypeOfPointerComponents(), new BigInteger("0")),
+					mExpressionTranslation.getCTypeOfPointerComponents(), MemoryHandler.getPointerOffset(tmpExpr, loc),
+					mExpressionTranslation.getCTypeOfPointerComponents());
+			// res.offset < length(arg_s.base)
+			final Expression offsetSmallerLength = mExpressionTranslation.constructBinaryComparisonIntegerExpression(
+					loc, IASTBinaryExpression.op_lessEqual, MemoryHandler.getPointerOffset(tmpExpr, loc),
+					mExpressionTranslation.getCTypeOfPointerComponents(),
+					ExpressionFactory.constructNestedArrayAccessExpression(loc, mMemoryHandler.getLengthArray(loc),
+							new Expression[] { MemoryHandler.getPointerBaseAddress(argS.mLrVal.getValue(), loc) }),
+					mExpressionTranslation.getCTypeOfPointerComponents());
+			// res.base == arg_s.base && res.offset >= 0 && res.offset <= length(arg_s.base)
+			final BinaryExpression inRange =
+					ExpressionFactory.constructBinaryExpression(loc, Operator.LOGICAND, baseEquals, ExpressionFactory
+							.constructBinaryExpression(loc, Operator.LOGICAND, offsetNonNegative, offsetSmallerLength));
+			// assume equalsNull or inRange
+			final AssumeStatement assume = new AssumeStatement(loc,
+					ExpressionFactory.constructBinaryExpression(loc, Operator.LOGICOR, equalsNull, inRange));
+			builder.addStatement(assume);
+		}
+
+		// final List<Overapprox> overapprox = new ArrayList<>();
+		final Overapprox overappFlag = new Overapprox(name, loc);
+		// overapprox.add(overappFlag);
+		// assume.getPayload().getAnnotations().put(Overapprox.getIdentifier(), overappFlag);
+		builder.addOverapprox(overappFlag);
+
+		final RValue lrVal = new RValue(tmpExpr, resultType);
+		builder.setLrVal(lrVal);
+
+		return builder.build();
+	}
+
+	private static Result handleBuiltinUnreachable(final ILocation loc) {
+		/*
+		 * https://gcc.gnu.org/onlinedocs/gcc/Other-Builtins.html
+		 *
+		 * Built-in Function: void __builtin_unreachable (void)
+		 *
+		 * If control flow reaches the point of the __builtin_unreachable, the program is undefined. It is useful in
+		 * situations where the compiler cannot deduce the unreachability of the code.
+		 */
+
+		// TODO: Add option that allows us to check for builtin_unreachable by adding assert
+		// return new ExpressionResult(Collections.singletonList(new AssertStatement(loc,
+		// new de.uni_freiburg.informatik.ultimate.boogie.ast.BooleanLiteral(loc, false))), null);
+		// TODO: Add option that just ignores the function:
+		// return new SkipResult();
+		// TODO: Keep the following code, but add it as option together with the other two
+		return new ExpressionResult(
+				Collections.singletonList(new AssumeStatement(loc, ExpressionFactory.createBooleanLiteral(loc, false))),
+				null);
+	}
+
+	private Result handleMemset(final Dispatcher main, final IASTFunctionCallExpression node, final ILocation loc,
+			final String name) {
+		/*
+		 * C11 says in 7.24.6.1 void *memset(void *s, int c, size_t n); The memset function copies the value of c
+		 * (converted to an unsigned char) into each of the first n characters of the object pointed to by s.
+		 */
+		final IASTInitializerClause[] arguments = node.getArguments();
+		checkArguments(loc, 3, name, arguments);
+
+		final ExpressionResult argS = dispatchAndConvertFunctionArgument(main, loc, arguments[0]);
+		final ExpressionResult argC = dispatchAndConvertFunctionArgument(main, loc, arguments[1]);
+		mExpressionTranslation.convertIntToInt(loc, argC, new CPrimitive(CPrimitives.INT));
+		final ExpressionResult argN = dispatchAndConvertFunctionArgument(main, loc, arguments[2]);
+		mExpressionTranslation.convertIntToInt(loc, argN, mTypeSizeComputer.getSizeT());
+
+		final ExpressionResultBuilder result = new ExpressionResultBuilder().setLrVal(argS.getLrValue());
+
+		result.addAllExceptLrValue(argS);
+		result.addAllExceptLrValue(argC);
+		result.addAllExceptLrValue(argN);
+
+		final CPointer voidPointerType = new CPointer(new CPrimitive(CPrimitives.VOID));
+		final AuxVarInfo auxvar = AuxVarInfo.constructAuxVarInfo(loc, main, voidPointerType, SFO.AUXVAR.MEMSETRES);
+		result.addDeclaration(auxvar.getVarDec());
+		result.addAuxVar(auxvar);
+
+		result.addStatement(mMemoryHandler.constructUltimateMemsetCall(loc, argS.mLrVal.getValue(),
+				argC.mLrVal.getValue(), argN.mLrVal.getValue(), auxvar.getLhs()));
+
+		// mProcedureManager.registerCall(MemoryModelDeclarations.C_Memset.getName());
+
+		return result.build();
+	}
+
+	private Result handleCalloc(final Dispatcher main, final IASTFunctionCallExpression node, final ILocation loc,
+			final String name) {
+		/*
+		 * C11 says in 7.22.3.2 void *calloc(size_t nmemb, size_t size); The calloc function allocates space for an
+		 * array of nmemb objects, each of whose size is size. The space is initialized to all bits zero.
+		 */
+		final IASTInitializerClause[] arguments = node.getArguments();
+		checkArguments(loc, 2, name, arguments);
+
+		final ExpressionResult nmemb = dispatchAndConvertFunctionArgument(main, loc, arguments[0]);
+		main.mCHandler.convert(loc, nmemb, mTypeSizeComputer.getSizeT());
+		final ExpressionResult size = dispatchAndConvertFunctionArgument(main, loc, arguments[1]);
+		main.mCHandler.convert(loc, size, mTypeSizeComputer.getSizeT());
+
+		final Expression product = mExpressionTranslation.constructArithmeticExpression(loc,
+				IASTBinaryExpression.op_multiply, nmemb.mLrVal.getValue(), mTypeSizeComputer.getSizeT(),
+				size.mLrVal.getValue(), mTypeSizeComputer.getSizeT());
+		final ExpressionResult result = ExpressionResult.copyStmtDeclAuxvarOverapprox(nmemb, size);
+
+		final CPointer resultType = new CPointer(new CPrimitive(CPrimitives.VOID));
+		final AuxVarInfo auxvar = AuxVarInfo.constructAuxVarInfo(loc, main, resultType, SFO.AUXVAR.MALLOC);
+		result.mDecl.add(auxvar.getVarDec());
+
+		result.mStmt.add(mMemoryHandler.getMallocCall(product, auxvar.getLhs(), loc));
+		result.mLrVal = new RValue(auxvar.getExp(), resultType);
+
+		result.mStmt.add(mMemoryHandler.constructUltimateMeminitCall(loc, nmemb.mLrVal.getValue(),
+				size.mLrVal.getValue(), product, auxvar.getExp()));
+
+		// mProcedureManager.registerCall(MemoryModelDeclarations.Ultimate_MemInit.getName(),
+		// MemoryModelDeclarations.Ultimate_Alloc.getName());
+		return result;
+	}
+
+	/**
+	 * Translates free(e) by creating a function call expression for the ~free(e) function and declaring its usage in
+	 * the memory model.
+	 */
+	private Result handleFree(final Dispatcher main, final IASTFunctionCallExpression node, final ILocation loc,
+			final String name) {
+		final IASTInitializerClause[] arguments = node.getArguments();
+		checkArguments(loc, 1, name, arguments);
+
+		final ExpressionResult pRex = dispatchAndConvertFunctionArgument(main, loc, arguments[0]);
+
+		final ExpressionResultBuilder resultBuilder =
+				new ExpressionResultBuilder().addAllExceptLrValue(pRex).setLrVal(pRex.getLrValue());
+
+		/*
+		 * Add checks for validity of the to be freed pointer if required.
+		 */
+		resultBuilder.addStatements(mMemoryHandler.getChecksForFreeCall(loc, (RValue) pRex.getLrValue()));
+
+		/*
+		 * Add a call to our internal deallocation procedure Ultimate.dealloc
+		 */
+		final CallStatement deallocCall = mMemoryHandler.getDeallocCall(main, pRex.getLrValue(), loc);
+		resultBuilder.addStatement(deallocCall);
+
+		return resultBuilder.build();
+	}
+
+	private Result handleAlloc(final Dispatcher main, final IASTFunctionCallExpression node, final ILocation loc,
+			final String methodName) {
+		final IASTInitializerClause[] arguments = node.getArguments();
+		checkArguments(loc, 1, methodName, arguments);
+
+		final ExpressionResult exprRes = dispatchAndConvertFunctionArgument(main, loc, arguments[0]);
+		main.mCHandler.convert(loc, exprRes, mTypeSizeComputer.getSizeT());
+
+		final CPointer resultType = new CPointer(new CPrimitive(CPrimitives.VOID));
+		final AuxVarInfo auxvar = AuxVarInfo.constructAuxVarInfo(loc, main, resultType, SFO.AUXVAR.MALLOC);
+		exprRes.mDecl.add(auxvar.getVarDec());
+
+		exprRes.mStmt.add(mMemoryHandler.getMallocCall(exprRes.mLrVal.getValue(), auxvar.getLhs(), loc));
+		exprRes.mLrVal = new RValue(auxvar.getExp(), resultType);
+
+		// for alloc a we have to free the variable ourselves when the
+		// stackframe is closed, i.e. at a return
+		if ("alloca".equals(methodName) || "__builtin_alloca".equals(methodName)) {
+			final LocalLValue llVal = new LocalLValue(auxvar.getLhs(), resultType, null);
+			mMemoryHandler.addVariableToBeFreed(main,
+					new LocalLValueILocationPair(llVal, LocationFactory.createIgnoreLocation(loc)));
+			// we need to clear auxVars because otherwise the malloc auxvar is havocced after
+			// this, and free (triggered by the statement before) would fail.
+			exprRes.mAuxVars.clear();
+		}
+		return exprRes;
+	}
+
+	private Result handleBuiltinExpect(final Dispatcher main, final IASTFunctionCallExpression node,
+			final ILocation loc, final String name) {
+		/**
+		 * Built-in Function: long __builtin_expect (long exp, long c)
+		 *
+		 * You may use __builtin_expect to provide the compiler with branch prediction information. In general, you
+		 * should prefer to use actual profile feedback for this (-fprofile-arcs), as programmers are notoriously bad at
+		 * predicting how their programs actually perform. However, there are applications in which this data is hard to
+		 * collect.
+		 *
+		 * The return value is the value of exp, which should be an integral expression. The semantics of the built-in
+		 * are that it is expected that exp == c. For example:
+		 *
+		 * <code>if (__builtin_expect (x, 0)) foo ();</code>
+		 *
+		 * indicates that we do not expect to call foo, since we expect x to be zero. Since you are limited to integral
+		 * expressions for exp, you should use constructions such as
+		 *
+		 * <code>if (__builtin_expect (ptr != NULL, 1)) foo (*ptr);</code>
+		 *
+		 * when testing pointer or floating-point values.
+		 */
+		final IASTInitializerClause[] arguments = node.getArguments();
+		checkArguments(loc, 2, name, arguments);
+		final ExpressionResult arg1 = dispatchAndConvertFunctionArgument(main, loc, arguments[0]);
+		final ExpressionResult arg2 = dispatchAndConvertFunctionArgument(main, loc, arguments[1]);
+		return combineExpressionResults(arg1.getLrValue(), arg1, arg2);
+	}
+
+	private static ExpressionResult handleAbort(final ILocation loc) {
+		return new ExpressionResult(
+				Collections.singletonList(new AssumeStatement(loc, ExpressionFactory.createBooleanLiteral(loc, false))),
+				null);
+	}
+
+	private Result handleVerifierNonDet(final Dispatcher main, final ILocation loc, final CType cType) {
+		final ExpressionResultBuilder resultBuilder = new ExpressionResultBuilder();
+		final AuxVarInfo auxvarinfo = AuxVarInfo.constructAuxVarInfo(loc, main, cType, SFO.AUXVAR.NONDET);
+		resultBuilder.addDeclaration(auxvarinfo.getVarDec());
+		resultBuilder.addAuxVar(auxvarinfo);
+
+		final LRValue returnValue = new RValue(auxvarinfo.getExp(), cType);
+		resultBuilder.setLrVal(returnValue);
+		mExpressionTranslation.addAssumeValueInRangeStatements(loc, returnValue.getValue(), returnValue.getCType(),
+				resultBuilder);
+
+		assert CTranslationUtil.isAuxVarMapComplete(main.mNameHandler, resultBuilder.getDeclarations(),
+				resultBuilder.getAuxVars());
+		return resultBuilder.build();
+	}
+
+	private Result handleVerifierAssume(final Dispatcher main, final IASTFunctionCallExpression node,
+			final ILocation loc, final String name) {
+		// according to SV-Comp specification assume takes only one argument, but the code allows more than one
+		checkArguments(loc, 1, name, node.getArguments());
+
+		final List<Expression> args = new ArrayList<>();
+		final List<ExpressionResult> results = new ArrayList<>();
+		for (final IASTInitializerClause inParam : node.getArguments()) {
+			final ExpressionResult in = dispatchAndConvertFunctionArgument(main, loc, inParam);
+			if (in.mLrVal.getValue() == null) {
+				final String msg = "Incorrect or invalid in-parameter! " + loc.toString();
+				throw new IncorrectSyntaxException(loc, msg);
+			}
+			in.rexIntToBoolIfNecessary(loc, mExpressionTranslation, mMemoryHandler);
+			args.add(in.getLrValue().getValue());
+			results.add(in);
+		}
+
+		final ExpressionResult rtr = combineExpressionResults(null, results);
+		for (final Expression a : args) {
+			// could just take the first as there is only one, but it's so easy to make it more general..
+			rtr.addStatement(new AssumeStatement(loc, a));
+		}
+		assert CTranslationUtil.isAuxVarMapComplete(main.mNameHandler, rtr.getDeclarations(), rtr.getAuxVars());
+		return rtr;
+	}
+
+	private Result handleNaNOrInfinity(final ILocation loc, final String methodName) {
+		return mExpressionTranslation.createNanOrInfinity(loc, methodName);
+	}
+
+	private Result handleUnaryFloatFunction(final Dispatcher main, final IASTFunctionCallExpression node,
+			final ILocation loc, final String name) {
+		final FloatFunction floatFunction = FloatFunction.decode(name);
+		final ExpressionResult arg = handleFloatArguments(main, node, loc, name, 1, floatFunction).get(0);
+		final RValue rvalue =
+				mExpressionTranslation.constructOtherUnaryFloatOperation(loc, floatFunction, (RValue) arg.mLrVal);
+		return combineExpressionResults(rvalue, arg);
+	}
+
+	private Result handleBinaryFloatFunction(final Dispatcher main, final IASTFunctionCallExpression node,
+			final ILocation loc, final String name) {
+		final FloatFunction floatFunction = FloatFunction.decode(name);
+		final List<ExpressionResult> args = handleFloatArguments(main, node, loc, name, 2, floatFunction);
+		final RValue rvalue = mExpressionTranslation.constructOtherBinaryFloatOperation(loc, floatFunction,
+				(RValue) args.get(0).getLrValue(), (RValue) args.get(1).getLrValue());
+		return combineExpressionResults(rvalue, args);
+	}
+
+	private List<ExpressionResult> handleFloatArguments(final Dispatcher main, final IASTFunctionCallExpression node,
+			final ILocation loc, final String name, final int numberOfArgs, final FloatFunction floatFunction) {
+		final IASTInitializerClause[] arguments = node.getArguments();
+		checkArguments(loc, numberOfArgs, name, arguments);
+		if (floatFunction == null) {
+			throw new IllegalArgumentException(
+					"Ultimate declared float handling for " + name + ", but is not known float function");
+		}
+		final List<ExpressionResult> rtr = new ArrayList<>();
+		for (final IASTInitializerClause argument : arguments) {
+			final ExpressionResult arg = dispatchAndConvertFunctionArgument(main, loc, argument);
+			mExpressionTranslation.convertIfNecessary(loc, arg, floatFunction.getType());
+			rtr.add(arg);
+		}
+
+		final CPrimitive typeDeterminedByName = floatFunction.getType();
+		if (typeDeterminedByName != null) {
+			for (final ExpressionResult arg : rtr) {
+				mExpressionTranslation.convertFloatToFloat(loc, arg, typeDeterminedByName);
+			}
+
+		}
+		return rtr;
+	}
+
+	private Result handleFloatBuiltinBinaryComparison(final Dispatcher main, final IASTFunctionCallExpression node,
+			final ILocation loc, final String name, final int op) {
+		/*
+		 * Handle the following float comparisons
+		 *
+		 * http://en.cppreference.com/w/c/numeric/math/isless
+		 *
+		 * http://en.cppreference.com/w/c/numeric/math/islessequal
+		 *
+		 * http://en.cppreference.com/w/c/numeric/math/isgreater
+		 *
+		 * http://en.cppreference.com/w/c/numeric/math/isgreaterequal
+		 *
+		 */
+		final IASTInitializerClause[] arguments = node.getArguments();
+		checkArguments(loc, 2, name, arguments);
+
+		final ExpressionResult rl = dispatchAndConvertFunctionArgument(main, loc, arguments[0]);
+		final ExpressionResult rr = dispatchAndConvertFunctionArgument(main, loc, arguments[1]);
+
+		// Note: this works because SMTLIB already ensures that all comparisons return false if one of the arguments is
+		// NaN
+
+		return mCHandler.handleRelationalOperators(main, loc, op, rl, rr);
+	}
+
+	private Result handleFloatBuiltinIsUnordered(final Dispatcher main, final IASTFunctionCallExpression node,
+			final ILocation loc, final String name) {
+		/*
+		 * http://en.cppreference.com/w/c/numeric/math/isunordered
+		 *
+		 * int isunordered (real-floating x, real-floating y)
+		 *
+		 * This macro determines whether its arguments are unordered. In other words, it is true if x or y are NaN, and
+		 * false otherwise.
+		 *
+		 */
+		final IASTInitializerClause[] arguments = node.getArguments();
+		checkArguments(loc, 2, name, arguments);
+
+		final ExpressionResult leftRvaluedResult = dispatchAndConvertFunctionArgument(main, loc, arguments[0]);
+		final ExpressionResult rightRvaluedResult = dispatchAndConvertFunctionArgument(main, loc, arguments[1]);
+		final ExpressionResult nanLResult = mExpressionTranslation.createNanOrInfinity(loc, "NAN");
+		final ExpressionResult nanRResult = mExpressionTranslation.createNanOrInfinity(loc, "NAN");
+
+		mExpressionTranslation.usualArithmeticConversions(loc, nanLResult, leftRvaluedResult);
+		final BinaryExpression leftExpr = ExpressionFactory.constructBinaryExpression(loc, Operator.COMPEQ,
+				leftRvaluedResult.getLrValue().getValue(), nanLResult.getLrValue().getValue());
+
+		mExpressionTranslation.usualArithmeticConversions(loc, nanRResult, rightRvaluedResult);
+		final BinaryExpression rightExpr = ExpressionFactory.constructBinaryExpression(loc, Operator.COMPEQ,
+				rightRvaluedResult.getLrValue().getValue(), nanRResult.getLrValue().getValue());
+		final BinaryExpression expr =
+				ExpressionFactory.constructBinaryExpression(loc, Operator.LOGICOR, leftExpr, rightExpr);
+		final LRValue lrVal = new RValue(expr, new CPrimitive(CPrimitives.INT), true);
+		final ExpressionResult rtr =
+				combineExpressionResults(lrVal, leftRvaluedResult, rightRvaluedResult, nanLResult, nanRResult);
+		assert CTranslationUtil.isAuxVarMapComplete(main.mNameHandler, rtr.getDeclarations(), rtr.getAuxVars());
+		return rtr;
+	}
+
+	private Result handleFloatBuiltinIsLessGreater(final Dispatcher main, final IASTFunctionCallExpression node,
+			final ILocation loc, final String name) {
+		/*
+		 * http://en.cppreference.com/w/c/numeric/math/islessgreater
+		 *
+		 * int islessgreater (real-floating x, real-floating y)
+		 *
+		 * This macro determines whether the argument x is less or greater than y.
+		 *
+		 * It is equivalent to (x) < (y) || (x) > (y) (although it only evaluates x and y once), but no exception is
+		 * raised if x or y are NaN.
+		 *
+		 * This macro is not equivalent to x != y, because that expression is true if x or y are NaN.
+		 *
+		 * Note: I did not find any reference as to how often x and y are evaluated; it seems this can actually evaluate
+		 * x and y twice.
+		 */
+
+		final IASTInitializerClause[] arguments = node.getArguments();
+		checkArguments(loc, 2, name, arguments);
+
+		final ExpressionResult leftRvaluedResult = dispatchAndConvertFunctionArgument(main, loc, arguments[0]);
+		final ExpressionResult rightRvaluedResult = dispatchAndConvertFunctionArgument(main, loc, arguments[1]);
+		mExpressionTranslation.usualArithmeticConversions(loc, leftRvaluedResult, rightRvaluedResult);
+
+		final ExpressionResult lessThan = mCHandler.handleRelationalOperators(main, loc,
+				IASTBinaryExpression.op_lessThan, leftRvaluedResult, rightRvaluedResult);
+		final ExpressionResult greaterThan = mCHandler.handleRelationalOperators(main, loc,
+				IASTBinaryExpression.op_greaterThan, leftRvaluedResult, rightRvaluedResult);
+
+		final BinaryExpression expr = ExpressionFactory.constructBinaryExpression(loc, Operator.LOGICOR,
+				lessThan.getLrValue().getValue(), greaterThan.getLrValue().getValue());
+		final LRValue lrVal = new RValue(expr, new CPrimitive(CPrimitives.INT), true);
+		final ExpressionResult rtr = combineExpressionResults(lrVal, lessThan, greaterThan);
+		assert CTranslationUtil.isAuxVarMapComplete(main.mNameHandler, rtr.getDeclarations(), rtr.getAuxVars());
+		return rtr;
+	}
+
+	private Result handleBuiltinObjectSize(final Dispatcher main, final IASTFunctionCallExpression node,
+			final ILocation loc, final String name) {
+		// DD: builtin-object size is way more complicated that the old implementation!
+		// Read https://gcc.gnu.org/onlinedocs/gcc/Object-Size-Checking.html
+		// For testing, overapproximate and do not dispatch arguments (I understand the spec as this is whats happening,
+		// but I am not sure)
+		return handleByOverapproximationWithoutDispatch(main, node, loc, name, 2, new CPrimitive(CPrimitives.INT));
+		// main.warn(loc, "used trivial implementation of __builtin_object_size");
+		// final CPrimitive cType = new CPrimitive(CPrimitives.INT);
+		// final Expression zero = mExpressionTranslation.constructLiteralForIntegerType(loc, cType, BigInteger.ZERO);
+		// return new ExpressionResult(new RValue(zero, cType));
+	}
+
+	private static Result handlePrintF(final Dispatcher main, final IASTFunctionCallExpression node,
+			final ILocation loc) {
+		final ExpressionResultBuilder resultBuilder = new ExpressionResultBuilder();
+
+		// 2015-11-05 Matthias: TODO check if int is reasonable here
+		final AuxVarInfo auxvarinfo =
+				AuxVarInfo.constructAuxVarInfo(loc, main, new CPrimitive(CPrimitives.INT), SFO.AUXVAR.NONDET);
+		resultBuilder.addDeclaration(auxvarinfo.getVarDec());
+		resultBuilder.addStatement(new HavocStatement(loc, new VariableLHS[] { auxvarinfo.getLhs() }));
+
+		final LRValue returnValue = new RValue(auxvarinfo.getExp(), null);
+		resultBuilder.setLrVal(returnValue);
+
+		// dispatch all arguments
+		for (final IASTInitializerClause arg : node.getArguments()) {
+			final ExpressionResult argRes = dispatchAndConvertFunctionArgument(main, loc, arg);
+			resultBuilder.addAllExceptLrValue(argRes);
+		}
+
+		return resultBuilder.build();
+	}
+
+	private Result handleMemcpy(final Dispatcher main, final IASTFunctionCallExpression node, final ILocation loc,
+			final String name) {
+		return handleMemCopyOrMove(main, node, loc, name, SFO.AUXVAR.MEMCPYRES, MemoryModelDeclarations.C_Memcpy);
+	}
+
+	private Result handleMemmove(final Dispatcher main, final IASTFunctionCallExpression node, final ILocation loc,
+			final String name) {
+		return handleMemCopyOrMove(main, node, loc, name, SFO.AUXVAR.MEMMOVERES, MemoryModelDeclarations.C_Memmove);
+	}
+
+	private Result handleMemCopyOrMove(final Dispatcher main, final IASTFunctionCallExpression node,
+			final ILocation loc, final String name, final AUXVAR auxVar, final MemoryModelDeclarations mmDecl) {
+		final IASTInitializerClause[] arguments = node.getArguments();
+		checkArguments(loc, 3, name, arguments);
+		final ExpressionResult dest = dispatchAndConvertFunctionArgument(main, loc, arguments[0]);
+		final ExpressionResult src = dispatchAndConvertFunctionArgument(main, loc, arguments[1]);
+		final ExpressionResult size = dispatchAndConvertFunctionArgument(main, loc, arguments[2]);
+
+		main.mCHandler.convert(loc, dest, new CPointer(new CPrimitive(CPrimitives.VOID)));
+		main.mCHandler.convert(loc, src, new CPointer(new CPrimitive(CPrimitives.VOID)));
+		main.mCHandler.convert(loc, size, mTypeSizeComputer.getSizeT());
+
+		final ExpressionResultBuilder resultBuilder = new ExpressionResultBuilder();
+		resultBuilder.addAllExceptLrValue(dest);
+		resultBuilder.addAllExceptLrValue(src);
+		resultBuilder.addAllExceptLrValue(size);
+
+		final AuxVarInfo auxvarinfo = AuxVarInfo.constructAuxVarInfo(loc, main, dest.getLrValue().getCType(), auxVar);
+
+		final CallStatement call = StatementFactory.constructCallStatement(loc, false,
+				new VariableLHS[] { auxvarinfo.getLhs() }, mmDecl.getName(), new Expression[] {
+						dest.getLrValue().getValue(), src.getLrValue().getValue(), size.getLrValue().getValue() });
+		resultBuilder.addDeclaration(auxvarinfo.getVarDec());
+		resultBuilder.addAuxVar(auxvarinfo);
+		resultBuilder.addStatement(call);
+		resultBuilder.setLrVal(new RValue(auxvarinfo.getExp(), new CPointer(new CPrimitive(CPrimitives.VOID))));
+
+		// add marker for global declaration to memory handler
+		mMemoryHandler.requireMemoryModelFeature(mmDecl);
+
+		// add required information to function handler.
+		mProcedureManager.registerProcedure(mmDecl.getName());
+		// mProcedureManager.registerCall(mmDecl.getName());
+
+		return resultBuilder.build();
+	}
+
+	private static Result handleErrorFunction(final Dispatcher main, final IASTFunctionCallExpression node,
+			final ILocation loc) {
+		final boolean checkSvcompErrorfunction =
+				main.getPreferences().getBoolean(CACSLPreferenceInitializer.LABEL_CHECK_SVCOMP_ERRORFUNCTION);
+		final Expression falseLiteral = ExpressionFactory.createBooleanLiteral(loc, false);
+		Statement st;
+		if (checkSvcompErrorfunction) {
+			final Check check = new Check(Spec.ERROR_FUNCTION);
+			st = new AssertStatement(loc, falseLiteral);
+			check.annotate(st);
+		} else {
+			st = new AssumeStatement(loc, falseLiteral);
+		}
+		return new ExpressionResult(Collections.singletonList(st), null);
+	}
+
+	private static Result handleLtlStep(final Dispatcher main, final IASTFunctionCallExpression node,
+			final ILocation loc) {
+		final LTLStepAnnotation ltlStep = new LTLStepAnnotation();
+		final AssumeStatement assumeStmt = new AssumeStatement(loc, ExpressionFactory.createBooleanLiteral(loc, true));
+		ltlStep.annotate(assumeStmt);
+		return new ExpressionResult(Collections.singletonList(assumeStmt), null);
+	}
+
+	private static Result handleByIgnore(final Dispatcher main, final ILocation loc, final String methodName) {
+		main.warn(loc, "ignored call to " + methodName);
+		return new SkipResult();
+	}
+
+	private static Result handleByUnsupportedSyntaxException(final ILocation loc, final String functionName) {
+		throw new UnsupportedSyntaxException(loc, "Unsupported function: " + functionName);
+	}
+
+	private static Result handleByUnsupportedSyntaxExceptionKnown(final ILocation loc, final String lib,
+			final String functionName) {
+		throw new UnsupportedSyntaxException(loc, "Unsupported function from " + lib + ": " + functionName);
+	}
+
+	private static Result handleByOverapproximation(final Dispatcher main, final IASTFunctionCallExpression node,
+			final ILocation loc, final String methodName, final int numberOfArgs, final CType resultType) {
+		final IASTInitializerClause[] arguments = node.getArguments();
+		checkArguments(loc, numberOfArgs, methodName, arguments);
+		final List<ExpressionResult> results = new ArrayList<>();
+		for (final IASTInitializerClause argument : arguments) {
+			results.add((ExpressionResult) main.dispatch(argument));
+		}
+
+		final ExpressionResult overapproxCall =
+				constructOverapproximationForFunctionCall(main, loc, methodName, resultType);
+		results.add(overapproxCall);
+		return combineExpressionResults(overapproxCall.getLrValue(), results);
+	}
+
+	private static Result handleByOverapproximationWithoutDispatch(final Dispatcher main,
+			final IASTFunctionCallExpression node, final ILocation loc, final String methodName, final int numberOfArgs,
+			final CType resultType) {
+		final IASTInitializerClause[] arguments = node.getArguments();
+		checkArguments(loc, numberOfArgs, methodName, arguments);
+		return constructOverapproximationForFunctionCall(main, loc, methodName, resultType);
+	}
+
+	/**
+	 * Construct an auxiliary variable that will be use as a substitute for a function call. The result will be marked
+	 * as an overapproximation. If you overapproximate a function call, don't forget to dispatch the function call's
+	 * arguments: the arguments may have side effects.
+	 *
+	 * @param functionName
+	 *            the named of the function will be annotated to the overapproximation
+	 * @param resultType
+	 *            CType that determinies the type of the auxiliary variable
+	 */
+	private static ExpressionResult constructOverapproximationForFunctionCall(final Dispatcher main,
+			final ILocation loc, final String functionName, final CType resultType) {
+		final ExpressionResultBuilder builder = new ExpressionResultBuilder();
+		// introduce fresh aux variable
+		final AuxVarInfo auxvar = AuxVarInfo.constructAuxVarInfo(loc, main, resultType, SFO.AUXVAR.NONDET);
+		builder.addDeclaration(auxvar.getVarDec());
+		builder.addAuxVar(auxvar);
+		builder.addOverapprox(new Overapprox(functionName, loc));
+		builder.setLrVal(new RValue(auxvar.getExp(), resultType));
+		return builder.build();
+	}
+
+	private static ExpressionResult combineExpressionResults(final LRValue finalLRValue,
+			final List<ExpressionResult> results) {
+		final ExpressionResultBuilder resultBuilder = new ExpressionResultBuilder();
+		for (final ExpressionResult result : results) {
+			resultBuilder.addAllExceptLrValue(result);
+		}
+		resultBuilder.setLrVal(finalLRValue);
+		return resultBuilder.build();
+	}
+
+	private static ExpressionResult combineExpressionResults(final LRValue finalLRValue,
+			final ExpressionResult... results) {
+		return combineExpressionResults(finalLRValue, Arrays.stream(results).collect(Collectors.toList()));
+	}
+
+	/**
+	 * Construct assert statements that do memsafety checks for {@link pointerValue} if the corresponding settings are
+	 * active. settings concerned are: - "Pointer base address is valid at dereference" - "Pointer to allocated memory
+	 * at dereference"
+	 */
+	private static List<Statement> constructMemsafetyChecksForPointerExpression(final ILocation loc,
+			final Expression pointerValue, final MemoryHandler memoryHandler,
+			final ExpressionTranslation expressionTranslation) {
+		final List<Statement> result = new ArrayList<>();
+
+		if (memoryHandler.getPointerBaseValidityCheckMode() != PointerCheckMode.IGNORE) {
+
+			// valid[s.base]
+			final Expression validBase = memoryHandler.constructPointerBaseValidityCheckExpr(loc, pointerValue);
+
+			if (memoryHandler.getPointerBaseValidityCheckMode() == PointerCheckMode.ASSERTandASSUME) {
+				final AssertStatement assertion = new AssertStatement(loc, validBase);
+				final Check chk = new Check(Spec.MEMORY_DEREFERENCE);
+				chk.annotate(assertion);
+				result.add(assertion);
+			} else {
+				assert memoryHandler.getPointerBaseValidityCheckMode() == PointerCheckMode.ASSUME : "missed a case?";
+				final Statement assume = new AssumeStatement(loc, validBase);
+				result.add(assume);
+			}
+		}
+		if (memoryHandler.getPointerTargetFullyAllocatedCheckMode() != PointerCheckMode.IGNORE) {
+
+			// s.offset < length[s.base])
+			final Expression offsetSmallerLength = expressionTranslation.constructBinaryComparisonIntegerExpression(loc,
+					IASTBinaryExpression.op_lessThan, MemoryHandler.getPointerOffset(pointerValue, loc),
+					expressionTranslation.getCTypeOfPointerComponents(),
+					ExpressionFactory.constructNestedArrayAccessExpression(loc, memoryHandler.getLengthArray(loc),
+							new Expression[] { MemoryHandler.getPointerBaseAddress(pointerValue, loc) }),
+					expressionTranslation.getCTypeOfPointerComponents());
+
+			// s.offset >= 0;
+			final Expression offsetNonnegative = expressionTranslation.constructBinaryComparisonIntegerExpression(loc,
+					IASTBinaryExpression.op_greaterEqual, MemoryHandler.getPointerOffset(pointerValue, loc),
+					expressionTranslation.getCTypeOfPointerComponents(),
+					expressionTranslation.constructLiteralForIntegerType(loc,
+							expressionTranslation.getCTypeOfPointerComponents(), new BigInteger("0")),
+					expressionTranslation.getCTypeOfPointerComponents());
+
+			final Expression aAndB =
+					// new BinaryExpression(loc, Operator.LOGICAND, offsetSmallerLength, offsetNonnegative);
+					ExpressionFactory.constructBinaryExpression(loc, Operator.LOGICAND, offsetSmallerLength,
+							offsetNonnegative);
+			if (memoryHandler.getPointerBaseValidityCheckMode() == PointerCheckMode.ASSERTandASSUME) {
+				final AssertStatement assertion = new AssertStatement(loc, aAndB);
+				final Check chk = new Check(Spec.MEMORY_DEREFERENCE);
+				chk.annotate(assertion);
+				result.add(assertion);
+			} else {
+				assert memoryHandler.getPointerBaseValidityCheckMode() == PointerCheckMode.ASSUME : "missed a case?";
+				final Statement assume = new AssumeStatement(loc, aAndB);
+				result.add(assume);
+			}
+		}
+		return result;
+	}
+
+	private static void checkArguments(final ILocation loc, final int expectedArgs, final String name,
+			final IASTInitializerClause[] arguments) {
+		if (arguments.length != expectedArgs) {
+			throw new IncorrectSyntaxException(loc,
+					name + " has only " + expectedArgs + " arguments, but was called with " + arguments.length);
+		}
+	}
+
+	/**
+	 * Dispatch a function argument and do conversions that are applied to all function arguments. TODO: move this
+	 * method to a more appropriate place (it is also used by FunctionHandler)
+	 *
+	 * @param main
+	 * @param loc
+	 * @param initClause
+	 * @return
+	 */
+	public static ExpressionResult dispatchAndConvertFunctionArgument(final Dispatcher main, final ILocation loc,
+			final IASTInitializerClause initClause) {
+		final ExpressionResult dispatched = (ExpressionResult) main.dispatch(initClause);
+		final ExpressionResult converted1 = dispatched.decayArrayToPointerIfNecessary(main, loc, initClause);
+		final ExpressionResult switched = converted1.switchToRValueIfNecessary(main, loc, initClause);
+		return switched;
+	}
+
+	private static <K, V> void fill(final Map<K, V> map, final K key, final V value) {
+		final V old = map.put(key, value);
+		if (old != null) {
+			throw new AssertionError("Accidentally overwrote definition for " + key);
+		}
+	}
+
+	private static ILocation getLoc(final Dispatcher main, final IASTFunctionCallExpression node) {
+		final ILocation loc;
+		if (main.isSvcomp()) {
+			loc = main.getLocationFactory().createCLocation(node, new Check(Check.Spec.PRE_CONDITION));
+		} else {
+			loc = main.getLocationFactory().createCLocation(node);
+		}
+		return loc;
+	}
+
+	/**
+	 *
+	 * @author Daniel Dietsch (dietsch@informatik.uni-freiburg.de)
+	 *
+	 */
+	@FunctionalInterface
+	private interface IFunctionModelHandler {
+		Result handleFunction(final Dispatcher main, final IASTFunctionCallExpression node, final ILocation loc,
+				String methodName);
+	}
+}
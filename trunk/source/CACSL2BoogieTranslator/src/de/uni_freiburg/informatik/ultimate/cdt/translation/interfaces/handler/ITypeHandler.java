--- conflicted
+++ resolved
@@ -1,234 +1,230 @@
-/*
- * Copyright (C) 2014-2015 Alexander Nutz (nutz@informatik.uni-freiburg.de)
- * Copyright (C) 2012-2015 Markus Lindenmann (lindenmm@informatik.uni-freiburg.de)
- * Copyright (C) 2015 Oleksii Saukh (saukho@informatik.uni-freiburg.de)
- * Copyright (C) 2012-2015 Stefan Wissert
- * Copyright (C) 2015 University of Freiburg
- *
- * This file is part of the ULTIMATE CACSL2BoogieTranslator plug-in.
- *
- * The ULTIMATE CACSL2BoogieTranslator plug-in is free software: you can redistribute it and/or modify
- * it under the terms of the GNU Lesser General  License as published
- * by the Free Software Foundation, either version 3 of the License, or
- * (at your option) any later version.
- *
- * The ULTIMATE CACSL2BoogieTranslator plug-in is distributed in the hope that it will be useful,
- * but WITHOUT ANY WARRANTY; without even the implied warranty of
- * MERCHANTABILITY or FITNESS FOR A PARTICULAR PURPOSE.  See the
- * GNU Lesser General  License for more details.
- *
- * You should have received a copy of the GNU Lesser General  License
- * along with the ULTIMATE CACSL2BoogieTranslator plug-in. If not, see <http://www.gnu.org/licenses/>.
- *
- * Additional permission under GNU GPL version 3 section 7:
- * If you modify the ULTIMATE CACSL2BoogieTranslator plug-in, or any covered work, by linking
- * or combining it with Eclipse RCP (or a modified version of Eclipse RCP),
- * containing parts covered by the terms of the Eclipse  License, the
- * licensors of the ULTIMATE CACSL2BoogieTranslator plug-in grant you additional permission
- * to convey the resulting work.
- */
-/**
- * Describes a Type Handler.
- * It basically treats all sub-interfaces which derive from IASTDeclSpecifier.
- * We do not treat especially the main interface because only the sub-interfaces,
- * are interesting for us.
- */
-package de.uni_freiburg.informatik.ultimate.cdt.translation.interfaces.handler;
-
-import java.util.Set;
-
-import org.eclipse.cdt.core.dom.ast.IASTCompositeTypeSpecifier;
-import org.eclipse.cdt.core.dom.ast.IASTElaboratedTypeSpecifier;
-import org.eclipse.cdt.core.dom.ast.IASTEnumerationSpecifier;
-import org.eclipse.cdt.core.dom.ast.IASTNamedTypeSpecifier;
-import org.eclipse.cdt.core.dom.ast.IASTNode;
-import org.eclipse.cdt.core.dom.ast.IASTSimpleDeclSpecifier;
-
-import de.uni_freiburg.informatik.ultimate.boogie.ast.ASTType;
-import de.uni_freiburg.informatik.ultimate.boogie.ast.StructLHS;
-<<<<<<< HEAD
-import de.uni_freiburg.informatik.ultimate.cdt.translation.implementation.FlatSymbolTable;
-=======
-import de.uni_freiburg.informatik.ultimate.boogie.type.BoogieType;
-import de.uni_freiburg.informatik.ultimate.cdt.translation.implementation.SymbolTable;
->>>>>>> 47001483
-import de.uni_freiburg.informatik.ultimate.cdt.translation.implementation.base.CHandler;
-import de.uni_freiburg.informatik.ultimate.cdt.translation.implementation.container.c.CType;
-import de.uni_freiburg.informatik.ultimate.cdt.translation.implementation.result.Result;
-import de.uni_freiburg.informatik.ultimate.cdt.translation.implementation.result.TypesResult;
-import de.uni_freiburg.informatik.ultimate.cdt.translation.interfaces.Dispatcher;
-import de.uni_freiburg.informatik.ultimate.cdt.translation.interfaces.IHandler;
-import de.uni_freiburg.informatik.ultimate.core.model.models.ILocation;
-import de.uni_freiburg.informatik.ultimate.util.datastructures.LinkedScopedHashMap;
-
-/**
- * @author Markus Lindenmann
- * @author Oleksii Saukh
- * @author Stefan Wissert
- * @date 07.02.2012
- */
-public interface ITypeHandler extends IHandler {
-
-	/**
-	 * Whether the current declaration is a struct declaration.
-	 *
-	 * @return true, iff struct field declarations are dispatched.
-	 */
-	boolean isStructDeclaration();
-
-	/**
-	 * Translates an IASTSimpleDeclSpecifier. Basically treats all the build in types of C
-	 *
-	 * @param main
-	 *            a reference to the main dispatcher
-	 * @param node
-	 *            the node to visit
-	 * @return a result object
-	 */
-	Result visit(Dispatcher main, IASTSimpleDeclSpecifier node);
-
-	/**
-	 * Translates an IASTNamedTypeSpecifier.
-	 *
-	 * @param main
-	 *            a reference to the main dispatcher
-	 * @param node
-	 *            the node to visit
-	 * @return a result object
-	 */
-	Result visit(Dispatcher main, IASTNamedTypeSpecifier node);
-
-	/**
-	 * Translates an IASTEnumerationSpecifier.
-	 *
-	 * @param main
-	 *            a reference to the main dispatcher
-	 * @param node
-	 *            the node to visit
-	 * @return a result object
-	 */
-	Result visit(Dispatcher main, IASTEnumerationSpecifier node);
-
-	/**
-	 * Translates an IASTElaboratedTypeSpecifier.
-	 *
-	 * @param main
-	 *            a reference to the main dispatcher
-	 * @param node
-	 *            the node to visit
-	 * @return a result object
-	 */
-	Result visit(Dispatcher main, IASTElaboratedTypeSpecifier node);
-
-	/**
-	 * Translates an IASTCompositeTypeSpecifier.
-	 *
-	 * @param main
-	 *            a reference to the main dispatcher
-	 * @param node
-	 *            the node to visit
-	 * @return a result object
-	 */
-	Result visit(Dispatcher main, IASTCompositeTypeSpecifier node);
-
-//	/**
-//	 * Translates an CDT IType to a Boogie type.
-//	 *
-//	 * @param main
-//	 *            a reference to the main dispatcher
-//	 * @param type
-//	 *            the node to visit
-//	 * @return a result object
-//	 */
-//	InferredType visit(Dispatcher main, IType type);
-
-//	/**
-//	 * Translates an CDT IBasicType to a Boogie type. This includes ICBasicType and CBasicType.
-//	 *
-//	 * @param main
-//	 *            a reference to the main dispatcher
-//	 * @param type
-//	 *            the node to visit
-//	 * @return a result object
-//	 */
-//	InferredType visit(final Dispatcher main, final IBasicType type);
-
-	/**
-	 * Returns the type of the field in the struct.
-	 *
-	 * @param sT
-	 *            the current symbolTable.
-	 * @param loc
-	 *            the location, where errors should be set, if there are any!
-	 * @param lhs
-	 *            the LHS.
-	 * @return the type of the field <code>fieldId</code> in struct <code>structId</code>.
-	 */
-	ASTType getTypeOfStructLHS(final FlatSymbolTable sT, final ILocation loc, final StructLHS lhs,
-			final IASTNode hook);
-
-//	/**
-//	 * Translates an CDT ITypedef to a Boogie type.
-//	 *
-//	 * @param main
-//	 *            a reference to the main dispatcher
-//	 * @param type
-//	 *            the node to visit
-//	 * @return a result object
-//	 */
-//	InferredType visit(Dispatcher main, ITypedef type);
-
-//	/**
-//	 * Translates an CDT IArrayType to a Boogie type.
-//	 *
-//	 * @param main
-//	 *            a reference to the main dispatcher
-//	 * @param type
-//	 *            the node to visit
-//	 * @return a result objectd
-//	 */
-//	InferredType visit(Dispatcher main, IArrayType type);
-
-	/**
-	 * Returns a list of undefined type identifiers.
-	 *
-	 * @return a list of undefined type identifiers
-	 */
-	Set<String> getUndefinedTypes();
-
-	/**
-	 * Compute the corresponding ASTType from a given CType.
-	 *
-	 * @param loc
-	 * @param cType
-	 * @return
-	 */
-	ASTType cType2AstType(ILocation loc, CType cType);
-
-	/**
-	 * Begin a scope for all Scoped Maps and Sets. (Types are scoped, too..)
-	 */
-	void beginScope();
-
-	/**
-	 * Begin a scope for all Scoped Maps and Sets. (Types are scoped, too..)
-	 */
-	void endScope();
-
-	/**
-	 * Return the map of type aliases coming from C-typedefs.
-	 */
-	LinkedScopedHashMap<String, TypesResult> getDefinedTypes();
-
-	void addDefinedType(String id, TypesResult type);
-
-	ASTType constructPointerType(ILocation loc);
-
-	ICHandler getCHandler();
-
-	void setCHandler(CHandler cHandler);
-
-	BoogieType constructBoogiePointerType();
-
-	BoogieType astTypeToBoogieType(ASTType astType);
-}
+/*
+ * Copyright (C) 2014-2015 Alexander Nutz (nutz@informatik.uni-freiburg.de)
+ * Copyright (C) 2012-2015 Markus Lindenmann (lindenmm@informatik.uni-freiburg.de)
+ * Copyright (C) 2015 Oleksii Saukh (saukho@informatik.uni-freiburg.de)
+ * Copyright (C) 2012-2015 Stefan Wissert
+ * Copyright (C) 2015 University of Freiburg
+ *
+ * This file is part of the ULTIMATE CACSL2BoogieTranslator plug-in.
+ *
+ * The ULTIMATE CACSL2BoogieTranslator plug-in is free software: you can redistribute it and/or modify
+ * it under the terms of the GNU Lesser General  License as published
+ * by the Free Software Foundation, either version 3 of the License, or
+ * (at your option) any later version.
+ *
+ * The ULTIMATE CACSL2BoogieTranslator plug-in is distributed in the hope that it will be useful,
+ * but WITHOUT ANY WARRANTY; without even the implied warranty of
+ * MERCHANTABILITY or FITNESS FOR A PARTICULAR PURPOSE.  See the
+ * GNU Lesser General  License for more details.
+ *
+ * You should have received a copy of the GNU Lesser General  License
+ * along with the ULTIMATE CACSL2BoogieTranslator plug-in. If not, see <http://www.gnu.org/licenses/>.
+ *
+ * Additional permission under GNU GPL version 3 section 7:
+ * If you modify the ULTIMATE CACSL2BoogieTranslator plug-in, or any covered work, by linking
+ * or combining it with Eclipse RCP (or a modified version of Eclipse RCP),
+ * containing parts covered by the terms of the Eclipse  License, the
+ * licensors of the ULTIMATE CACSL2BoogieTranslator plug-in grant you additional permission
+ * to convey the resulting work.
+ */
+/**
+ * Describes a Type Handler.
+ * It basically treats all sub-interfaces which derive from IASTDeclSpecifier.
+ * We do not treat especially the main interface because only the sub-interfaces,
+ * are interesting for us.
+ */
+package de.uni_freiburg.informatik.ultimate.cdt.translation.interfaces.handler;
+
+import java.util.Set;
+
+import org.eclipse.cdt.core.dom.ast.IASTCompositeTypeSpecifier;
+import org.eclipse.cdt.core.dom.ast.IASTElaboratedTypeSpecifier;
+import org.eclipse.cdt.core.dom.ast.IASTEnumerationSpecifier;
+import org.eclipse.cdt.core.dom.ast.IASTNamedTypeSpecifier;
+import org.eclipse.cdt.core.dom.ast.IASTNode;
+import org.eclipse.cdt.core.dom.ast.IASTSimpleDeclSpecifier;
+
+import de.uni_freiburg.informatik.ultimate.boogie.ast.ASTType;
+import de.uni_freiburg.informatik.ultimate.boogie.ast.StructLHS;
+import de.uni_freiburg.informatik.ultimate.boogie.type.BoogieType;
+import de.uni_freiburg.informatik.ultimate.cdt.translation.implementation.FlatSymbolTable;
+import de.uni_freiburg.informatik.ultimate.cdt.translation.implementation.base.CHandler;
+import de.uni_freiburg.informatik.ultimate.cdt.translation.implementation.container.c.CType;
+import de.uni_freiburg.informatik.ultimate.cdt.translation.implementation.result.Result;
+import de.uni_freiburg.informatik.ultimate.cdt.translation.implementation.result.TypesResult;
+import de.uni_freiburg.informatik.ultimate.cdt.translation.interfaces.Dispatcher;
+import de.uni_freiburg.informatik.ultimate.cdt.translation.interfaces.IHandler;
+import de.uni_freiburg.informatik.ultimate.core.model.models.ILocation;
+import de.uni_freiburg.informatik.ultimate.util.datastructures.LinkedScopedHashMap;
+
+/**
+ * @author Markus Lindenmann
+ * @author Oleksii Saukh
+ * @author Stefan Wissert
+ * @date 07.02.2012
+ */
+public interface ITypeHandler extends IHandler {
+
+	/**
+	 * Whether the current declaration is a struct declaration.
+	 *
+	 * @return true, iff struct field declarations are dispatched.
+	 */
+	boolean isStructDeclaration();
+
+	/**
+	 * Translates an IASTSimpleDeclSpecifier. Basically treats all the build in types of C
+	 *
+	 * @param main
+	 *            a reference to the main dispatcher
+	 * @param node
+	 *            the node to visit
+	 * @return a result object
+	 */
+	Result visit(Dispatcher main, IASTSimpleDeclSpecifier node);
+
+	/**
+	 * Translates an IASTNamedTypeSpecifier.
+	 *
+	 * @param main
+	 *            a reference to the main dispatcher
+	 * @param node
+	 *            the node to visit
+	 * @return a result object
+	 */
+	Result visit(Dispatcher main, IASTNamedTypeSpecifier node);
+
+	/**
+	 * Translates an IASTEnumerationSpecifier.
+	 *
+	 * @param main
+	 *            a reference to the main dispatcher
+	 * @param node
+	 *            the node to visit
+	 * @return a result object
+	 */
+	Result visit(Dispatcher main, IASTEnumerationSpecifier node);
+
+	/**
+	 * Translates an IASTElaboratedTypeSpecifier.
+	 *
+	 * @param main
+	 *            a reference to the main dispatcher
+	 * @param node
+	 *            the node to visit
+	 * @return a result object
+	 */
+	Result visit(Dispatcher main, IASTElaboratedTypeSpecifier node);
+
+	/**
+	 * Translates an IASTCompositeTypeSpecifier.
+	 *
+	 * @param main
+	 *            a reference to the main dispatcher
+	 * @param node
+	 *            the node to visit
+	 * @return a result object
+	 */
+	Result visit(Dispatcher main, IASTCompositeTypeSpecifier node);
+
+//	/**
+//	 * Translates an CDT IType to a Boogie type.
+//	 *
+//	 * @param main
+//	 *            a reference to the main dispatcher
+//	 * @param type
+//	 *            the node to visit
+//	 * @return a result object
+//	 */
+//	InferredType visit(Dispatcher main, IType type);
+
+//	/**
+//	 * Translates an CDT IBasicType to a Boogie type. This includes ICBasicType and CBasicType.
+//	 *
+//	 * @param main
+//	 *            a reference to the main dispatcher
+//	 * @param type
+//	 *            the node to visit
+//	 * @return a result object
+//	 */
+//	InferredType visit(final Dispatcher main, final IBasicType type);
+
+	/**
+	 * Returns the type of the field in the struct.
+	 *
+	 * @param sT
+	 *            the current symbolTable.
+	 * @param loc
+	 *            the location, where errors should be set, if there are any!
+	 * @param lhs
+	 *            the LHS.
+	 * @return the type of the field <code>fieldId</code> in struct <code>structId</code>.
+	 */
+	ASTType getTypeOfStructLHS(final FlatSymbolTable sT, final ILocation loc, final StructLHS lhs,
+			final IASTNode hook);
+
+//	/**
+//	 * Translates an CDT ITypedef to a Boogie type.
+//	 *
+//	 * @param main
+//	 *            a reference to the main dispatcher
+//	 * @param type
+//	 *            the node to visit
+//	 * @return a result object
+//	 */
+//	InferredType visit(Dispatcher main, ITypedef type);
+
+//	/**
+//	 * Translates an CDT IArrayType to a Boogie type.
+//	 *
+//	 * @param main
+//	 *            a reference to the main dispatcher
+//	 * @param type
+//	 *            the node to visit
+//	 * @return a result objectd
+//	 */
+//	InferredType visit(Dispatcher main, IArrayType type);
+
+	/**
+	 * Returns a list of undefined type identifiers.
+	 *
+	 * @return a list of undefined type identifiers
+	 */
+	Set<String> getUndefinedTypes();
+
+	/**
+	 * Compute the corresponding ASTType from a given CType.
+	 *
+	 * @param loc
+	 * @param cType
+	 * @return
+	 */
+	ASTType cType2AstType(ILocation loc, CType cType);
+
+	/**
+	 * Begin a scope for all Scoped Maps and Sets. (Types are scoped, too..)
+	 */
+	void beginScope();
+
+	/**
+	 * Begin a scope for all Scoped Maps and Sets. (Types are scoped, too..)
+	 */
+	void endScope();
+
+	/**
+	 * Return the map of type aliases coming from C-typedefs.
+	 */
+	LinkedScopedHashMap<String, TypesResult> getDefinedTypes();
+
+	void addDefinedType(String id, TypesResult type);
+
+	ASTType constructPointerType(ILocation loc);
+
+	ICHandler getCHandler();
+
+	void setCHandler(CHandler cHandler);
+
+	BoogieType constructBoogiePointerType();
+
+	BoogieType astTypeToBoogieType(ASTType astType);
+}
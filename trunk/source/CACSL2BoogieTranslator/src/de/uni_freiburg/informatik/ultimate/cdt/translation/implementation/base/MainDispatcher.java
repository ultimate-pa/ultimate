/*
 * Copyright (C) 2015 Christian Schilling (schillic@informatik.uni-freiburg.de)
 * Copyright (C) 2014-2015 Daniel Dietsch (dietsch@informatik.uni-freiburg.de)
 * Copyright (C) 2012-2015 Markus Lindenmann (lindenmm@informatik.uni-freiburg.de)
 * Copyright (C) 2015 Oleksii Saukh (saukho@informatik.uni-freiburg.de)
 * Copyright (C) 2015 Stefan Wissert
 * Copyright (C) 2015 University of Freiburg
 *
 * This file is part of the ULTIMATE CACSL2BoogieTranslator plug-in.
 *
 * The ULTIMATE CACSL2BoogieTranslator plug-in is free software: you can redistribute it and/or modify
 * it under the terms of the GNU Lesser General Public License as published
 * by the Free Software Foundation, either version 3 of the License, or
 * (at your option) any later version.
 *
 * The ULTIMATE CACSL2BoogieTranslator plug-in is distributed in the hope that it will be useful,
 * but WITHOUT ANY WARRANTY; without even the implied warranty of
 * MERCHANTABILITY or FITNESS FOR A PARTICULAR PURPOSE.  See the
 * GNU Lesser General Public License for more details.
 *
 * You should have received a copy of the GNU Lesser General Public License
 * along with the ULTIMATE CACSL2BoogieTranslator plug-in. If not, see <http://www.gnu.org/licenses/>.
 *
 * Additional permission under GNU GPL version 3 section 7:
 * If you modify the ULTIMATE CACSL2BoogieTranslator plug-in, or any covered work, by linking
 * or combining it with Eclipse RCP (or a modified version of Eclipse RCP),
 * containing parts covered by the terms of the Eclipse Public License, the
 * licensors of the ULTIMATE CACSL2BoogieTranslator plug-in grant you additional permission
 * to convey the resulting work.
 */
/**
 * An example for a main dispatcher implementation.
 */
package de.uni_freiburg.informatik.ultimate.cdt.translation.implementation.base;

import java.text.ParseException;
import java.util.ArrayList;
import java.util.Collections;
import java.util.HashSet;
import java.util.Iterator;
import java.util.LinkedHashMap;
import java.util.LinkedHashSet;
import java.util.List;
import java.util.Map;
import java.util.Map.Entry;
import java.util.Set;

import org.eclipse.cdt.core.dom.ast.IASTASMDeclaration;
import org.eclipse.cdt.core.dom.ast.IASTArrayDeclarator;
import org.eclipse.cdt.core.dom.ast.IASTArrayModifier;
import org.eclipse.cdt.core.dom.ast.IASTArraySubscriptExpression;
import org.eclipse.cdt.core.dom.ast.IASTBinaryExpression;
import org.eclipse.cdt.core.dom.ast.IASTBinaryTypeIdExpression;
import org.eclipse.cdt.core.dom.ast.IASTBreakStatement;
import org.eclipse.cdt.core.dom.ast.IASTCaseStatement;
import org.eclipse.cdt.core.dom.ast.IASTCastExpression;
import org.eclipse.cdt.core.dom.ast.IASTComment;
import org.eclipse.cdt.core.dom.ast.IASTCompositeTypeSpecifier;
import org.eclipse.cdt.core.dom.ast.IASTCompoundStatement;
import org.eclipse.cdt.core.dom.ast.IASTConditionalExpression;
import org.eclipse.cdt.core.dom.ast.IASTContinueStatement;
import org.eclipse.cdt.core.dom.ast.IASTDeclSpecifier;
import org.eclipse.cdt.core.dom.ast.IASTDeclaration;
import org.eclipse.cdt.core.dom.ast.IASTDeclarationListOwner;
import org.eclipse.cdt.core.dom.ast.IASTDeclarationStatement;
import org.eclipse.cdt.core.dom.ast.IASTDeclarator;
import org.eclipse.cdt.core.dom.ast.IASTDefaultStatement;
import org.eclipse.cdt.core.dom.ast.IASTDoStatement;
import org.eclipse.cdt.core.dom.ast.IASTElaboratedTypeSpecifier;
import org.eclipse.cdt.core.dom.ast.IASTEnumerationSpecifier;
import org.eclipse.cdt.core.dom.ast.IASTEqualsInitializer;
import org.eclipse.cdt.core.dom.ast.IASTExpression;
import org.eclipse.cdt.core.dom.ast.IASTExpressionList;
import org.eclipse.cdt.core.dom.ast.IASTExpressionStatement;
import org.eclipse.cdt.core.dom.ast.IASTFieldDeclarator;
import org.eclipse.cdt.core.dom.ast.IASTFieldReference;
import org.eclipse.cdt.core.dom.ast.IASTForStatement;
import org.eclipse.cdt.core.dom.ast.IASTFunctionCallExpression;
import org.eclipse.cdt.core.dom.ast.IASTFunctionDefinition;
import org.eclipse.cdt.core.dom.ast.IASTFunctionStyleMacroParameter;
import org.eclipse.cdt.core.dom.ast.IASTGotoStatement;
import org.eclipse.cdt.core.dom.ast.IASTIdExpression;
import org.eclipse.cdt.core.dom.ast.IASTIfStatement;
import org.eclipse.cdt.core.dom.ast.IASTImplicitName;
import org.eclipse.cdt.core.dom.ast.IASTImplicitNameOwner;
import org.eclipse.cdt.core.dom.ast.IASTInitializer;
import org.eclipse.cdt.core.dom.ast.IASTInitializerClause;
import org.eclipse.cdt.core.dom.ast.IASTInitializerList;
import org.eclipse.cdt.core.dom.ast.IASTLabelStatement;
import org.eclipse.cdt.core.dom.ast.IASTLiteralExpression;
import org.eclipse.cdt.core.dom.ast.IASTName;
import org.eclipse.cdt.core.dom.ast.IASTNamedTypeSpecifier;
import org.eclipse.cdt.core.dom.ast.IASTNode;
import org.eclipse.cdt.core.dom.ast.IASTNullStatement;
import org.eclipse.cdt.core.dom.ast.IASTParameterDeclaration;
import org.eclipse.cdt.core.dom.ast.IASTPointer;
import org.eclipse.cdt.core.dom.ast.IASTPointerOperator;
import org.eclipse.cdt.core.dom.ast.IASTPreprocessorElifStatement;
import org.eclipse.cdt.core.dom.ast.IASTPreprocessorElseStatement;
import org.eclipse.cdt.core.dom.ast.IASTPreprocessorEndifStatement;
import org.eclipse.cdt.core.dom.ast.IASTPreprocessorErrorStatement;
import org.eclipse.cdt.core.dom.ast.IASTPreprocessorIfStatement;
import org.eclipse.cdt.core.dom.ast.IASTPreprocessorIfdefStatement;
import org.eclipse.cdt.core.dom.ast.IASTPreprocessorIfndefStatement;
import org.eclipse.cdt.core.dom.ast.IASTPreprocessorIncludeStatement;
import org.eclipse.cdt.core.dom.ast.IASTPreprocessorMacroDefinition;
import org.eclipse.cdt.core.dom.ast.IASTPreprocessorMacroExpansion;
import org.eclipse.cdt.core.dom.ast.IASTPreprocessorObjectStyleMacroDefinition;
import org.eclipse.cdt.core.dom.ast.IASTPreprocessorPragmaStatement;
import org.eclipse.cdt.core.dom.ast.IASTPreprocessorStatement;
import org.eclipse.cdt.core.dom.ast.IASTPreprocessorUndefStatement;
import org.eclipse.cdt.core.dom.ast.IASTProblem;
import org.eclipse.cdt.core.dom.ast.IASTProblemDeclaration;
import org.eclipse.cdt.core.dom.ast.IASTProblemExpression;
import org.eclipse.cdt.core.dom.ast.IASTProblemStatement;
import org.eclipse.cdt.core.dom.ast.IASTProblemTypeId;
import org.eclipse.cdt.core.dom.ast.IASTReturnStatement;
import org.eclipse.cdt.core.dom.ast.IASTSimpleDeclSpecifier;
import org.eclipse.cdt.core.dom.ast.IASTSimpleDeclaration;
import org.eclipse.cdt.core.dom.ast.IASTStandardFunctionDeclarator;
import org.eclipse.cdt.core.dom.ast.IASTStatement;
import org.eclipse.cdt.core.dom.ast.IASTSwitchStatement;
import org.eclipse.cdt.core.dom.ast.IASTTranslationUnit;
import org.eclipse.cdt.core.dom.ast.IASTTypeId;
import org.eclipse.cdt.core.dom.ast.IASTTypeIdExpression;
import org.eclipse.cdt.core.dom.ast.IASTTypeIdInitializerExpression;
import org.eclipse.cdt.core.dom.ast.IASTUnaryExpression;
import org.eclipse.cdt.core.dom.ast.IASTWhileStatement;
import org.eclipse.cdt.core.dom.ast.IArrayType;
import org.eclipse.cdt.core.dom.ast.IBasicType;
import org.eclipse.cdt.core.dom.ast.IType;
import org.eclipse.cdt.core.dom.ast.ITypedef;
import org.eclipse.cdt.internal.core.dom.parser.IASTAmbiguousExpression;
import org.eclipse.cdt.internal.core.dom.parser.c.CASTDesignatedInitializer;
import org.eclipse.cdt.internal.core.dom.parser.cpp.IASTAmbiguousCondition;

import de.uni_freiburg.informatik.ultimate.acsl.parser.ACSLSyntaxErrorException;
import de.uni_freiburg.informatik.ultimate.acsl.parser.Parser;
import de.uni_freiburg.informatik.ultimate.boogie.ast.AssertStatement;
import de.uni_freiburg.informatik.ultimate.boogie.ast.LoopInvariantSpecification;
import de.uni_freiburg.informatik.ultimate.boogie.ast.Statement;
import de.uni_freiburg.informatik.ultimate.boogie.ast.VariableDeclaration;
import de.uni_freiburg.informatik.ultimate.cdt.decorator.DecoratorNode;
import de.uni_freiburg.informatik.ultimate.cdt.parser.MultiparseSymbolTable;
import de.uni_freiburg.informatik.ultimate.cdt.translation.implementation.LocationFactory;
import de.uni_freiburg.informatik.ultimate.cdt.translation.implementation.container.InferredType;
import de.uni_freiburg.informatik.ultimate.cdt.translation.implementation.exception.IncorrectSyntaxException;
import de.uni_freiburg.informatik.ultimate.cdt.translation.implementation.exception.UnsupportedSyntaxException;
import de.uni_freiburg.informatik.ultimate.cdt.translation.implementation.result.ExpressionListResult;
import de.uni_freiburg.informatik.ultimate.cdt.translation.implementation.result.ExpressionResult;
import de.uni_freiburg.informatik.ultimate.cdt.translation.implementation.result.Result;
import de.uni_freiburg.informatik.ultimate.cdt.translation.interfaces.Dispatcher;
import de.uni_freiburg.informatik.ultimate.core.lib.models.annotation.Check;
import de.uni_freiburg.informatik.ultimate.core.model.models.ILocation;
import de.uni_freiburg.informatik.ultimate.core.model.services.ILogger;
import de.uni_freiburg.informatik.ultimate.core.model.services.IUltimateServiceProvider;
import de.uni_freiburg.informatik.ultimate.model.acsl.ACSLNode;
import de.uni_freiburg.informatik.ultimate.model.acsl.ast.ACSLResultExpression;
import de.uni_freiburg.informatik.ultimate.model.acsl.ast.ACSLType;
import de.uni_freiburg.informatik.ultimate.model.acsl.ast.ArrayAccessExpression;
import de.uni_freiburg.informatik.ultimate.model.acsl.ast.ArrayStoreExpression;
import de.uni_freiburg.informatik.ultimate.model.acsl.ast.Assertion;
import de.uni_freiburg.informatik.ultimate.model.acsl.ast.Assigns;
import de.uni_freiburg.informatik.ultimate.model.acsl.ast.Assumes;
import de.uni_freiburg.informatik.ultimate.model.acsl.ast.AtLabelExpression;
import de.uni_freiburg.informatik.ultimate.model.acsl.ast.Axiom;
import de.uni_freiburg.informatik.ultimate.model.acsl.ast.Axiomatic;
import de.uni_freiburg.informatik.ultimate.model.acsl.ast.BaseAddrExpression;
import de.uni_freiburg.informatik.ultimate.model.acsl.ast.Behavior;
import de.uni_freiburg.informatik.ultimate.model.acsl.ast.BinaryExpression;
import de.uni_freiburg.informatik.ultimate.model.acsl.ast.BitVectorAccessExpression;
import de.uni_freiburg.informatik.ultimate.model.acsl.ast.BlockLengthExpression;
import de.uni_freiburg.informatik.ultimate.model.acsl.ast.BooleanLiteral;
import de.uni_freiburg.informatik.ultimate.model.acsl.ast.Case;
import de.uni_freiburg.informatik.ultimate.model.acsl.ast.CastExpression;
import de.uni_freiburg.informatik.ultimate.model.acsl.ast.CodeAnnot;
import de.uni_freiburg.informatik.ultimate.model.acsl.ast.CodeForBehavior;
import de.uni_freiburg.informatik.ultimate.model.acsl.ast.CodeInvariant;
import de.uni_freiburg.informatik.ultimate.model.acsl.ast.CodeStatement;
import de.uni_freiburg.informatik.ultimate.model.acsl.ast.Completeness;
import de.uni_freiburg.informatik.ultimate.model.acsl.ast.Contract;
import de.uni_freiburg.informatik.ultimate.model.acsl.ast.ContractStatement;
import de.uni_freiburg.informatik.ultimate.model.acsl.ast.Decreases;
import de.uni_freiburg.informatik.ultimate.model.acsl.ast.Ensures;
import de.uni_freiburg.informatik.ultimate.model.acsl.ast.Expression;
import de.uni_freiburg.informatik.ultimate.model.acsl.ast.FieldAccessExpression;
import de.uni_freiburg.informatik.ultimate.model.acsl.ast.FreeableExpression;
import de.uni_freiburg.informatik.ultimate.model.acsl.ast.FunctionApplication;
import de.uni_freiburg.informatik.ultimate.model.acsl.ast.GlobalInvariant;
import de.uni_freiburg.informatik.ultimate.model.acsl.ast.GlobalLTLInvariant;
import de.uni_freiburg.informatik.ultimate.model.acsl.ast.IdentifierExpression;
import de.uni_freiburg.informatik.ultimate.model.acsl.ast.IfThenElseExpression;
import de.uni_freiburg.informatik.ultimate.model.acsl.ast.Inductive;
import de.uni_freiburg.informatik.ultimate.model.acsl.ast.IntegerLiteral;
import de.uni_freiburg.informatik.ultimate.model.acsl.ast.Invariant;
import de.uni_freiburg.informatik.ultimate.model.acsl.ast.Lemma;
import de.uni_freiburg.informatik.ultimate.model.acsl.ast.LogicFunction;
import de.uni_freiburg.informatik.ultimate.model.acsl.ast.LogicStatement;
import de.uni_freiburg.informatik.ultimate.model.acsl.ast.LoopAnnot;
import de.uni_freiburg.informatik.ultimate.model.acsl.ast.LoopAssigns;
import de.uni_freiburg.informatik.ultimate.model.acsl.ast.LoopForBehavior;
import de.uni_freiburg.informatik.ultimate.model.acsl.ast.LoopInvariant;
import de.uni_freiburg.informatik.ultimate.model.acsl.ast.LoopStatement;
import de.uni_freiburg.informatik.ultimate.model.acsl.ast.LoopVariant;
import de.uni_freiburg.informatik.ultimate.model.acsl.ast.MallocableExpression;
import de.uni_freiburg.informatik.ultimate.model.acsl.ast.ModelVariable;
import de.uni_freiburg.informatik.ultimate.model.acsl.ast.NotDefinedExpression;
import de.uni_freiburg.informatik.ultimate.model.acsl.ast.NullPointer;
import de.uni_freiburg.informatik.ultimate.model.acsl.ast.OldValueExpression;
import de.uni_freiburg.informatik.ultimate.model.acsl.ast.Parameter;
import de.uni_freiburg.informatik.ultimate.model.acsl.ast.PolyIdentifier;
import de.uni_freiburg.informatik.ultimate.model.acsl.ast.Predicate;
import de.uni_freiburg.informatik.ultimate.model.acsl.ast.QuantifierExpression;
import de.uni_freiburg.informatik.ultimate.model.acsl.ast.RealLiteral;
import de.uni_freiburg.informatik.ultimate.model.acsl.ast.Requires;
import de.uni_freiburg.informatik.ultimate.model.acsl.ast.SizeOfExpression;
import de.uni_freiburg.informatik.ultimate.model.acsl.ast.StringLiteral;
import de.uni_freiburg.informatik.ultimate.model.acsl.ast.SyntacticNamingExpression;
import de.uni_freiburg.informatik.ultimate.model.acsl.ast.Terminates;
import de.uni_freiburg.informatik.ultimate.model.acsl.ast.TypeInvariant;
import de.uni_freiburg.informatik.ultimate.model.acsl.ast.UnaryExpression;
import de.uni_freiburg.informatik.ultimate.model.acsl.ast.ValidExpression;
import de.uni_freiburg.informatik.ultimate.model.acsl.ast.WildcardExpression;
import de.uni_freiburg.informatik.ultimate.plugins.generator.cacsl2boogietranslator.CACSL2BoogieBacktranslator;
import de.uni_freiburg.informatik.ultimate.plugins.generator.cacsl2boogietranslator.preferences.CACSLPreferenceInitializer;
import de.uni_freiburg.informatik.ultimate.plugins.generator.cacsl2boogietranslator.witness.ExtractedWitnessInvariant;

/**
 * @author Markus Lindenmann
 * @author Oleksii Saukh
 * @author Stefan Wissert
 */
public class MainDispatcher extends Dispatcher {

	private static final boolean DETERMINIZE_NECESSARY_DECLARATIONS = true;

	/**
	 * The current decorator tree.
	 */
	private DecoratorNode mDecoratorTree;
	/**
	 * The iterator for the current decorator tree.
	 */
	private Iterator<DecoratorNode> mDecoratorTreeIterator;
	/**
	 * Temp variable for next ACSL calculation.
	 */
	private DecoratorNode mNextACSLBuffer;
	/**
	 * Whether in the C program there is a variable that is declared as a pointer, and that is dereferenced at some
	 * point.
	 */
	private boolean mThereAreDereferencedPointerVariables;

	private LinkedHashSet<IASTDeclaration> mReachableDeclarations;
	/**
	 * Variables that need some special memory handling.
	 */
	private LinkedHashSet<IASTNode> mVariablesOnHeap;

	private final Set<Set<String>> mNodeLabelsOfAddedWitnesses = new HashSet<>();

	private LinkedHashSet<VariableDeclaration> mBoogieDeclarationsOfVariablesOnHeap;
	private LinkedHashMap<Integer, String> mIndexToFunction;

	protected boolean mBitvectorTranslation;
	protected boolean mOverapproximateFloatingPointOperations;
	protected Map<IASTNode, ExtractedWitnessInvariant> mWitnessInvariants;

	public MainDispatcher(final CACSL2BoogieBacktranslator backtranslator,
			final Map<IASTNode, ExtractedWitnessInvariant> witnessInvariants, final IUltimateServiceProvider services,
<<<<<<< HEAD
			final ILogger logger, final MultiparseSymbolTable mst) {
		super(backtranslator, services, logger, null, mst);
=======
			final ILogger logger) {
		super(backtranslator, services, logger, null, new LinkedHashMap<>());
>>>>>>> 892e1757
		mBitvectorTranslation = getPreferences().getBoolean(CACSLPreferenceInitializer.LABEL_BITVECTOR_TRANSLATION);
		mOverapproximateFloatingPointOperations =
				getPreferences().getBoolean(CACSLPreferenceInitializer.LABEL_OVERAPPROXIMATE_FLOATS);
		mWitnessInvariants = witnessInvariants;
	}

	@Override
	public LinkedHashMap<String, Integer> getFunctionToIndex() {
		return mFunctionToIndex;
	}

	public LinkedHashMap<Integer, String> getIndexToFunction() {
		return mIndexToFunction;
	}

	void addBoogieDeclarationOfVariableOnHeap(final VariableDeclaration vd) {
		if (mBoogieDeclarationsOfVariablesOnHeap == null) {
			mBoogieDeclarationsOfVariablesOnHeap = new LinkedHashSet<>();
		}
		mBoogieDeclarationsOfVariablesOnHeap.add(vd);
	}

	boolean getBoogieDeclarationsOfVariablesOnHeapContains(final VariableDeclaration vd) {
		if (mBoogieDeclarationsOfVariablesOnHeap == null) {
			return false;
		}
		return mBoogieDeclarationsOfVariablesOnHeap.contains(vd);
	}

	/**
	 * Answers the question if we need the basic infrastructure for our memory model. That basic infrastructure is: the
	 * arrays "valid" and "length" and definitions of our malloc and deallocate functions, the type "$Pointer" and the
	 * NULL pointer. The basic infrastructure does not include the memory arrays themselves (like memory_int,...), those
	 * are triggered differently.
	 */
	@Override
	public boolean isMMRequired() {
		return !mVariablesOnHeap.isEmpty() || !mFunctionToIndex.isEmpty() || mThereAreDereferencedPointerVariables;
	}

	@Override
	public LinkedHashSet<IASTDeclaration> getReachableDeclarationsOrDeclarators() {
		return mReachableDeclarations;
	}

	/**
	 * Returns a set of variables, that have to be handled using the memory model.
	 *
	 * @return a set of variables, that have to be handled using the memory model.
	 */
	public LinkedHashSet<IASTNode> getVariablesForHeap() {
		return mVariablesOnHeap;
	}

	@Override
	protected void preRun(final DecoratorNode node) {
		super.preRun(node);
		final IASTTranslationUnit tu = (IASTTranslationUnit) node.getCNode();

		mVariablesOnHeap = new LinkedHashSet<>();

		final FunctionTableBuilder ftb = new FunctionTableBuilder();
		tu.accept(ftb);
		mFunctionTable.putAll(ftb.getFunctionTable());
		final PreRunner pr = new PreRunner(mFunctionTable);
		tu.accept(pr);

		mVariablesOnHeap.addAll(pr.getVarsForHeap());

		mFunctionToIndex = pr.getFunctionToIndex();

		if (DETERMINIZE_NECESSARY_DECLARATIONS) {
			final DetermineNecessaryDeclarations dnd = new DetermineNecessaryDeclarations(getCheckedMethod(), this,
					ftb.getFunctionTable(), mFunctionToIndex);
			tu.accept(dnd);

			mReachableDeclarations = dnd.getReachableDeclarationsOrDeclarators();
		} else {
			mReachableDeclarations = null;
		}

		final PRDispatcher prd = new PRDispatcher(mBacktranslator, mServices, mLogger, mFunctionToIndex,
<<<<<<< HEAD
				mReachableDeclarations, getLocationFactory(), mMultiparseTable);
=======
				mReachableDeclarations, getLocationFactory(), mFunctionTable);
>>>>>>> 892e1757
		prd.init();
		prd.dispatch(node);
		mVariablesOnHeap.addAll(prd.getVariablesOnHeap());

		mIndexToFunction = new LinkedHashMap<>();
		for (final Entry<String, Integer> en : mFunctionToIndex.entrySet()) {
			mIndexToFunction.put(en.getValue(), en.getKey());
		}

		mThereAreDereferencedPointerVariables = pr.isMMRequired();

	}

	@Override
	protected void init() {
		mSideEffectHandler = new SideEffectHandler();
		mTypeHandler = new TypeHandler(mBitvectorTranslation);
		mAcslHandler = new ACSLHandler(mWitnessInvariants != null);
		mNameHandler = new NameHandler(mBacktranslator);
		mCHandler = new CHandler(this, mBacktranslator, true, mLogger, mTypeHandler, mBitvectorTranslation,
				mOverapproximateFloatingPointOperations, mNameHandler, mMultiparseTable);
		mBacktranslator.setExpressionTranslation(((CHandler) mCHandler).getExpressionTranslation());
		mPreprocessorHandler = new PreprocessorHandler(isSvcomp());
		mReportWarnings = true;
	}

	@Override
	public Result dispatch(final IASTNode n) {
		final List<AssertStatement> witnessInvariantsBefore;
		ExtractedWitnessInvariant invariantBefore;
		if (mWitnessInvariants != null) {
			invariantBefore = mWitnessInvariants.get(n);
			final ILocation loc = getLocationFactory().createCLocation(n);
			witnessInvariantsBefore = translateWitnessInvariant(loc, invariantBefore, a -> a.isBefore());
		} else {
			invariantBefore = null;
			witnessInvariantsBefore = Collections.emptyList();
		}

		final Result result;
		if (n instanceof IASTTranslationUnit) {
			result = mCHandler.visit(this, (IASTTranslationUnit) n);
		} else if (n instanceof IASTSimpleDeclaration) {
			result = mCHandler.visit(this, (IASTSimpleDeclaration) n);
		} else if (n instanceof IASTParameterDeclaration) {
			result = mCHandler.visit(this, (IASTParameterDeclaration) n);
		} else if (n instanceof IASTASMDeclaration) {
			result = mCHandler.visit(this, (IASTASMDeclaration) n);
		} else if (n instanceof IASTDeclarator) {
			result = mCHandler.visit(this, (IASTDeclarator) n);
		} else if (n instanceof IASTFunctionDefinition) {
			result = mCHandler.visit(this, (IASTFunctionDefinition) n);
		} else if (n instanceof IASTDeclSpecifier) {
			// Here we decide which further Interface we want to visit, and
			// call the typeHandler
			if (n instanceof IASTSimpleDeclSpecifier) {
				result = mTypeHandler.visit(this, (IASTSimpleDeclSpecifier) n);
			} else if (n instanceof IASTNamedTypeSpecifier) {
				result = mTypeHandler.visit(this, (IASTNamedTypeSpecifier) n);
			} else if (n instanceof IASTEnumerationSpecifier) {
				result = mTypeHandler.visit(this, (IASTEnumerationSpecifier) n);
			} else if (n instanceof IASTElaboratedTypeSpecifier) {
				result = mTypeHandler.visit(this, (IASTElaboratedTypeSpecifier) n);
			} else if (n instanceof IASTCompositeTypeSpecifier) {
				result = mTypeHandler.visit(this, (IASTCompositeTypeSpecifier) n);
			} else {
				result = mCHandler.visit(this, n);
			}
		} else if (n instanceof IASTStatement) {
			if (n instanceof IASTReturnStatement) {
				result = mCHandler.visit(this, (IASTReturnStatement) n);
			} else if (n instanceof IASTSwitchStatement) {
				result = mCHandler.visit(this, (IASTSwitchStatement) n);
			} else if (n instanceof IASTWhileStatement) {
				result = mCHandler.visit(this, (IASTWhileStatement) n);
			} else if (n instanceof IASTLabelStatement) {
				result = mCHandler.visit(this, (IASTLabelStatement) n);
			} else if (n instanceof IASTNullStatement) {
				result = mCHandler.visit(this, (IASTNullStatement) n);
			} else if (n instanceof IASTContinueStatement) {
				result = mCHandler.visit(this, (IASTContinueStatement) n);
			} else if (n instanceof IASTDeclarationStatement) {
				result = mCHandler.visit(this, (IASTDeclarationStatement) n);
			} else if (n instanceof IASTDefaultStatement) {
				result = mCHandler.visit(this, (IASTDefaultStatement) n);
			} else if (n instanceof IASTDoStatement) {
				result = mCHandler.visit(this, (IASTDoStatement) n);
			} else if (n instanceof IASTExpressionStatement) {
				result = mCHandler.visit(this, (IASTExpressionStatement) n);
			} else if (n instanceof IASTForStatement) {
				result = mCHandler.visit(this, (IASTForStatement) n);
			} else if (n instanceof IASTGotoStatement) {
				result = mCHandler.visit(this, (IASTGotoStatement) n);
			} else if (n instanceof IASTIfStatement) {
				result = mCHandler.visit(this, (IASTIfStatement) n);
			} else if (n instanceof IASTCompoundStatement) {
				result = mCHandler.visit(this, (IASTCompoundStatement) n);
			} else if (n instanceof IASTBreakStatement) {
				result = mCHandler.visit(this, (IASTBreakStatement) n);
			} else if (n instanceof IASTCaseStatement) {
				result = mCHandler.visit(this, (IASTCaseStatement) n);
			} else if (n instanceof IASTProblemStatement) {
				// error -> we will cancel the translation anyway ...
				// -> should be at the end of the parent if for performance
				result = mCHandler.visit(this, (IASTProblemStatement) n);
			} else {
				result = mCHandler.visit(this, n);
			}
		} else if (n instanceof IASTInitializer) {
			if (n instanceof IASTEqualsInitializer) {
				result = mCHandler.visit(this, (IASTEqualsInitializer) n);
			} else if (n instanceof CASTDesignatedInitializer) {
				result = mCHandler.visit(this, (CASTDesignatedInitializer) n);
			} else if (n instanceof IASTInitializerList) {
				result = mCHandler.visit(this, (IASTInitializerList) n);
			} else {
				result = mCHandler.visit(this, n);
			}
		} else if (n instanceof IASTExpression) {
			if (n instanceof IASTLiteralExpression) {
				result = mCHandler.visit(this, (IASTLiteralExpression) n);
			} else if (n instanceof IASTIdExpression) {
				result = mCHandler.visit(this, (IASTIdExpression) n);
			} else if (n instanceof IASTFunctionCallExpression) {
				result = mCHandler.visit(this, (IASTFunctionCallExpression) n);
			} else if (n instanceof IASTFieldReference) {
				result = mCHandler.visit(this, (IASTFieldReference) n);
			} else if (n instanceof IASTExpressionList) {
				result = mCHandler.visit(this, (IASTExpressionList) n);
			} else if (n instanceof IASTConditionalExpression) {
				result = mCHandler.visit(this, (IASTConditionalExpression) n);
			} else if (n instanceof IASTCastExpression) {
				result = mCHandler.visit(this, (IASTCastExpression) n);
			} else if (n instanceof IASTBinaryExpression) {
				result = mCHandler.visit(this, (IASTBinaryExpression) n);
			} else if (n instanceof IASTBinaryTypeIdExpression) {
				result = mCHandler.visit(this, (IASTBinaryTypeIdExpression) n);
			} else if (n instanceof IASTArraySubscriptExpression) {
				result = mCHandler.visit(this, (IASTArraySubscriptExpression) n);
			} else if (n instanceof IASTAmbiguousExpression) {
				result = mCHandler.visit(this, (IASTAmbiguousExpression) n);
			} else if (n instanceof IASTAmbiguousCondition) {
				result = mCHandler.visit(this, (IASTAmbiguousCondition) n);
			} else if (n instanceof IASTTypeIdExpression) {
				result = mCHandler.visit(this, (IASTTypeIdExpression) n);
			} else if (n instanceof IASTTypeIdInitializerExpression) {
				result = mCHandler.visit(this, (IASTTypeIdInitializerExpression) n);
			} else if (n instanceof IASTUnaryExpression) {
				result = mCHandler.visit(this, (IASTUnaryExpression) n);
			} else if (n instanceof IASTProblemExpression) {
				result = mCHandler.visit(this, (IASTProblemExpression) n);
			} else {
				result = mCHandler.visit(this, (IASTExpression) n);
			}
		} else if (n instanceof IASTArrayDeclarator) {
			result = mCHandler.visit(this, (IASTArrayDeclarator) n);
		} else if (n instanceof IASTFieldDeclarator) {
			result = mCHandler.visit(this, (IASTFieldDeclarator) n);
		} else if (n instanceof IASTInitializerClause) {
			result = mCHandler.visit(this, (IASTInitializerClause) n);
		} else if (n instanceof IASTPointer) {
			result = mCHandler.visit(this, (IASTPointer) n);
		} else if (n instanceof IASTStandardFunctionDeclarator) {
			result = mCHandler.visit(this, (IASTStandardFunctionDeclarator) n);
		} else if (n instanceof IASTProblemDeclaration) {
			// error -> we will cancel the translation anyway ...
			// -> should be at the end of the parent if for performance
			result = mCHandler.visit(this, (IASTProblemDeclaration) n);
		} else if (n instanceof IASTProblem) {
			result = mCHandler.visit(this, (IASTProblem) n);
		} else if (n instanceof IASTProblemTypeId) {
			// error -> we will cancel the translation anyway ...
			// -> should be at the end of the parent if for performance
			result = mCHandler.visit(this, (IASTProblemTypeId) n);
		} else if (n instanceof IASTArrayModifier || n instanceof IASTComment || n instanceof IASTDeclaration
				|| n instanceof IASTDeclarationListOwner || n instanceof IASTFunctionStyleMacroParameter
				|| n instanceof IASTImplicitNameOwner || n instanceof IASTName || n instanceof IASTPointerOperator
				|| n instanceof IASTPreprocessorMacroExpansion || n instanceof IASTTypeId
				|| n instanceof IASTCompositeTypeSpecifier || n instanceof IASTPreprocessorMacroDefinition
				|| n instanceof IASTImplicitName || n instanceof IASTPreprocessorObjectStyleMacroDefinition) {
			// no specific handling for those types
			result = mCHandler.visit(this, n);
		} else {
			final String msg = "MainDispatcher: AST node type unknown: " + n.getClass();
			final ILocation loc = getLocationFactory().createCLocation(n);
			throw new UnsupportedSyntaxException(loc, msg);
		}
		final List<AssertStatement> witnessInvariantsAfter;
		ExtractedWitnessInvariant invariantAfter;
		if (mWitnessInvariants != null) {
			// TODO: Use the new information as you see fit
			invariantAfter = mWitnessInvariants.get(n);
			final ILocation loc = getLocationFactory().createCLocation(n);
			witnessInvariantsAfter = translateWitnessInvariant(loc, invariantAfter, a -> a.isAfter());
		} else {
			invariantAfter = null;
			witnessInvariantsAfter = Collections.emptyList();
		}

		if (!witnessInvariantsBefore.isEmpty() || !witnessInvariantsAfter.isEmpty()) {
			final ILocation loc = getLocationFactory().createCLocation(n);
			if (result instanceof ExpressionResult) {
				final ExpressionResult exprResult = (ExpressionResult) result;
				final List<Statement> stmt = exprResult.mStmt;
				if (invariantBefore != null && !mNodeLabelsOfAddedWitnesses.contains(invariantBefore.getNodeLabels())) {
					stmt.addAll(0, witnessInvariantsBefore);
					mNodeLabelsOfAddedWitnesses.add(invariantBefore.getNodeLabels());
					mLogger.info("Checking witness invariant " + invariantBefore
							+ " directly before the following code " + loc);
				}
				if (invariantAfter != null && !mNodeLabelsOfAddedWitnesses.contains(invariantAfter.getNodeLabels())) {
					stmt.addAll(witnessInvariantsAfter);
					mNodeLabelsOfAddedWitnesses.add(invariantAfter.getNodeLabels());
					mLogger.info("Checking witness invariant " + invariantAfter + " directly after the following code "
							+ loc);
				}
			} else if (result instanceof ExpressionListResult) {
				final ExpressionListResult exlire = (ExpressionListResult) result;
				if (invariantBefore != null && !mNodeLabelsOfAddedWitnesses.contains(invariantBefore.getNodeLabels())) {
					final List<Statement> stmt = exlire.list.get(0).mStmt;
					stmt.addAll(0, witnessInvariantsBefore);
					mNodeLabelsOfAddedWitnesses.add(invariantBefore.getNodeLabels());
					mLogger.warn("Checking witness invariant " + invariantBefore
							+ " directly before the following code " + loc);
				}
				if (invariantAfter != null && !mNodeLabelsOfAddedWitnesses.contains(invariantAfter.getNodeLabels())) {
					final List<Statement> stmt = exlire.list.get(exlire.list.size() - 1).mStmt;
					stmt.addAll(witnessInvariantsAfter);
					mNodeLabelsOfAddedWitnesses.add(invariantAfter.getNodeLabels());
					mLogger.warn("Checking witness invariant " + invariantAfter + " directly after the following code "
							+ loc);
				}
			} else {
				if (invariantBefore != null && !mNodeLabelsOfAddedWitnesses.contains(invariantBefore.getNodeLabels())) {
					final String message = "Found witness invariant but unable to add check " + invariantBefore
							+ " directly before the following code " + loc;
					mLogger.warn(message);
				}
				if (invariantAfter != null && !mNodeLabelsOfAddedWitnesses.contains(invariantAfter.getNodeLabels())) {
					final String message = "Found witness invariant but unable to add check " + invariantAfter
							+ " directly after the following code " + loc;
					mLogger.warn(message);
				}
			}
		}
		return result;
	}

	private List<AssertStatement> translateWitnessInvariant(final ILocation loc,
			final ExtractedWitnessInvariant invariant,
			final java.util.function.Predicate<ExtractedWitnessInvariant> funHasCorrectPosition) throws AssertionError {
		if (invariant != null) {
			if (!funHasCorrectPosition.test(invariant)) {
				return Collections.emptyList();
			}
			ACSLNode acslNode = null;
			try {
				checkForQuantifiers(invariant.getInvariant());
				acslNode = Parser.parseComment("lstart\n assert " + invariant.getInvariant() + ";",
						invariant.getStartline(), 1, mLogger);
			} catch (final ACSLSyntaxErrorException e) {
				throw new UnsupportedSyntaxException(loc, e.getMessage());
			} catch (final Exception e) {
				throw new AssertionError(e);
			}
			final Result translationResult = dispatch(acslNode);
			final List<AssertStatement> invariants = new ArrayList<>();
			if (translationResult instanceof ExpressionResult) {
				final ExpressionResult exprResult = (ExpressionResult) translationResult;
				if (!exprResult.mAuxVars.isEmpty()) {
					throw new UnsupportedSyntaxException(loc,
							"must be translatable without auxvars " + exprResult.mAuxVars.toString());
				}
				if (!exprResult.mDecl.isEmpty()) {
					throw new UnsupportedSyntaxException(loc,
							"must be translatable without new declarations" + exprResult.mDecl.toString());
				}
				if (!exprResult.mOverappr.isEmpty()) {
					throw new UnsupportedSyntaxException(loc,
							"must be translatable without new overapproximations" + exprResult.mOverappr.toString());
				}
				if (exprResult.mStmt.size() > 1) {
					throw new UnsupportedSyntaxException(loc,
							"must be translatable without additional statements" + exprResult.mStmt.toString());
				}
				final Statement stmt = exprResult.mStmt.get(0);
				if (stmt instanceof AssertStatement) {
					invariants.add((AssertStatement) stmt);
				} else {
					throw new AssertionError("must return one AssertStatement");
				}
			}
			return invariants;
		}
		return Collections.emptyList();
	}

	/**
	 * Throw Exception if invariant contains quantifiers. It seems like our parser does not support quantifiers yet, For
	 * the moment it seems to be better to crash here in order to get a meaningful error message.
	 */
	private static void checkForQuantifiers(final String invariant) {
		if (invariant.contains("exists") || invariant.contains("forall")) {
			throw new UnsupportedSyntaxException(LocationFactory.createIgnoreCLocation(),
					"invariant contains quantifiers");
		}

	}

	@Override
	public Result dispatch(final ACSLNode n) {
		if (n instanceof CodeAnnot) {
			return mAcslHandler.visit(this, (CodeAnnot) n);
		}
		if (n instanceof Expression) {
			if (n instanceof BinaryExpression) {
				return mAcslHandler.visit(this, (BinaryExpression) n);
			}
			if (n instanceof NotDefinedExpression) {
				return mAcslHandler.visit(this, n);
			}
			if (n instanceof UnaryExpression) {
				return mAcslHandler.visit(this, (UnaryExpression) n);
			}
			if (n instanceof ArrayAccessExpression) {
				return mAcslHandler.visit(this, (ArrayAccessExpression) n);
			}
			if (n instanceof ArrayStoreExpression) {
				return mAcslHandler.visit(this, n);
			}
			if (n instanceof BitVectorAccessExpression) {
				return mAcslHandler.visit(this, n);
			}
			if (n instanceof BooleanLiteral) {
				return mAcslHandler.visit(this, (BooleanLiteral) n);
			}
			if (n instanceof CastExpression) {
				return mAcslHandler.visit(this, (CastExpression) n);
			}
			if (n instanceof IntegerLiteral) {
				return mAcslHandler.visit(this, (IntegerLiteral) n);
			}
			if (n instanceof RealLiteral) {
				return mAcslHandler.visit(this, (RealLiteral) n);
			}
			if (n instanceof StringLiteral) {
				return mAcslHandler.visit(this, n);
			}
			if (n instanceof NullPointer) {
				return mAcslHandler.visit(this, n);
			}
			if (n instanceof ValidExpression) {
				return mAcslHandler.visit(this, (ValidExpression) n);
			}
			if (n instanceof FreeableExpression) {
				return mAcslHandler.visit(this, (FreeableExpression) n);
			}
			if (n instanceof MallocableExpression) {
				return mAcslHandler.visit(this, (MallocableExpression) n);
			}
			if (n instanceof ACSLResultExpression) {
				return mAcslHandler.visit(this, (ACSLResultExpression) n);
			}
			if (n instanceof FieldAccessExpression) {
				return mAcslHandler.visit(this, (FieldAccessExpression) n);
			}
			if (n instanceof SizeOfExpression) {
				return mAcslHandler.visit(this, n);
			}
			if (n instanceof OldValueExpression) {
				return mAcslHandler.visit(this, n);
			}
			if (n instanceof AtLabelExpression) {
				return mAcslHandler.visit(this, n);
			}
			if (n instanceof BaseAddrExpression) {
				return mAcslHandler.visit(this, n);
			}
			if (n instanceof BlockLengthExpression) {
				return mAcslHandler.visit(this, n);
			}
			if (n instanceof SyntacticNamingExpression) {
				return mAcslHandler.visit(this, n);
			}
			if (n instanceof IdentifierExpression) {
				return mAcslHandler.visit(this, (IdentifierExpression) n);
			}
			if (n instanceof FunctionApplication) {
				return mAcslHandler.visit(this, n);
			}
			if (n instanceof IfThenElseExpression) {
				return mAcslHandler.visit(this, (IfThenElseExpression) n);
			}
			if (n instanceof QuantifierExpression) {
				return mAcslHandler.visit(this, n);
			}
			if (n instanceof WildcardExpression) {
				return mAcslHandler.visit(this, n);
			}
			return mAcslHandler.visit(this, n);
		}
		if (n instanceof Contract) {
			return mAcslHandler.visit(this, (Contract) n);
		}
		if (n instanceof ContractStatement) {
			if (n instanceof Requires) {
				return mAcslHandler.visit(this, (Requires) n);
			}
			if (n instanceof Terminates) {
				return mAcslHandler.visit(this, n);
			}
			if (n instanceof Decreases) {
				return mAcslHandler.visit(this, n);
			}
			if (n instanceof Ensures) {
				return mAcslHandler.visit(this, (Ensures) n);
			}
			if (n instanceof Assigns) {
				return mAcslHandler.visit(this, (Assigns) n);
			}
			if (n instanceof Assumes) {
				return mAcslHandler.visit(this, n);
			}
			return mAcslHandler.visit(this, n);
		}
		if (n instanceof Completeness) {
			return mAcslHandler.visit(this, n);
		}
		if (n instanceof Behavior) {
			return mAcslHandler.visit(this, n);
		}
		if (n instanceof LogicStatement) {
			if (n instanceof Predicate) {
				return mAcslHandler.visit(this, n);
			}
			if (n instanceof LogicFunction) {
				return mAcslHandler.visit(this, n);
			}
			if (n instanceof Lemma) {
				return mAcslHandler.visit(this, n);
			}
			if (n instanceof Inductive) {
				return mAcslHandler.visit(this, n);
			}
			if (n instanceof Axiom) {
				return mAcslHandler.visit(this, n);
			}
			if (n instanceof Axiomatic) {
				return mAcslHandler.visit(this, n);
			}
			return mAcslHandler.visit(this, n);
		}
		if (n instanceof Invariant) {
			if (n instanceof GlobalInvariant) {
				return mAcslHandler.visit(this, n);
			}
			if (n instanceof GlobalLTLInvariant) {
				return mAcslHandler.visit(this, n);
			}
			if (n instanceof TypeInvariant) {
				return mAcslHandler.visit(this, n);
			}
			return mAcslHandler.visit(this, n);
		}
		if (n instanceof LoopStatement) {
			if (n instanceof LoopInvariant) {
				return mAcslHandler.visit(this, (LoopInvariant) n);
			}
			if (n instanceof LoopVariant) {
				return mAcslHandler.visit(this, (LoopVariant) n);
			}
			if (n instanceof LoopAssigns) {
				return mAcslHandler.visit(this, (LoopAssigns) n);
			}
			return mAcslHandler.visit(this, n);
		}
		if (n instanceof CodeStatement) {
			if (n instanceof Assertion) {
				return mAcslHandler.visit(this, n);
			}
			if (n instanceof CodeInvariant) {
				return mAcslHandler.visit(this, n);
			}
			return mAcslHandler.visit(this, n);
		}
		if (n instanceof ACSLType) {
			return mAcslHandler.visit(this, n);
		}
		if (n instanceof Case) {
			return mAcslHandler.visit(this, n);
		}
		if (n instanceof CodeForBehavior) {
			return mAcslHandler.visit(this, n);
		}
		if (n instanceof LoopAnnot) {
			return mAcslHandler.visit(this, (LoopAnnot) n);
		}
		if (n instanceof LoopForBehavior) {
			return mAcslHandler.visit(this, n);
		}
		if (n instanceof ModelVariable) {
			return mAcslHandler.visit(this, n);
		}
		if (n instanceof Parameter) {
			return mAcslHandler.visit(this, n);
		}
		if (n instanceof PolyIdentifier) {
			return mAcslHandler.visit(this, n);
		}
		return mAcslHandler.visit(this, n);
	}

	@Override
	public Result dispatch(final DecoratorNode node) {
		mDecoratorTree = node;
		mDecoratorTreeIterator = node.iterator();
		if (node.getCNode() != null) {
			return dispatch(node.getCNode());
		}
		return dispatch(node.getAcslNode());
	}

	@Override
	public NextACSL nextACSLStatement() throws ParseException {
		DecoratorNode current;
		if (mNextACSLBuffer != null) {
			current = mNextACSLBuffer;
			mNextACSLBuffer = null;
		} else {
			if (!mDecoratorTreeIterator.hasNext()) {
				return null;
			}
			current = mDecoratorTreeIterator.next();
		}
		while (mDecoratorTreeIterator.hasNext() && current.getAcslNode() == null) {
			// jump over C nodes.
			current = mDecoratorTreeIterator.next();
		}
		if (!mDecoratorTreeIterator.hasNext() && current.getCNode() != null) {
			return null;
		}
		// current = found ACSL node
		final ArrayList<ACSLNode> acsl = new ArrayList<>();
		checkACSLLocation(current);
		acsl.add(current.getAcslNode());
		if (!mDecoratorTreeIterator.hasNext()) {
			return new NextACSL(acsl, null);
		}
		// find successor C node with same parent as the found acsl node
		final Iterator<DecoratorNode> myIterator = mDecoratorTree.iterator();
		DecoratorNode cNode = mDecoratorTree;
		while (myIterator.hasNext() && (cNode.getAcslNode() == null || !cNode.equals(current))) {
			cNode = myIterator.next();
		}
		// both iterators are on the same node --> cNode == current
		assert cNode.equals(current);
		while (myIterator.hasNext() && cNode.getAcslNode() != null) {
			cNode = myIterator.next();
		}
		IASTNode successor;
		if (cNode.getCNode() != null && cNode.getCNode().getParent().equals(current.getParent().getCNode())) {
			successor = cNode.getCNode();
		} else {
			successor = null;
		}

		DecoratorNode nextNode = mDecoratorTreeIterator.next();
		// block of ACSL nodes
		while (mDecoratorTreeIterator.hasNext() && nextNode.getCNode() == null) {
			// check parent of acsl nodes to be equivalent
			if (!current.getParent().getCNode().equals(nextNode.getParent().getCNode())) {
				// parent changed! not one block!
				assert mNextACSLBuffer == null;
				if (nextNode.getAcslNode() != null) {
					mNextACSLBuffer = nextNode;
				}
				return new NextACSL(acsl, successor);
			}
			checkACSLLocation(nextNode);
			acsl.add(nextNode.getAcslNode());
			nextNode = mDecoratorTreeIterator.next();
		}
		if (nextNode.getAcslNode() != null && current.getParent().getCNode().equals(nextNode.getParent().getCNode())) {
			acsl.add(nextNode.getAcslNode());
		} else if (nextNode.getAcslNode() != null) {
			mNextACSLBuffer = nextNode;
		}
		mNextAcsl = new NextACSL(acsl, successor);
		return new NextACSL(acsl, successor);
	}

	/**
	 * Parent node of an ACSL node should be a decorator node containing C. The C node should be instance of
	 * IASTCompoundStatement or IASTTranslationUnit.<br>
	 * <b>ACSL is unexpected in other locations.</b>
	 *
	 * @param acslNode
	 *            the ACSL holding decorator node that should be checked.
	 */
	private static void checkACSLLocation(final DecoratorNode acslNode) {
		if (acslNode.getAcslNode() == null) {
			throw new IllegalArgumentException(
					"The given decorator node is not holding ACSL" + acslNode.getCNode().getRawSignature());
		}
		if (acslNode.getParent().getCNode() == null) {
			throw new IllegalArgumentException(
					"The parent node of the given ACSL holding decorator node is not a C node!");
		}
		if (!(acslNode.getParent().getCNode() instanceof IASTTranslationUnit)
				&& !(acslNode.getParent().getCNode() instanceof IASTCompoundStatement)) {
			throw new IllegalArgumentException("The location of the given ACSL holding decorator node is unexpected!");
		}
	}

	@Override
	public InferredType dispatch(final IType type) {
		// All Known Subinterfaces:
		// IArrayType, IBasicType, ICArrayType, ICBasicType, ICompositeType,
		// ICPointerType, ICPPBasicType, ICPPClassSpecialization,
		// ICPPClassTemplate, ICPPClassTemplatePartialSpecialization,
		// ICPPClassTemplatePartialSpecializationSpecialization, ICPPClassType,
		// ICPPEnumeration, ICPPFunctionType, ICPPParameterPackType,
		// ICPPPointerToMemberType, ICPPReferenceType,
		// ICPPTemplateTemplateParameter, ICPPTemplateTypeParameter,
		// ICQualifierType, IEnumeration, IFunctionType, IGPPBasicType,
		// IGPPPointerToMemberType, IGPPPointerType, IGPPQualifierType,
		// IPointerType, IProblemBinding, IProblemType, IQualifierType, ITypedef
		if (type instanceof IBasicType) {
			return mTypeHandler.visit(this, (IBasicType) type);
		}
		if (type instanceof ITypedef) {
			return mTypeHandler.visit(this, (ITypedef) type);
		}
		if (type instanceof IArrayType) {
			return mTypeHandler.visit(this, (IArrayType) type);
		}
		return mTypeHandler.visit(this, type);
	}

	@Override
	public Result dispatch(final IASTPreprocessorStatement n) {
		if (n instanceof IASTPreprocessorElifStatement) {
			return mPreprocessorHandler.visit(this, (IASTPreprocessorElifStatement) n);
		}
		if (n instanceof IASTPreprocessorElseStatement) {
			return mPreprocessorHandler.visit(this, (IASTPreprocessorElseStatement) n);
		}
		if (n instanceof IASTPreprocessorEndifStatement) {
			return mPreprocessorHandler.visit(this, (IASTPreprocessorEndifStatement) n);
		}
		if (n instanceof IASTPreprocessorErrorStatement) {
			return mPreprocessorHandler.visit(this, (IASTPreprocessorErrorStatement) n);
		}
		if (n instanceof IASTPreprocessorIfdefStatement) {
			return mPreprocessorHandler.visit(this, (IASTPreprocessorIfdefStatement) n);
		}
		if (n instanceof IASTPreprocessorIfndefStatement) {
			return mPreprocessorHandler.visit(this, (IASTPreprocessorIfndefStatement) n);
		}
		if (n instanceof IASTPreprocessorIfStatement) {
			return mPreprocessorHandler.visit(this, (IASTPreprocessorIfStatement) n);
		}
		if (n instanceof IASTPreprocessorIncludeStatement) {
			return mPreprocessorHandler.visit(this, (IASTPreprocessorIncludeStatement) n);
		}
		if (n instanceof IASTPreprocessorMacroDefinition) {
			return mPreprocessorHandler.visit(this, (IASTPreprocessorMacroDefinition) n);
		}
		if (n instanceof IASTPreprocessorPragmaStatement) {
			return mPreprocessorHandler.visit(this, (IASTPreprocessorPragmaStatement) n);
		}
		if (n instanceof IASTPreprocessorUndefStatement) {
			return mPreprocessorHandler.visit(this, (IASTPreprocessorUndefStatement) n);
		}
		return mPreprocessorHandler.visit(this, n);
	}

	/**
	 * @return the witnessInvariants
	 */
	public Map<IASTNode, ExtractedWitnessInvariant> getWitnessInvariants() {
		return mWitnessInvariants;
	}

	public LoopInvariantSpecification fetchInvariantAtLoop(final IASTNode node) {
		final AssertStatement as = fetchInvariantAt(node);
		LoopInvariantSpecification result;
		if (as == null) {
			result = null;
		} else {
			final ILocation loc = getLocationFactory().createCLocation(node);
			result = new LoopInvariantSpecification(loc, false, as.getFormula());
			final Check check = new Check(Check.Spec.WITNESS_INVARIANT);
			check.annotate(result);
		}
		return result;
	}

	public AssertStatement fetchInvariantAtGoto(final IASTGotoStatement node) {
		return fetchInvariantAt(node);
	}

	private AssertStatement fetchInvariantAt(final IASTNode node) {
		AssertStatement result;
		if (mWitnessInvariants == null) {
			result = null;
		} else {
			final ExtractedWitnessInvariant invariants = mWitnessInvariants.get(node);
			try {
				final ILocation loc = getLocationFactory().createCLocation(node);
				final List<AssertStatement> list = translateWitnessInvariant(loc, invariants, (x -> x.isAt()));
				if (list.isEmpty()) {
					result = null;
				} else {
					assert list.size() == 1;
					result = list.get(0);
				}
			} catch (final IncorrectSyntaxException ise) {
				mLogger.error("The following invariant contains an incorrect syntax and was ignored. Reason: "
						+ ise.getMessage());
				mLogger.error(invariants);
				result = null;
			} catch (final UnsupportedSyntaxException use) {
				mLogger.warn("The following invariant contains an usupported syntax and was ignored. Reason: "
						+ use.getMessage());
				mLogger.warn(invariants);
				result = null;
			}
		}
		return result;
	}

}
<|MERGE_RESOLUTION|>--- conflicted
+++ resolved
@@ -1,1098 +1,1089 @@
-/*
- * Copyright (C) 2015 Christian Schilling (schillic@informatik.uni-freiburg.de)
- * Copyright (C) 2014-2015 Daniel Dietsch (dietsch@informatik.uni-freiburg.de)
- * Copyright (C) 2012-2015 Markus Lindenmann (lindenmm@informatik.uni-freiburg.de)
- * Copyright (C) 2015 Oleksii Saukh (saukho@informatik.uni-freiburg.de)
- * Copyright (C) 2015 Stefan Wissert
- * Copyright (C) 2015 University of Freiburg
- *
- * This file is part of the ULTIMATE CACSL2BoogieTranslator plug-in.
- *
- * The ULTIMATE CACSL2BoogieTranslator plug-in is free software: you can redistribute it and/or modify
- * it under the terms of the GNU Lesser General Public License as published
- * by the Free Software Foundation, either version 3 of the License, or
- * (at your option) any later version.
- *
- * The ULTIMATE CACSL2BoogieTranslator plug-in is distributed in the hope that it will be useful,
- * but WITHOUT ANY WARRANTY; without even the implied warranty of
- * MERCHANTABILITY or FITNESS FOR A PARTICULAR PURPOSE.  See the
- * GNU Lesser General Public License for more details.
- *
- * You should have received a copy of the GNU Lesser General Public License
- * along with the ULTIMATE CACSL2BoogieTranslator plug-in. If not, see <http://www.gnu.org/licenses/>.
- *
- * Additional permission under GNU GPL version 3 section 7:
- * If you modify the ULTIMATE CACSL2BoogieTranslator plug-in, or any covered work, by linking
- * or combining it with Eclipse RCP (or a modified version of Eclipse RCP),
- * containing parts covered by the terms of the Eclipse Public License, the
- * licensors of the ULTIMATE CACSL2BoogieTranslator plug-in grant you additional permission
- * to convey the resulting work.
- */
-/**
- * An example for a main dispatcher implementation.
- */
-package de.uni_freiburg.informatik.ultimate.cdt.translation.implementation.base;
-
-import java.text.ParseException;
-import java.util.ArrayList;
-import java.util.Collections;
-import java.util.HashSet;
-import java.util.Iterator;
-import java.util.LinkedHashMap;
-import java.util.LinkedHashSet;
-import java.util.List;
-import java.util.Map;
-import java.util.Map.Entry;
-import java.util.Set;
-
-import org.eclipse.cdt.core.dom.ast.IASTASMDeclaration;
-import org.eclipse.cdt.core.dom.ast.IASTArrayDeclarator;
-import org.eclipse.cdt.core.dom.ast.IASTArrayModifier;
-import org.eclipse.cdt.core.dom.ast.IASTArraySubscriptExpression;
-import org.eclipse.cdt.core.dom.ast.IASTBinaryExpression;
-import org.eclipse.cdt.core.dom.ast.IASTBinaryTypeIdExpression;
-import org.eclipse.cdt.core.dom.ast.IASTBreakStatement;
-import org.eclipse.cdt.core.dom.ast.IASTCaseStatement;
-import org.eclipse.cdt.core.dom.ast.IASTCastExpression;
-import org.eclipse.cdt.core.dom.ast.IASTComment;
-import org.eclipse.cdt.core.dom.ast.IASTCompositeTypeSpecifier;
-import org.eclipse.cdt.core.dom.ast.IASTCompoundStatement;
-import org.eclipse.cdt.core.dom.ast.IASTConditionalExpression;
-import org.eclipse.cdt.core.dom.ast.IASTContinueStatement;
-import org.eclipse.cdt.core.dom.ast.IASTDeclSpecifier;
-import org.eclipse.cdt.core.dom.ast.IASTDeclaration;
-import org.eclipse.cdt.core.dom.ast.IASTDeclarationListOwner;
-import org.eclipse.cdt.core.dom.ast.IASTDeclarationStatement;
-import org.eclipse.cdt.core.dom.ast.IASTDeclarator;
-import org.eclipse.cdt.core.dom.ast.IASTDefaultStatement;
-import org.eclipse.cdt.core.dom.ast.IASTDoStatement;
-import org.eclipse.cdt.core.dom.ast.IASTElaboratedTypeSpecifier;
-import org.eclipse.cdt.core.dom.ast.IASTEnumerationSpecifier;
-import org.eclipse.cdt.core.dom.ast.IASTEqualsInitializer;
-import org.eclipse.cdt.core.dom.ast.IASTExpression;
-import org.eclipse.cdt.core.dom.ast.IASTExpressionList;
-import org.eclipse.cdt.core.dom.ast.IASTExpressionStatement;
-import org.eclipse.cdt.core.dom.ast.IASTFieldDeclarator;
-import org.eclipse.cdt.core.dom.ast.IASTFieldReference;
-import org.eclipse.cdt.core.dom.ast.IASTForStatement;
-import org.eclipse.cdt.core.dom.ast.IASTFunctionCallExpression;
-import org.eclipse.cdt.core.dom.ast.IASTFunctionDefinition;
-import org.eclipse.cdt.core.dom.ast.IASTFunctionStyleMacroParameter;
-import org.eclipse.cdt.core.dom.ast.IASTGotoStatement;
-import org.eclipse.cdt.core.dom.ast.IASTIdExpression;
-import org.eclipse.cdt.core.dom.ast.IASTIfStatement;
-import org.eclipse.cdt.core.dom.ast.IASTImplicitName;
-import org.eclipse.cdt.core.dom.ast.IASTImplicitNameOwner;
-import org.eclipse.cdt.core.dom.ast.IASTInitializer;
-import org.eclipse.cdt.core.dom.ast.IASTInitializerClause;
-import org.eclipse.cdt.core.dom.ast.IASTInitializerList;
-import org.eclipse.cdt.core.dom.ast.IASTLabelStatement;
-import org.eclipse.cdt.core.dom.ast.IASTLiteralExpression;
-import org.eclipse.cdt.core.dom.ast.IASTName;
-import org.eclipse.cdt.core.dom.ast.IASTNamedTypeSpecifier;
-import org.eclipse.cdt.core.dom.ast.IASTNode;
-import org.eclipse.cdt.core.dom.ast.IASTNullStatement;
-import org.eclipse.cdt.core.dom.ast.IASTParameterDeclaration;
-import org.eclipse.cdt.core.dom.ast.IASTPointer;
-import org.eclipse.cdt.core.dom.ast.IASTPointerOperator;
-import org.eclipse.cdt.core.dom.ast.IASTPreprocessorElifStatement;
-import org.eclipse.cdt.core.dom.ast.IASTPreprocessorElseStatement;
-import org.eclipse.cdt.core.dom.ast.IASTPreprocessorEndifStatement;
-import org.eclipse.cdt.core.dom.ast.IASTPreprocessorErrorStatement;
-import org.eclipse.cdt.core.dom.ast.IASTPreprocessorIfStatement;
-import org.eclipse.cdt.core.dom.ast.IASTPreprocessorIfdefStatement;
-import org.eclipse.cdt.core.dom.ast.IASTPreprocessorIfndefStatement;
-import org.eclipse.cdt.core.dom.ast.IASTPreprocessorIncludeStatement;
-import org.eclipse.cdt.core.dom.ast.IASTPreprocessorMacroDefinition;
-import org.eclipse.cdt.core.dom.ast.IASTPreprocessorMacroExpansion;
-import org.eclipse.cdt.core.dom.ast.IASTPreprocessorObjectStyleMacroDefinition;
-import org.eclipse.cdt.core.dom.ast.IASTPreprocessorPragmaStatement;
-import org.eclipse.cdt.core.dom.ast.IASTPreprocessorStatement;
-import org.eclipse.cdt.core.dom.ast.IASTPreprocessorUndefStatement;
-import org.eclipse.cdt.core.dom.ast.IASTProblem;
-import org.eclipse.cdt.core.dom.ast.IASTProblemDeclaration;
-import org.eclipse.cdt.core.dom.ast.IASTProblemExpression;
-import org.eclipse.cdt.core.dom.ast.IASTProblemStatement;
-import org.eclipse.cdt.core.dom.ast.IASTProblemTypeId;
-import org.eclipse.cdt.core.dom.ast.IASTReturnStatement;
-import org.eclipse.cdt.core.dom.ast.IASTSimpleDeclSpecifier;
-import org.eclipse.cdt.core.dom.ast.IASTSimpleDeclaration;
-import org.eclipse.cdt.core.dom.ast.IASTStandardFunctionDeclarator;
-import org.eclipse.cdt.core.dom.ast.IASTStatement;
-import org.eclipse.cdt.core.dom.ast.IASTSwitchStatement;
-import org.eclipse.cdt.core.dom.ast.IASTTranslationUnit;
-import org.eclipse.cdt.core.dom.ast.IASTTypeId;
-import org.eclipse.cdt.core.dom.ast.IASTTypeIdExpression;
-import org.eclipse.cdt.core.dom.ast.IASTTypeIdInitializerExpression;
-import org.eclipse.cdt.core.dom.ast.IASTUnaryExpression;
-import org.eclipse.cdt.core.dom.ast.IASTWhileStatement;
-import org.eclipse.cdt.core.dom.ast.IArrayType;
-import org.eclipse.cdt.core.dom.ast.IBasicType;
-import org.eclipse.cdt.core.dom.ast.IType;
-import org.eclipse.cdt.core.dom.ast.ITypedef;
-import org.eclipse.cdt.internal.core.dom.parser.IASTAmbiguousExpression;
-import org.eclipse.cdt.internal.core.dom.parser.c.CASTDesignatedInitializer;
-import org.eclipse.cdt.internal.core.dom.parser.cpp.IASTAmbiguousCondition;
-
-import de.uni_freiburg.informatik.ultimate.acsl.parser.ACSLSyntaxErrorException;
-import de.uni_freiburg.informatik.ultimate.acsl.parser.Parser;
-import de.uni_freiburg.informatik.ultimate.boogie.ast.AssertStatement;
-import de.uni_freiburg.informatik.ultimate.boogie.ast.LoopInvariantSpecification;
-import de.uni_freiburg.informatik.ultimate.boogie.ast.Statement;
-import de.uni_freiburg.informatik.ultimate.boogie.ast.VariableDeclaration;
-import de.uni_freiburg.informatik.ultimate.cdt.decorator.DecoratorNode;
-import de.uni_freiburg.informatik.ultimate.cdt.parser.MultiparseSymbolTable;
-import de.uni_freiburg.informatik.ultimate.cdt.translation.implementation.LocationFactory;
-import de.uni_freiburg.informatik.ultimate.cdt.translation.implementation.container.InferredType;
-import de.uni_freiburg.informatik.ultimate.cdt.translation.implementation.exception.IncorrectSyntaxException;
-import de.uni_freiburg.informatik.ultimate.cdt.translation.implementation.exception.UnsupportedSyntaxException;
-import de.uni_freiburg.informatik.ultimate.cdt.translation.implementation.result.ExpressionListResult;
-import de.uni_freiburg.informatik.ultimate.cdt.translation.implementation.result.ExpressionResult;
-import de.uni_freiburg.informatik.ultimate.cdt.translation.implementation.result.Result;
-import de.uni_freiburg.informatik.ultimate.cdt.translation.interfaces.Dispatcher;
-import de.uni_freiburg.informatik.ultimate.core.lib.models.annotation.Check;
-import de.uni_freiburg.informatik.ultimate.core.model.models.ILocation;
-import de.uni_freiburg.informatik.ultimate.core.model.services.ILogger;
-import de.uni_freiburg.informatik.ultimate.core.model.services.IUltimateServiceProvider;
-import de.uni_freiburg.informatik.ultimate.model.acsl.ACSLNode;
-import de.uni_freiburg.informatik.ultimate.model.acsl.ast.ACSLResultExpression;
-import de.uni_freiburg.informatik.ultimate.model.acsl.ast.ACSLType;
-import de.uni_freiburg.informatik.ultimate.model.acsl.ast.ArrayAccessExpression;
-import de.uni_freiburg.informatik.ultimate.model.acsl.ast.ArrayStoreExpression;
-import de.uni_freiburg.informatik.ultimate.model.acsl.ast.Assertion;
-import de.uni_freiburg.informatik.ultimate.model.acsl.ast.Assigns;
-import de.uni_freiburg.informatik.ultimate.model.acsl.ast.Assumes;
-import de.uni_freiburg.informatik.ultimate.model.acsl.ast.AtLabelExpression;
-import de.uni_freiburg.informatik.ultimate.model.acsl.ast.Axiom;
-import de.uni_freiburg.informatik.ultimate.model.acsl.ast.Axiomatic;
-import de.uni_freiburg.informatik.ultimate.model.acsl.ast.BaseAddrExpression;
-import de.uni_freiburg.informatik.ultimate.model.acsl.ast.Behavior;
-import de.uni_freiburg.informatik.ultimate.model.acsl.ast.BinaryExpression;
-import de.uni_freiburg.informatik.ultimate.model.acsl.ast.BitVectorAccessExpression;
-import de.uni_freiburg.informatik.ultimate.model.acsl.ast.BlockLengthExpression;
-import de.uni_freiburg.informatik.ultimate.model.acsl.ast.BooleanLiteral;
-import de.uni_freiburg.informatik.ultimate.model.acsl.ast.Case;
-import de.uni_freiburg.informatik.ultimate.model.acsl.ast.CastExpression;
-import de.uni_freiburg.informatik.ultimate.model.acsl.ast.CodeAnnot;
-import de.uni_freiburg.informatik.ultimate.model.acsl.ast.CodeForBehavior;
-import de.uni_freiburg.informatik.ultimate.model.acsl.ast.CodeInvariant;
-import de.uni_freiburg.informatik.ultimate.model.acsl.ast.CodeStatement;
-import de.uni_freiburg.informatik.ultimate.model.acsl.ast.Completeness;
-import de.uni_freiburg.informatik.ultimate.model.acsl.ast.Contract;
-import de.uni_freiburg.informatik.ultimate.model.acsl.ast.ContractStatement;
-import de.uni_freiburg.informatik.ultimate.model.acsl.ast.Decreases;
-import de.uni_freiburg.informatik.ultimate.model.acsl.ast.Ensures;
-import de.uni_freiburg.informatik.ultimate.model.acsl.ast.Expression;
-import de.uni_freiburg.informatik.ultimate.model.acsl.ast.FieldAccessExpression;
-import de.uni_freiburg.informatik.ultimate.model.acsl.ast.FreeableExpression;
-import de.uni_freiburg.informatik.ultimate.model.acsl.ast.FunctionApplication;
-import de.uni_freiburg.informatik.ultimate.model.acsl.ast.GlobalInvariant;
-import de.uni_freiburg.informatik.ultimate.model.acsl.ast.GlobalLTLInvariant;
-import de.uni_freiburg.informatik.ultimate.model.acsl.ast.IdentifierExpression;
-import de.uni_freiburg.informatik.ultimate.model.acsl.ast.IfThenElseExpression;
-import de.uni_freiburg.informatik.ultimate.model.acsl.ast.Inductive;
-import de.uni_freiburg.informatik.ultimate.model.acsl.ast.IntegerLiteral;
-import de.uni_freiburg.informatik.ultimate.model.acsl.ast.Invariant;
-import de.uni_freiburg.informatik.ultimate.model.acsl.ast.Lemma;
-import de.uni_freiburg.informatik.ultimate.model.acsl.ast.LogicFunction;
-import de.uni_freiburg.informatik.ultimate.model.acsl.ast.LogicStatement;
-import de.uni_freiburg.informatik.ultimate.model.acsl.ast.LoopAnnot;
-import de.uni_freiburg.informatik.ultimate.model.acsl.ast.LoopAssigns;
-import de.uni_freiburg.informatik.ultimate.model.acsl.ast.LoopForBehavior;
-import de.uni_freiburg.informatik.ultimate.model.acsl.ast.LoopInvariant;
-import de.uni_freiburg.informatik.ultimate.model.acsl.ast.LoopStatement;
-import de.uni_freiburg.informatik.ultimate.model.acsl.ast.LoopVariant;
-import de.uni_freiburg.informatik.ultimate.model.acsl.ast.MallocableExpression;
-import de.uni_freiburg.informatik.ultimate.model.acsl.ast.ModelVariable;
-import de.uni_freiburg.informatik.ultimate.model.acsl.ast.NotDefinedExpression;
-import de.uni_freiburg.informatik.ultimate.model.acsl.ast.NullPointer;
-import de.uni_freiburg.informatik.ultimate.model.acsl.ast.OldValueExpression;
-import de.uni_freiburg.informatik.ultimate.model.acsl.ast.Parameter;
-import de.uni_freiburg.informatik.ultimate.model.acsl.ast.PolyIdentifier;
-import de.uni_freiburg.informatik.ultimate.model.acsl.ast.Predicate;
-import de.uni_freiburg.informatik.ultimate.model.acsl.ast.QuantifierExpression;
-import de.uni_freiburg.informatik.ultimate.model.acsl.ast.RealLiteral;
-import de.uni_freiburg.informatik.ultimate.model.acsl.ast.Requires;
-import de.uni_freiburg.informatik.ultimate.model.acsl.ast.SizeOfExpression;
-import de.uni_freiburg.informatik.ultimate.model.acsl.ast.StringLiteral;
-import de.uni_freiburg.informatik.ultimate.model.acsl.ast.SyntacticNamingExpression;
-import de.uni_freiburg.informatik.ultimate.model.acsl.ast.Terminates;
-import de.uni_freiburg.informatik.ultimate.model.acsl.ast.TypeInvariant;
-import de.uni_freiburg.informatik.ultimate.model.acsl.ast.UnaryExpression;
-import de.uni_freiburg.informatik.ultimate.model.acsl.ast.ValidExpression;
-import de.uni_freiburg.informatik.ultimate.model.acsl.ast.WildcardExpression;
-import de.uni_freiburg.informatik.ultimate.plugins.generator.cacsl2boogietranslator.CACSL2BoogieBacktranslator;
-import de.uni_freiburg.informatik.ultimate.plugins.generator.cacsl2boogietranslator.preferences.CACSLPreferenceInitializer;
-import de.uni_freiburg.informatik.ultimate.plugins.generator.cacsl2boogietranslator.witness.ExtractedWitnessInvariant;
-
-/**
- * @author Markus Lindenmann
- * @author Oleksii Saukh
- * @author Stefan Wissert
- */
-public class MainDispatcher extends Dispatcher {
-
-	private static final boolean DETERMINIZE_NECESSARY_DECLARATIONS = true;
-
-	/**
-	 * The current decorator tree.
-	 */
-	private DecoratorNode mDecoratorTree;
-	/**
-	 * The iterator for the current decorator tree.
-	 */
-	private Iterator<DecoratorNode> mDecoratorTreeIterator;
-	/**
-	 * Temp variable for next ACSL calculation.
-	 */
-	private DecoratorNode mNextACSLBuffer;
-	/**
-	 * Whether in the C program there is a variable that is declared as a pointer, and that is dereferenced at some
-	 * point.
-	 */
-	private boolean mThereAreDereferencedPointerVariables;
-
-	private LinkedHashSet<IASTDeclaration> mReachableDeclarations;
-	/**
-	 * Variables that need some special memory handling.
-	 */
-	private LinkedHashSet<IASTNode> mVariablesOnHeap;
-
-	private final Set<Set<String>> mNodeLabelsOfAddedWitnesses = new HashSet<>();
-
-	private LinkedHashSet<VariableDeclaration> mBoogieDeclarationsOfVariablesOnHeap;
-	private LinkedHashMap<Integer, String> mIndexToFunction;
-
-	protected boolean mBitvectorTranslation;
-	protected boolean mOverapproximateFloatingPointOperations;
-	protected Map<IASTNode, ExtractedWitnessInvariant> mWitnessInvariants;
-
-	public MainDispatcher(final CACSL2BoogieBacktranslator backtranslator,
-			final Map<IASTNode, ExtractedWitnessInvariant> witnessInvariants, final IUltimateServiceProvider services,
-<<<<<<< HEAD
-			final ILogger logger, final MultiparseSymbolTable mst) {
-		super(backtranslator, services, logger, null, mst);
-=======
-			final ILogger logger) {
-		super(backtranslator, services, logger, null, new LinkedHashMap<>());
->>>>>>> 892e1757
-		mBitvectorTranslation = getPreferences().getBoolean(CACSLPreferenceInitializer.LABEL_BITVECTOR_TRANSLATION);
-		mOverapproximateFloatingPointOperations =
-				getPreferences().getBoolean(CACSLPreferenceInitializer.LABEL_OVERAPPROXIMATE_FLOATS);
-		mWitnessInvariants = witnessInvariants;
-	}
-
-	@Override
-	public LinkedHashMap<String, Integer> getFunctionToIndex() {
-		return mFunctionToIndex;
-	}
-
-	public LinkedHashMap<Integer, String> getIndexToFunction() {
-		return mIndexToFunction;
-	}
-
-	void addBoogieDeclarationOfVariableOnHeap(final VariableDeclaration vd) {
-		if (mBoogieDeclarationsOfVariablesOnHeap == null) {
-			mBoogieDeclarationsOfVariablesOnHeap = new LinkedHashSet<>();
-		}
-		mBoogieDeclarationsOfVariablesOnHeap.add(vd);
-	}
-
-	boolean getBoogieDeclarationsOfVariablesOnHeapContains(final VariableDeclaration vd) {
-		if (mBoogieDeclarationsOfVariablesOnHeap == null) {
-			return false;
-		}
-		return mBoogieDeclarationsOfVariablesOnHeap.contains(vd);
-	}
-
-	/**
-	 * Answers the question if we need the basic infrastructure for our memory model. That basic infrastructure is: the
-	 * arrays "valid" and "length" and definitions of our malloc and deallocate functions, the type "$Pointer" and the
-	 * NULL pointer. The basic infrastructure does not include the memory arrays themselves (like memory_int,...), those
-	 * are triggered differently.
-	 */
-	@Override
-	public boolean isMMRequired() {
-		return !mVariablesOnHeap.isEmpty() || !mFunctionToIndex.isEmpty() || mThereAreDereferencedPointerVariables;
-	}
-
-	@Override
-	public LinkedHashSet<IASTDeclaration> getReachableDeclarationsOrDeclarators() {
-		return mReachableDeclarations;
-	}
-
-	/**
-	 * Returns a set of variables, that have to be handled using the memory model.
-	 *
-	 * @return a set of variables, that have to be handled using the memory model.
-	 */
-	public LinkedHashSet<IASTNode> getVariablesForHeap() {
-		return mVariablesOnHeap;
-	}
-
-	@Override
-	protected void preRun(final DecoratorNode node) {
-		super.preRun(node);
-		final IASTTranslationUnit tu = (IASTTranslationUnit) node.getCNode();
-
-		mVariablesOnHeap = new LinkedHashSet<>();
-
-		final FunctionTableBuilder ftb = new FunctionTableBuilder();
-		tu.accept(ftb);
-		mFunctionTable.putAll(ftb.getFunctionTable());
-		final PreRunner pr = new PreRunner(mFunctionTable);
-		tu.accept(pr);
-
-		mVariablesOnHeap.addAll(pr.getVarsForHeap());
-
-		mFunctionToIndex = pr.getFunctionToIndex();
-
-		if (DETERMINIZE_NECESSARY_DECLARATIONS) {
-			final DetermineNecessaryDeclarations dnd = new DetermineNecessaryDeclarations(getCheckedMethod(), this,
-					ftb.getFunctionTable(), mFunctionToIndex);
-			tu.accept(dnd);
-
-			mReachableDeclarations = dnd.getReachableDeclarationsOrDeclarators();
-		} else {
-			mReachableDeclarations = null;
-		}
-
-		final PRDispatcher prd = new PRDispatcher(mBacktranslator, mServices, mLogger, mFunctionToIndex,
-<<<<<<< HEAD
-				mReachableDeclarations, getLocationFactory(), mMultiparseTable);
-=======
-				mReachableDeclarations, getLocationFactory(), mFunctionTable);
->>>>>>> 892e1757
-		prd.init();
-		prd.dispatch(node);
-		mVariablesOnHeap.addAll(prd.getVariablesOnHeap());
-
-		mIndexToFunction = new LinkedHashMap<>();
-		for (final Entry<String, Integer> en : mFunctionToIndex.entrySet()) {
-			mIndexToFunction.put(en.getValue(), en.getKey());
-		}
-
-		mThereAreDereferencedPointerVariables = pr.isMMRequired();
-
-	}
-
-	@Override
-	protected void init() {
-		mSideEffectHandler = new SideEffectHandler();
-		mTypeHandler = new TypeHandler(mBitvectorTranslation);
-		mAcslHandler = new ACSLHandler(mWitnessInvariants != null);
-		mNameHandler = new NameHandler(mBacktranslator);
-		mCHandler = new CHandler(this, mBacktranslator, true, mLogger, mTypeHandler, mBitvectorTranslation,
-				mOverapproximateFloatingPointOperations, mNameHandler, mMultiparseTable);
-		mBacktranslator.setExpressionTranslation(((CHandler) mCHandler).getExpressionTranslation());
-		mPreprocessorHandler = new PreprocessorHandler(isSvcomp());
-		mReportWarnings = true;
-	}
-
-	@Override
-	public Result dispatch(final IASTNode n) {
-		final List<AssertStatement> witnessInvariantsBefore;
-		ExtractedWitnessInvariant invariantBefore;
-		if (mWitnessInvariants != null) {
-			invariantBefore = mWitnessInvariants.get(n);
-			final ILocation loc = getLocationFactory().createCLocation(n);
-			witnessInvariantsBefore = translateWitnessInvariant(loc, invariantBefore, a -> a.isBefore());
-		} else {
-			invariantBefore = null;
-			witnessInvariantsBefore = Collections.emptyList();
-		}
-
-		final Result result;
-		if (n instanceof IASTTranslationUnit) {
-			result = mCHandler.visit(this, (IASTTranslationUnit) n);
-		} else if (n instanceof IASTSimpleDeclaration) {
-			result = mCHandler.visit(this, (IASTSimpleDeclaration) n);
-		} else if (n instanceof IASTParameterDeclaration) {
-			result = mCHandler.visit(this, (IASTParameterDeclaration) n);
-		} else if (n instanceof IASTASMDeclaration) {
-			result = mCHandler.visit(this, (IASTASMDeclaration) n);
-		} else if (n instanceof IASTDeclarator) {
-			result = mCHandler.visit(this, (IASTDeclarator) n);
-		} else if (n instanceof IASTFunctionDefinition) {
-			result = mCHandler.visit(this, (IASTFunctionDefinition) n);
-		} else if (n instanceof IASTDeclSpecifier) {
-			// Here we decide which further Interface we want to visit, and
-			// call the typeHandler
-			if (n instanceof IASTSimpleDeclSpecifier) {
-				result = mTypeHandler.visit(this, (IASTSimpleDeclSpecifier) n);
-			} else if (n instanceof IASTNamedTypeSpecifier) {
-				result = mTypeHandler.visit(this, (IASTNamedTypeSpecifier) n);
-			} else if (n instanceof IASTEnumerationSpecifier) {
-				result = mTypeHandler.visit(this, (IASTEnumerationSpecifier) n);
-			} else if (n instanceof IASTElaboratedTypeSpecifier) {
-				result = mTypeHandler.visit(this, (IASTElaboratedTypeSpecifier) n);
-			} else if (n instanceof IASTCompositeTypeSpecifier) {
-				result = mTypeHandler.visit(this, (IASTCompositeTypeSpecifier) n);
-			} else {
-				result = mCHandler.visit(this, n);
-			}
-		} else if (n instanceof IASTStatement) {
-			if (n instanceof IASTReturnStatement) {
-				result = mCHandler.visit(this, (IASTReturnStatement) n);
-			} else if (n instanceof IASTSwitchStatement) {
-				result = mCHandler.visit(this, (IASTSwitchStatement) n);
-			} else if (n instanceof IASTWhileStatement) {
-				result = mCHandler.visit(this, (IASTWhileStatement) n);
-			} else if (n instanceof IASTLabelStatement) {
-				result = mCHandler.visit(this, (IASTLabelStatement) n);
-			} else if (n instanceof IASTNullStatement) {
-				result = mCHandler.visit(this, (IASTNullStatement) n);
-			} else if (n instanceof IASTContinueStatement) {
-				result = mCHandler.visit(this, (IASTContinueStatement) n);
-			} else if (n instanceof IASTDeclarationStatement) {
-				result = mCHandler.visit(this, (IASTDeclarationStatement) n);
-			} else if (n instanceof IASTDefaultStatement) {
-				result = mCHandler.visit(this, (IASTDefaultStatement) n);
-			} else if (n instanceof IASTDoStatement) {
-				result = mCHandler.visit(this, (IASTDoStatement) n);
-			} else if (n instanceof IASTExpressionStatement) {
-				result = mCHandler.visit(this, (IASTExpressionStatement) n);
-			} else if (n instanceof IASTForStatement) {
-				result = mCHandler.visit(this, (IASTForStatement) n);
-			} else if (n instanceof IASTGotoStatement) {
-				result = mCHandler.visit(this, (IASTGotoStatement) n);
-			} else if (n instanceof IASTIfStatement) {
-				result = mCHandler.visit(this, (IASTIfStatement) n);
-			} else if (n instanceof IASTCompoundStatement) {
-				result = mCHandler.visit(this, (IASTCompoundStatement) n);
-			} else if (n instanceof IASTBreakStatement) {
-				result = mCHandler.visit(this, (IASTBreakStatement) n);
-			} else if (n instanceof IASTCaseStatement) {
-				result = mCHandler.visit(this, (IASTCaseStatement) n);
-			} else if (n instanceof IASTProblemStatement) {
-				// error -> we will cancel the translation anyway ...
-				// -> should be at the end of the parent if for performance
-				result = mCHandler.visit(this, (IASTProblemStatement) n);
-			} else {
-				result = mCHandler.visit(this, n);
-			}
-		} else if (n instanceof IASTInitializer) {
-			if (n instanceof IASTEqualsInitializer) {
-				result = mCHandler.visit(this, (IASTEqualsInitializer) n);
-			} else if (n instanceof CASTDesignatedInitializer) {
-				result = mCHandler.visit(this, (CASTDesignatedInitializer) n);
-			} else if (n instanceof IASTInitializerList) {
-				result = mCHandler.visit(this, (IASTInitializerList) n);
-			} else {
-				result = mCHandler.visit(this, n);
-			}
-		} else if (n instanceof IASTExpression) {
-			if (n instanceof IASTLiteralExpression) {
-				result = mCHandler.visit(this, (IASTLiteralExpression) n);
-			} else if (n instanceof IASTIdExpression) {
-				result = mCHandler.visit(this, (IASTIdExpression) n);
-			} else if (n instanceof IASTFunctionCallExpression) {
-				result = mCHandler.visit(this, (IASTFunctionCallExpression) n);
-			} else if (n instanceof IASTFieldReference) {
-				result = mCHandler.visit(this, (IASTFieldReference) n);
-			} else if (n instanceof IASTExpressionList) {
-				result = mCHandler.visit(this, (IASTExpressionList) n);
-			} else if (n instanceof IASTConditionalExpression) {
-				result = mCHandler.visit(this, (IASTConditionalExpression) n);
-			} else if (n instanceof IASTCastExpression) {
-				result = mCHandler.visit(this, (IASTCastExpression) n);
-			} else if (n instanceof IASTBinaryExpression) {
-				result = mCHandler.visit(this, (IASTBinaryExpression) n);
-			} else if (n instanceof IASTBinaryTypeIdExpression) {
-				result = mCHandler.visit(this, (IASTBinaryTypeIdExpression) n);
-			} else if (n instanceof IASTArraySubscriptExpression) {
-				result = mCHandler.visit(this, (IASTArraySubscriptExpression) n);
-			} else if (n instanceof IASTAmbiguousExpression) {
-				result = mCHandler.visit(this, (IASTAmbiguousExpression) n);
-			} else if (n instanceof IASTAmbiguousCondition) {
-				result = mCHandler.visit(this, (IASTAmbiguousCondition) n);
-			} else if (n instanceof IASTTypeIdExpression) {
-				result = mCHandler.visit(this, (IASTTypeIdExpression) n);
-			} else if (n instanceof IASTTypeIdInitializerExpression) {
-				result = mCHandler.visit(this, (IASTTypeIdInitializerExpression) n);
-			} else if (n instanceof IASTUnaryExpression) {
-				result = mCHandler.visit(this, (IASTUnaryExpression) n);
-			} else if (n instanceof IASTProblemExpression) {
-				result = mCHandler.visit(this, (IASTProblemExpression) n);
-			} else {
-				result = mCHandler.visit(this, (IASTExpression) n);
-			}
-		} else if (n instanceof IASTArrayDeclarator) {
-			result = mCHandler.visit(this, (IASTArrayDeclarator) n);
-		} else if (n instanceof IASTFieldDeclarator) {
-			result = mCHandler.visit(this, (IASTFieldDeclarator) n);
-		} else if (n instanceof IASTInitializerClause) {
-			result = mCHandler.visit(this, (IASTInitializerClause) n);
-		} else if (n instanceof IASTPointer) {
-			result = mCHandler.visit(this, (IASTPointer) n);
-		} else if (n instanceof IASTStandardFunctionDeclarator) {
-			result = mCHandler.visit(this, (IASTStandardFunctionDeclarator) n);
-		} else if (n instanceof IASTProblemDeclaration) {
-			// error -> we will cancel the translation anyway ...
-			// -> should be at the end of the parent if for performance
-			result = mCHandler.visit(this, (IASTProblemDeclaration) n);
-		} else if (n instanceof IASTProblem) {
-			result = mCHandler.visit(this, (IASTProblem) n);
-		} else if (n instanceof IASTProblemTypeId) {
-			// error -> we will cancel the translation anyway ...
-			// -> should be at the end of the parent if for performance
-			result = mCHandler.visit(this, (IASTProblemTypeId) n);
-		} else if (n instanceof IASTArrayModifier || n instanceof IASTComment || n instanceof IASTDeclaration
-				|| n instanceof IASTDeclarationListOwner || n instanceof IASTFunctionStyleMacroParameter
-				|| n instanceof IASTImplicitNameOwner || n instanceof IASTName || n instanceof IASTPointerOperator
-				|| n instanceof IASTPreprocessorMacroExpansion || n instanceof IASTTypeId
-				|| n instanceof IASTCompositeTypeSpecifier || n instanceof IASTPreprocessorMacroDefinition
-				|| n instanceof IASTImplicitName || n instanceof IASTPreprocessorObjectStyleMacroDefinition) {
-			// no specific handling for those types
-			result = mCHandler.visit(this, n);
-		} else {
-			final String msg = "MainDispatcher: AST node type unknown: " + n.getClass();
-			final ILocation loc = getLocationFactory().createCLocation(n);
-			throw new UnsupportedSyntaxException(loc, msg);
-		}
-		final List<AssertStatement> witnessInvariantsAfter;
-		ExtractedWitnessInvariant invariantAfter;
-		if (mWitnessInvariants != null) {
-			// TODO: Use the new information as you see fit
-			invariantAfter = mWitnessInvariants.get(n);
-			final ILocation loc = getLocationFactory().createCLocation(n);
-			witnessInvariantsAfter = translateWitnessInvariant(loc, invariantAfter, a -> a.isAfter());
-		} else {
-			invariantAfter = null;
-			witnessInvariantsAfter = Collections.emptyList();
-		}
-
-		if (!witnessInvariantsBefore.isEmpty() || !witnessInvariantsAfter.isEmpty()) {
-			final ILocation loc = getLocationFactory().createCLocation(n);
-			if (result instanceof ExpressionResult) {
-				final ExpressionResult exprResult = (ExpressionResult) result;
-				final List<Statement> stmt = exprResult.mStmt;
-				if (invariantBefore != null && !mNodeLabelsOfAddedWitnesses.contains(invariantBefore.getNodeLabels())) {
-					stmt.addAll(0, witnessInvariantsBefore);
-					mNodeLabelsOfAddedWitnesses.add(invariantBefore.getNodeLabels());
-					mLogger.info("Checking witness invariant " + invariantBefore
-							+ " directly before the following code " + loc);
-				}
-				if (invariantAfter != null && !mNodeLabelsOfAddedWitnesses.contains(invariantAfter.getNodeLabels())) {
-					stmt.addAll(witnessInvariantsAfter);
-					mNodeLabelsOfAddedWitnesses.add(invariantAfter.getNodeLabels());
-					mLogger.info("Checking witness invariant " + invariantAfter + " directly after the following code "
-							+ loc);
-				}
-			} else if (result instanceof ExpressionListResult) {
-				final ExpressionListResult exlire = (ExpressionListResult) result;
-				if (invariantBefore != null && !mNodeLabelsOfAddedWitnesses.contains(invariantBefore.getNodeLabels())) {
-					final List<Statement> stmt = exlire.list.get(0).mStmt;
-					stmt.addAll(0, witnessInvariantsBefore);
-					mNodeLabelsOfAddedWitnesses.add(invariantBefore.getNodeLabels());
-					mLogger.warn("Checking witness invariant " + invariantBefore
-							+ " directly before the following code " + loc);
-				}
-				if (invariantAfter != null && !mNodeLabelsOfAddedWitnesses.contains(invariantAfter.getNodeLabels())) {
-					final List<Statement> stmt = exlire.list.get(exlire.list.size() - 1).mStmt;
-					stmt.addAll(witnessInvariantsAfter);
-					mNodeLabelsOfAddedWitnesses.add(invariantAfter.getNodeLabels());
-					mLogger.warn("Checking witness invariant " + invariantAfter + " directly after the following code "
-							+ loc);
-				}
-			} else {
-				if (invariantBefore != null && !mNodeLabelsOfAddedWitnesses.contains(invariantBefore.getNodeLabels())) {
-					final String message = "Found witness invariant but unable to add check " + invariantBefore
-							+ " directly before the following code " + loc;
-					mLogger.warn(message);
-				}
-				if (invariantAfter != null && !mNodeLabelsOfAddedWitnesses.contains(invariantAfter.getNodeLabels())) {
-					final String message = "Found witness invariant but unable to add check " + invariantAfter
-							+ " directly after the following code " + loc;
-					mLogger.warn(message);
-				}
-			}
-		}
-		return result;
-	}
-
-	private List<AssertStatement> translateWitnessInvariant(final ILocation loc,
-			final ExtractedWitnessInvariant invariant,
-			final java.util.function.Predicate<ExtractedWitnessInvariant> funHasCorrectPosition) throws AssertionError {
-		if (invariant != null) {
-			if (!funHasCorrectPosition.test(invariant)) {
-				return Collections.emptyList();
-			}
-			ACSLNode acslNode = null;
-			try {
-				checkForQuantifiers(invariant.getInvariant());
-				acslNode = Parser.parseComment("lstart\n assert " + invariant.getInvariant() + ";",
-						invariant.getStartline(), 1, mLogger);
-			} catch (final ACSLSyntaxErrorException e) {
-				throw new UnsupportedSyntaxException(loc, e.getMessage());
-			} catch (final Exception e) {
-				throw new AssertionError(e);
-			}
-			final Result translationResult = dispatch(acslNode);
-			final List<AssertStatement> invariants = new ArrayList<>();
-			if (translationResult instanceof ExpressionResult) {
-				final ExpressionResult exprResult = (ExpressionResult) translationResult;
-				if (!exprResult.mAuxVars.isEmpty()) {
-					throw new UnsupportedSyntaxException(loc,
-							"must be translatable without auxvars " + exprResult.mAuxVars.toString());
-				}
-				if (!exprResult.mDecl.isEmpty()) {
-					throw new UnsupportedSyntaxException(loc,
-							"must be translatable without new declarations" + exprResult.mDecl.toString());
-				}
-				if (!exprResult.mOverappr.isEmpty()) {
-					throw new UnsupportedSyntaxException(loc,
-							"must be translatable without new overapproximations" + exprResult.mOverappr.toString());
-				}
-				if (exprResult.mStmt.size() > 1) {
-					throw new UnsupportedSyntaxException(loc,
-							"must be translatable without additional statements" + exprResult.mStmt.toString());
-				}
-				final Statement stmt = exprResult.mStmt.get(0);
-				if (stmt instanceof AssertStatement) {
-					invariants.add((AssertStatement) stmt);
-				} else {
-					throw new AssertionError("must return one AssertStatement");
-				}
-			}
-			return invariants;
-		}
-		return Collections.emptyList();
-	}
-
-	/**
-	 * Throw Exception if invariant contains quantifiers. It seems like our parser does not support quantifiers yet, For
-	 * the moment it seems to be better to crash here in order to get a meaningful error message.
-	 */
-	private static void checkForQuantifiers(final String invariant) {
-		if (invariant.contains("exists") || invariant.contains("forall")) {
-			throw new UnsupportedSyntaxException(LocationFactory.createIgnoreCLocation(),
-					"invariant contains quantifiers");
-		}
-
-	}
-
-	@Override
-	public Result dispatch(final ACSLNode n) {
-		if (n instanceof CodeAnnot) {
-			return mAcslHandler.visit(this, (CodeAnnot) n);
-		}
-		if (n instanceof Expression) {
-			if (n instanceof BinaryExpression) {
-				return mAcslHandler.visit(this, (BinaryExpression) n);
-			}
-			if (n instanceof NotDefinedExpression) {
-				return mAcslHandler.visit(this, n);
-			}
-			if (n instanceof UnaryExpression) {
-				return mAcslHandler.visit(this, (UnaryExpression) n);
-			}
-			if (n instanceof ArrayAccessExpression) {
-				return mAcslHandler.visit(this, (ArrayAccessExpression) n);
-			}
-			if (n instanceof ArrayStoreExpression) {
-				return mAcslHandler.visit(this, n);
-			}
-			if (n instanceof BitVectorAccessExpression) {
-				return mAcslHandler.visit(this, n);
-			}
-			if (n instanceof BooleanLiteral) {
-				return mAcslHandler.visit(this, (BooleanLiteral) n);
-			}
-			if (n instanceof CastExpression) {
-				return mAcslHandler.visit(this, (CastExpression) n);
-			}
-			if (n instanceof IntegerLiteral) {
-				return mAcslHandler.visit(this, (IntegerLiteral) n);
-			}
-			if (n instanceof RealLiteral) {
-				return mAcslHandler.visit(this, (RealLiteral) n);
-			}
-			if (n instanceof StringLiteral) {
-				return mAcslHandler.visit(this, n);
-			}
-			if (n instanceof NullPointer) {
-				return mAcslHandler.visit(this, n);
-			}
-			if (n instanceof ValidExpression) {
-				return mAcslHandler.visit(this, (ValidExpression) n);
-			}
-			if (n instanceof FreeableExpression) {
-				return mAcslHandler.visit(this, (FreeableExpression) n);
-			}
-			if (n instanceof MallocableExpression) {
-				return mAcslHandler.visit(this, (MallocableExpression) n);
-			}
-			if (n instanceof ACSLResultExpression) {
-				return mAcslHandler.visit(this, (ACSLResultExpression) n);
-			}
-			if (n instanceof FieldAccessExpression) {
-				return mAcslHandler.visit(this, (FieldAccessExpression) n);
-			}
-			if (n instanceof SizeOfExpression) {
-				return mAcslHandler.visit(this, n);
-			}
-			if (n instanceof OldValueExpression) {
-				return mAcslHandler.visit(this, n);
-			}
-			if (n instanceof AtLabelExpression) {
-				return mAcslHandler.visit(this, n);
-			}
-			if (n instanceof BaseAddrExpression) {
-				return mAcslHandler.visit(this, n);
-			}
-			if (n instanceof BlockLengthExpression) {
-				return mAcslHandler.visit(this, n);
-			}
-			if (n instanceof SyntacticNamingExpression) {
-				return mAcslHandler.visit(this, n);
-			}
-			if (n instanceof IdentifierExpression) {
-				return mAcslHandler.visit(this, (IdentifierExpression) n);
-			}
-			if (n instanceof FunctionApplication) {
-				return mAcslHandler.visit(this, n);
-			}
-			if (n instanceof IfThenElseExpression) {
-				return mAcslHandler.visit(this, (IfThenElseExpression) n);
-			}
-			if (n instanceof QuantifierExpression) {
-				return mAcslHandler.visit(this, n);
-			}
-			if (n instanceof WildcardExpression) {
-				return mAcslHandler.visit(this, n);
-			}
-			return mAcslHandler.visit(this, n);
-		}
-		if (n instanceof Contract) {
-			return mAcslHandler.visit(this, (Contract) n);
-		}
-		if (n instanceof ContractStatement) {
-			if (n instanceof Requires) {
-				return mAcslHandler.visit(this, (Requires) n);
-			}
-			if (n instanceof Terminates) {
-				return mAcslHandler.visit(this, n);
-			}
-			if (n instanceof Decreases) {
-				return mAcslHandler.visit(this, n);
-			}
-			if (n instanceof Ensures) {
-				return mAcslHandler.visit(this, (Ensures) n);
-			}
-			if (n instanceof Assigns) {
-				return mAcslHandler.visit(this, (Assigns) n);
-			}
-			if (n instanceof Assumes) {
-				return mAcslHandler.visit(this, n);
-			}
-			return mAcslHandler.visit(this, n);
-		}
-		if (n instanceof Completeness) {
-			return mAcslHandler.visit(this, n);
-		}
-		if (n instanceof Behavior) {
-			return mAcslHandler.visit(this, n);
-		}
-		if (n instanceof LogicStatement) {
-			if (n instanceof Predicate) {
-				return mAcslHandler.visit(this, n);
-			}
-			if (n instanceof LogicFunction) {
-				return mAcslHandler.visit(this, n);
-			}
-			if (n instanceof Lemma) {
-				return mAcslHandler.visit(this, n);
-			}
-			if (n instanceof Inductive) {
-				return mAcslHandler.visit(this, n);
-			}
-			if (n instanceof Axiom) {
-				return mAcslHandler.visit(this, n);
-			}
-			if (n instanceof Axiomatic) {
-				return mAcslHandler.visit(this, n);
-			}
-			return mAcslHandler.visit(this, n);
-		}
-		if (n instanceof Invariant) {
-			if (n instanceof GlobalInvariant) {
-				return mAcslHandler.visit(this, n);
-			}
-			if (n instanceof GlobalLTLInvariant) {
-				return mAcslHandler.visit(this, n);
-			}
-			if (n instanceof TypeInvariant) {
-				return mAcslHandler.visit(this, n);
-			}
-			return mAcslHandler.visit(this, n);
-		}
-		if (n instanceof LoopStatement) {
-			if (n instanceof LoopInvariant) {
-				return mAcslHandler.visit(this, (LoopInvariant) n);
-			}
-			if (n instanceof LoopVariant) {
-				return mAcslHandler.visit(this, (LoopVariant) n);
-			}
-			if (n instanceof LoopAssigns) {
-				return mAcslHandler.visit(this, (LoopAssigns) n);
-			}
-			return mAcslHandler.visit(this, n);
-		}
-		if (n instanceof CodeStatement) {
-			if (n instanceof Assertion) {
-				return mAcslHandler.visit(this, n);
-			}
-			if (n instanceof CodeInvariant) {
-				return mAcslHandler.visit(this, n);
-			}
-			return mAcslHandler.visit(this, n);
-		}
-		if (n instanceof ACSLType) {
-			return mAcslHandler.visit(this, n);
-		}
-		if (n instanceof Case) {
-			return mAcslHandler.visit(this, n);
-		}
-		if (n instanceof CodeForBehavior) {
-			return mAcslHandler.visit(this, n);
-		}
-		if (n instanceof LoopAnnot) {
-			return mAcslHandler.visit(this, (LoopAnnot) n);
-		}
-		if (n instanceof LoopForBehavior) {
-			return mAcslHandler.visit(this, n);
-		}
-		if (n instanceof ModelVariable) {
-			return mAcslHandler.visit(this, n);
-		}
-		if (n instanceof Parameter) {
-			return mAcslHandler.visit(this, n);
-		}
-		if (n instanceof PolyIdentifier) {
-			return mAcslHandler.visit(this, n);
-		}
-		return mAcslHandler.visit(this, n);
-	}
-
-	@Override
-	public Result dispatch(final DecoratorNode node) {
-		mDecoratorTree = node;
-		mDecoratorTreeIterator = node.iterator();
-		if (node.getCNode() != null) {
-			return dispatch(node.getCNode());
-		}
-		return dispatch(node.getAcslNode());
-	}
-
-	@Override
-	public NextACSL nextACSLStatement() throws ParseException {
-		DecoratorNode current;
-		if (mNextACSLBuffer != null) {
-			current = mNextACSLBuffer;
-			mNextACSLBuffer = null;
-		} else {
-			if (!mDecoratorTreeIterator.hasNext()) {
-				return null;
-			}
-			current = mDecoratorTreeIterator.next();
-		}
-		while (mDecoratorTreeIterator.hasNext() && current.getAcslNode() == null) {
-			// jump over C nodes.
-			current = mDecoratorTreeIterator.next();
-		}
-		if (!mDecoratorTreeIterator.hasNext() && current.getCNode() != null) {
-			return null;
-		}
-		// current = found ACSL node
-		final ArrayList<ACSLNode> acsl = new ArrayList<>();
-		checkACSLLocation(current);
-		acsl.add(current.getAcslNode());
-		if (!mDecoratorTreeIterator.hasNext()) {
-			return new NextACSL(acsl, null);
-		}
-		// find successor C node with same parent as the found acsl node
-		final Iterator<DecoratorNode> myIterator = mDecoratorTree.iterator();
-		DecoratorNode cNode = mDecoratorTree;
-		while (myIterator.hasNext() && (cNode.getAcslNode() == null || !cNode.equals(current))) {
-			cNode = myIterator.next();
-		}
-		// both iterators are on the same node --> cNode == current
-		assert cNode.equals(current);
-		while (myIterator.hasNext() && cNode.getAcslNode() != null) {
-			cNode = myIterator.next();
-		}
-		IASTNode successor;
-		if (cNode.getCNode() != null && cNode.getCNode().getParent().equals(current.getParent().getCNode())) {
-			successor = cNode.getCNode();
-		} else {
-			successor = null;
-		}
-
-		DecoratorNode nextNode = mDecoratorTreeIterator.next();
-		// block of ACSL nodes
-		while (mDecoratorTreeIterator.hasNext() && nextNode.getCNode() == null) {
-			// check parent of acsl nodes to be equivalent
-			if (!current.getParent().getCNode().equals(nextNode.getParent().getCNode())) {
-				// parent changed! not one block!
-				assert mNextACSLBuffer == null;
-				if (nextNode.getAcslNode() != null) {
-					mNextACSLBuffer = nextNode;
-				}
-				return new NextACSL(acsl, successor);
-			}
-			checkACSLLocation(nextNode);
-			acsl.add(nextNode.getAcslNode());
-			nextNode = mDecoratorTreeIterator.next();
-		}
-		if (nextNode.getAcslNode() != null && current.getParent().getCNode().equals(nextNode.getParent().getCNode())) {
-			acsl.add(nextNode.getAcslNode());
-		} else if (nextNode.getAcslNode() != null) {
-			mNextACSLBuffer = nextNode;
-		}
-		mNextAcsl = new NextACSL(acsl, successor);
-		return new NextACSL(acsl, successor);
-	}
-
-	/**
-	 * Parent node of an ACSL node should be a decorator node containing C. The C node should be instance of
-	 * IASTCompoundStatement or IASTTranslationUnit.<br>
-	 * <b>ACSL is unexpected in other locations.</b>
-	 *
-	 * @param acslNode
-	 *            the ACSL holding decorator node that should be checked.
-	 */
-	private static void checkACSLLocation(final DecoratorNode acslNode) {
-		if (acslNode.getAcslNode() == null) {
-			throw new IllegalArgumentException(
-					"The given decorator node is not holding ACSL" + acslNode.getCNode().getRawSignature());
-		}
-		if (acslNode.getParent().getCNode() == null) {
-			throw new IllegalArgumentException(
-					"The parent node of the given ACSL holding decorator node is not a C node!");
-		}
-		if (!(acslNode.getParent().getCNode() instanceof IASTTranslationUnit)
-				&& !(acslNode.getParent().getCNode() instanceof IASTCompoundStatement)) {
-			throw new IllegalArgumentException("The location of the given ACSL holding decorator node is unexpected!");
-		}
-	}
-
-	@Override
-	public InferredType dispatch(final IType type) {
-		// All Known Subinterfaces:
-		// IArrayType, IBasicType, ICArrayType, ICBasicType, ICompositeType,
-		// ICPointerType, ICPPBasicType, ICPPClassSpecialization,
-		// ICPPClassTemplate, ICPPClassTemplatePartialSpecialization,
-		// ICPPClassTemplatePartialSpecializationSpecialization, ICPPClassType,
-		// ICPPEnumeration, ICPPFunctionType, ICPPParameterPackType,
-		// ICPPPointerToMemberType, ICPPReferenceType,
-		// ICPPTemplateTemplateParameter, ICPPTemplateTypeParameter,
-		// ICQualifierType, IEnumeration, IFunctionType, IGPPBasicType,
-		// IGPPPointerToMemberType, IGPPPointerType, IGPPQualifierType,
-		// IPointerType, IProblemBinding, IProblemType, IQualifierType, ITypedef
-		if (type instanceof IBasicType) {
-			return mTypeHandler.visit(this, (IBasicType) type);
-		}
-		if (type instanceof ITypedef) {
-			return mTypeHandler.visit(this, (ITypedef) type);
-		}
-		if (type instanceof IArrayType) {
-			return mTypeHandler.visit(this, (IArrayType) type);
-		}
-		return mTypeHandler.visit(this, type);
-	}
-
-	@Override
-	public Result dispatch(final IASTPreprocessorStatement n) {
-		if (n instanceof IASTPreprocessorElifStatement) {
-			return mPreprocessorHandler.visit(this, (IASTPreprocessorElifStatement) n);
-		}
-		if (n instanceof IASTPreprocessorElseStatement) {
-			return mPreprocessorHandler.visit(this, (IASTPreprocessorElseStatement) n);
-		}
-		if (n instanceof IASTPreprocessorEndifStatement) {
-			return mPreprocessorHandler.visit(this, (IASTPreprocessorEndifStatement) n);
-		}
-		if (n instanceof IASTPreprocessorErrorStatement) {
-			return mPreprocessorHandler.visit(this, (IASTPreprocessorErrorStatement) n);
-		}
-		if (n instanceof IASTPreprocessorIfdefStatement) {
-			return mPreprocessorHandler.visit(this, (IASTPreprocessorIfdefStatement) n);
-		}
-		if (n instanceof IASTPreprocessorIfndefStatement) {
-			return mPreprocessorHandler.visit(this, (IASTPreprocessorIfndefStatement) n);
-		}
-		if (n instanceof IASTPreprocessorIfStatement) {
-			return mPreprocessorHandler.visit(this, (IASTPreprocessorIfStatement) n);
-		}
-		if (n instanceof IASTPreprocessorIncludeStatement) {
-			return mPreprocessorHandler.visit(this, (IASTPreprocessorIncludeStatement) n);
-		}
-		if (n instanceof IASTPreprocessorMacroDefinition) {
-			return mPreprocessorHandler.visit(this, (IASTPreprocessorMacroDefinition) n);
-		}
-		if (n instanceof IASTPreprocessorPragmaStatement) {
-			return mPreprocessorHandler.visit(this, (IASTPreprocessorPragmaStatement) n);
-		}
-		if (n instanceof IASTPreprocessorUndefStatement) {
-			return mPreprocessorHandler.visit(this, (IASTPreprocessorUndefStatement) n);
-		}
-		return mPreprocessorHandler.visit(this, n);
-	}
-
-	/**
-	 * @return the witnessInvariants
-	 */
-	public Map<IASTNode, ExtractedWitnessInvariant> getWitnessInvariants() {
-		return mWitnessInvariants;
-	}
-
-	public LoopInvariantSpecification fetchInvariantAtLoop(final IASTNode node) {
-		final AssertStatement as = fetchInvariantAt(node);
-		LoopInvariantSpecification result;
-		if (as == null) {
-			result = null;
-		} else {
-			final ILocation loc = getLocationFactory().createCLocation(node);
-			result = new LoopInvariantSpecification(loc, false, as.getFormula());
-			final Check check = new Check(Check.Spec.WITNESS_INVARIANT);
-			check.annotate(result);
-		}
-		return result;
-	}
-
-	public AssertStatement fetchInvariantAtGoto(final IASTGotoStatement node) {
-		return fetchInvariantAt(node);
-	}
-
-	private AssertStatement fetchInvariantAt(final IASTNode node) {
-		AssertStatement result;
-		if (mWitnessInvariants == null) {
-			result = null;
-		} else {
-			final ExtractedWitnessInvariant invariants = mWitnessInvariants.get(node);
-			try {
-				final ILocation loc = getLocationFactory().createCLocation(node);
-				final List<AssertStatement> list = translateWitnessInvariant(loc, invariants, (x -> x.isAt()));
-				if (list.isEmpty()) {
-					result = null;
-				} else {
-					assert list.size() == 1;
-					result = list.get(0);
-				}
-			} catch (final IncorrectSyntaxException ise) {
-				mLogger.error("The following invariant contains an incorrect syntax and was ignored. Reason: "
-						+ ise.getMessage());
-				mLogger.error(invariants);
-				result = null;
-			} catch (final UnsupportedSyntaxException use) {
-				mLogger.warn("The following invariant contains an usupported syntax and was ignored. Reason: "
-						+ use.getMessage());
-				mLogger.warn(invariants);
-				result = null;
-			}
-		}
-		return result;
-	}
-
-}
+/*
+ * Copyright (C) 2015 Christian Schilling (schillic@informatik.uni-freiburg.de)
+ * Copyright (C) 2014-2015 Daniel Dietsch (dietsch@informatik.uni-freiburg.de)
+ * Copyright (C) 2012-2015 Markus Lindenmann (lindenmm@informatik.uni-freiburg.de)
+ * Copyright (C) 2015 Oleksii Saukh (saukho@informatik.uni-freiburg.de)
+ * Copyright (C) 2015 Stefan Wissert
+ * Copyright (C) 2015 University of Freiburg
+ *
+ * This file is part of the ULTIMATE CACSL2BoogieTranslator plug-in.
+ *
+ * The ULTIMATE CACSL2BoogieTranslator plug-in is free software: you can redistribute it and/or modify
+ * it under the terms of the GNU Lesser General Public License as published
+ * by the Free Software Foundation, either version 3 of the License, or
+ * (at your option) any later version.
+ *
+ * The ULTIMATE CACSL2BoogieTranslator plug-in is distributed in the hope that it will be useful,
+ * but WITHOUT ANY WARRANTY; without even the implied warranty of
+ * MERCHANTABILITY or FITNESS FOR A PARTICULAR PURPOSE.  See the
+ * GNU Lesser General Public License for more details.
+ *
+ * You should have received a copy of the GNU Lesser General Public License
+ * along with the ULTIMATE CACSL2BoogieTranslator plug-in. If not, see <http://www.gnu.org/licenses/>.
+ *
+ * Additional permission under GNU GPL version 3 section 7:
+ * If you modify the ULTIMATE CACSL2BoogieTranslator plug-in, or any covered work, by linking
+ * or combining it with Eclipse RCP (or a modified version of Eclipse RCP),
+ * containing parts covered by the terms of the Eclipse Public License, the
+ * licensors of the ULTIMATE CACSL2BoogieTranslator plug-in grant you additional permission
+ * to convey the resulting work.
+ */
+/**
+ * An example for a main dispatcher implementation.
+ */
+package de.uni_freiburg.informatik.ultimate.cdt.translation.implementation.base;
+
+import java.text.ParseException;
+import java.util.ArrayList;
+import java.util.Collections;
+import java.util.HashSet;
+import java.util.Iterator;
+import java.util.LinkedHashMap;
+import java.util.LinkedHashSet;
+import java.util.List;
+import java.util.Map;
+import java.util.Map.Entry;
+import java.util.Set;
+
+import org.eclipse.cdt.core.dom.ast.IASTASMDeclaration;
+import org.eclipse.cdt.core.dom.ast.IASTArrayDeclarator;
+import org.eclipse.cdt.core.dom.ast.IASTArrayModifier;
+import org.eclipse.cdt.core.dom.ast.IASTArraySubscriptExpression;
+import org.eclipse.cdt.core.dom.ast.IASTBinaryExpression;
+import org.eclipse.cdt.core.dom.ast.IASTBinaryTypeIdExpression;
+import org.eclipse.cdt.core.dom.ast.IASTBreakStatement;
+import org.eclipse.cdt.core.dom.ast.IASTCaseStatement;
+import org.eclipse.cdt.core.dom.ast.IASTCastExpression;
+import org.eclipse.cdt.core.dom.ast.IASTComment;
+import org.eclipse.cdt.core.dom.ast.IASTCompositeTypeSpecifier;
+import org.eclipse.cdt.core.dom.ast.IASTCompoundStatement;
+import org.eclipse.cdt.core.dom.ast.IASTConditionalExpression;
+import org.eclipse.cdt.core.dom.ast.IASTContinueStatement;
+import org.eclipse.cdt.core.dom.ast.IASTDeclSpecifier;
+import org.eclipse.cdt.core.dom.ast.IASTDeclaration;
+import org.eclipse.cdt.core.dom.ast.IASTDeclarationListOwner;
+import org.eclipse.cdt.core.dom.ast.IASTDeclarationStatement;
+import org.eclipse.cdt.core.dom.ast.IASTDeclarator;
+import org.eclipse.cdt.core.dom.ast.IASTDefaultStatement;
+import org.eclipse.cdt.core.dom.ast.IASTDoStatement;
+import org.eclipse.cdt.core.dom.ast.IASTElaboratedTypeSpecifier;
+import org.eclipse.cdt.core.dom.ast.IASTEnumerationSpecifier;
+import org.eclipse.cdt.core.dom.ast.IASTEqualsInitializer;
+import org.eclipse.cdt.core.dom.ast.IASTExpression;
+import org.eclipse.cdt.core.dom.ast.IASTExpressionList;
+import org.eclipse.cdt.core.dom.ast.IASTExpressionStatement;
+import org.eclipse.cdt.core.dom.ast.IASTFieldDeclarator;
+import org.eclipse.cdt.core.dom.ast.IASTFieldReference;
+import org.eclipse.cdt.core.dom.ast.IASTForStatement;
+import org.eclipse.cdt.core.dom.ast.IASTFunctionCallExpression;
+import org.eclipse.cdt.core.dom.ast.IASTFunctionDefinition;
+import org.eclipse.cdt.core.dom.ast.IASTFunctionStyleMacroParameter;
+import org.eclipse.cdt.core.dom.ast.IASTGotoStatement;
+import org.eclipse.cdt.core.dom.ast.IASTIdExpression;
+import org.eclipse.cdt.core.dom.ast.IASTIfStatement;
+import org.eclipse.cdt.core.dom.ast.IASTImplicitName;
+import org.eclipse.cdt.core.dom.ast.IASTImplicitNameOwner;
+import org.eclipse.cdt.core.dom.ast.IASTInitializer;
+import org.eclipse.cdt.core.dom.ast.IASTInitializerClause;
+import org.eclipse.cdt.core.dom.ast.IASTInitializerList;
+import org.eclipse.cdt.core.dom.ast.IASTLabelStatement;
+import org.eclipse.cdt.core.dom.ast.IASTLiteralExpression;
+import org.eclipse.cdt.core.dom.ast.IASTName;
+import org.eclipse.cdt.core.dom.ast.IASTNamedTypeSpecifier;
+import org.eclipse.cdt.core.dom.ast.IASTNode;
+import org.eclipse.cdt.core.dom.ast.IASTNullStatement;
+import org.eclipse.cdt.core.dom.ast.IASTParameterDeclaration;
+import org.eclipse.cdt.core.dom.ast.IASTPointer;
+import org.eclipse.cdt.core.dom.ast.IASTPointerOperator;
+import org.eclipse.cdt.core.dom.ast.IASTPreprocessorElifStatement;
+import org.eclipse.cdt.core.dom.ast.IASTPreprocessorElseStatement;
+import org.eclipse.cdt.core.dom.ast.IASTPreprocessorEndifStatement;
+import org.eclipse.cdt.core.dom.ast.IASTPreprocessorErrorStatement;
+import org.eclipse.cdt.core.dom.ast.IASTPreprocessorIfStatement;
+import org.eclipse.cdt.core.dom.ast.IASTPreprocessorIfdefStatement;
+import org.eclipse.cdt.core.dom.ast.IASTPreprocessorIfndefStatement;
+import org.eclipse.cdt.core.dom.ast.IASTPreprocessorIncludeStatement;
+import org.eclipse.cdt.core.dom.ast.IASTPreprocessorMacroDefinition;
+import org.eclipse.cdt.core.dom.ast.IASTPreprocessorMacroExpansion;
+import org.eclipse.cdt.core.dom.ast.IASTPreprocessorObjectStyleMacroDefinition;
+import org.eclipse.cdt.core.dom.ast.IASTPreprocessorPragmaStatement;
+import org.eclipse.cdt.core.dom.ast.IASTPreprocessorStatement;
+import org.eclipse.cdt.core.dom.ast.IASTPreprocessorUndefStatement;
+import org.eclipse.cdt.core.dom.ast.IASTProblem;
+import org.eclipse.cdt.core.dom.ast.IASTProblemDeclaration;
+import org.eclipse.cdt.core.dom.ast.IASTProblemExpression;
+import org.eclipse.cdt.core.dom.ast.IASTProblemStatement;
+import org.eclipse.cdt.core.dom.ast.IASTProblemTypeId;
+import org.eclipse.cdt.core.dom.ast.IASTReturnStatement;
+import org.eclipse.cdt.core.dom.ast.IASTSimpleDeclSpecifier;
+import org.eclipse.cdt.core.dom.ast.IASTSimpleDeclaration;
+import org.eclipse.cdt.core.dom.ast.IASTStandardFunctionDeclarator;
+import org.eclipse.cdt.core.dom.ast.IASTStatement;
+import org.eclipse.cdt.core.dom.ast.IASTSwitchStatement;
+import org.eclipse.cdt.core.dom.ast.IASTTranslationUnit;
+import org.eclipse.cdt.core.dom.ast.IASTTypeId;
+import org.eclipse.cdt.core.dom.ast.IASTTypeIdExpression;
+import org.eclipse.cdt.core.dom.ast.IASTTypeIdInitializerExpression;
+import org.eclipse.cdt.core.dom.ast.IASTUnaryExpression;
+import org.eclipse.cdt.core.dom.ast.IASTWhileStatement;
+import org.eclipse.cdt.core.dom.ast.IArrayType;
+import org.eclipse.cdt.core.dom.ast.IBasicType;
+import org.eclipse.cdt.core.dom.ast.IType;
+import org.eclipse.cdt.core.dom.ast.ITypedef;
+import org.eclipse.cdt.internal.core.dom.parser.IASTAmbiguousExpression;
+import org.eclipse.cdt.internal.core.dom.parser.c.CASTDesignatedInitializer;
+import org.eclipse.cdt.internal.core.dom.parser.cpp.IASTAmbiguousCondition;
+
+import de.uni_freiburg.informatik.ultimate.acsl.parser.ACSLSyntaxErrorException;
+import de.uni_freiburg.informatik.ultimate.acsl.parser.Parser;
+import de.uni_freiburg.informatik.ultimate.boogie.ast.AssertStatement;
+import de.uni_freiburg.informatik.ultimate.boogie.ast.LoopInvariantSpecification;
+import de.uni_freiburg.informatik.ultimate.boogie.ast.Statement;
+import de.uni_freiburg.informatik.ultimate.boogie.ast.VariableDeclaration;
+import de.uni_freiburg.informatik.ultimate.cdt.decorator.DecoratorNode;
+import de.uni_freiburg.informatik.ultimate.cdt.parser.MultiparseSymbolTable;
+import de.uni_freiburg.informatik.ultimate.cdt.translation.implementation.LocationFactory;
+import de.uni_freiburg.informatik.ultimate.cdt.translation.implementation.container.InferredType;
+import de.uni_freiburg.informatik.ultimate.cdt.translation.implementation.exception.IncorrectSyntaxException;
+import de.uni_freiburg.informatik.ultimate.cdt.translation.implementation.exception.UnsupportedSyntaxException;
+import de.uni_freiburg.informatik.ultimate.cdt.translation.implementation.result.ExpressionListResult;
+import de.uni_freiburg.informatik.ultimate.cdt.translation.implementation.result.ExpressionResult;
+import de.uni_freiburg.informatik.ultimate.cdt.translation.implementation.result.Result;
+import de.uni_freiburg.informatik.ultimate.cdt.translation.interfaces.Dispatcher;
+import de.uni_freiburg.informatik.ultimate.core.lib.models.annotation.Check;
+import de.uni_freiburg.informatik.ultimate.core.model.models.ILocation;
+import de.uni_freiburg.informatik.ultimate.core.model.services.ILogger;
+import de.uni_freiburg.informatik.ultimate.core.model.services.IUltimateServiceProvider;
+import de.uni_freiburg.informatik.ultimate.model.acsl.ACSLNode;
+import de.uni_freiburg.informatik.ultimate.model.acsl.ast.ACSLResultExpression;
+import de.uni_freiburg.informatik.ultimate.model.acsl.ast.ACSLType;
+import de.uni_freiburg.informatik.ultimate.model.acsl.ast.ArrayAccessExpression;
+import de.uni_freiburg.informatik.ultimate.model.acsl.ast.ArrayStoreExpression;
+import de.uni_freiburg.informatik.ultimate.model.acsl.ast.Assertion;
+import de.uni_freiburg.informatik.ultimate.model.acsl.ast.Assigns;
+import de.uni_freiburg.informatik.ultimate.model.acsl.ast.Assumes;
+import de.uni_freiburg.informatik.ultimate.model.acsl.ast.AtLabelExpression;
+import de.uni_freiburg.informatik.ultimate.model.acsl.ast.Axiom;
+import de.uni_freiburg.informatik.ultimate.model.acsl.ast.Axiomatic;
+import de.uni_freiburg.informatik.ultimate.model.acsl.ast.BaseAddrExpression;
+import de.uni_freiburg.informatik.ultimate.model.acsl.ast.Behavior;
+import de.uni_freiburg.informatik.ultimate.model.acsl.ast.BinaryExpression;
+import de.uni_freiburg.informatik.ultimate.model.acsl.ast.BitVectorAccessExpression;
+import de.uni_freiburg.informatik.ultimate.model.acsl.ast.BlockLengthExpression;
+import de.uni_freiburg.informatik.ultimate.model.acsl.ast.BooleanLiteral;
+import de.uni_freiburg.informatik.ultimate.model.acsl.ast.Case;
+import de.uni_freiburg.informatik.ultimate.model.acsl.ast.CastExpression;
+import de.uni_freiburg.informatik.ultimate.model.acsl.ast.CodeAnnot;
+import de.uni_freiburg.informatik.ultimate.model.acsl.ast.CodeForBehavior;
+import de.uni_freiburg.informatik.ultimate.model.acsl.ast.CodeInvariant;
+import de.uni_freiburg.informatik.ultimate.model.acsl.ast.CodeStatement;
+import de.uni_freiburg.informatik.ultimate.model.acsl.ast.Completeness;
+import de.uni_freiburg.informatik.ultimate.model.acsl.ast.Contract;
+import de.uni_freiburg.informatik.ultimate.model.acsl.ast.ContractStatement;
+import de.uni_freiburg.informatik.ultimate.model.acsl.ast.Decreases;
+import de.uni_freiburg.informatik.ultimate.model.acsl.ast.Ensures;
+import de.uni_freiburg.informatik.ultimate.model.acsl.ast.Expression;
+import de.uni_freiburg.informatik.ultimate.model.acsl.ast.FieldAccessExpression;
+import de.uni_freiburg.informatik.ultimate.model.acsl.ast.FreeableExpression;
+import de.uni_freiburg.informatik.ultimate.model.acsl.ast.FunctionApplication;
+import de.uni_freiburg.informatik.ultimate.model.acsl.ast.GlobalInvariant;
+import de.uni_freiburg.informatik.ultimate.model.acsl.ast.GlobalLTLInvariant;
+import de.uni_freiburg.informatik.ultimate.model.acsl.ast.IdentifierExpression;
+import de.uni_freiburg.informatik.ultimate.model.acsl.ast.IfThenElseExpression;
+import de.uni_freiburg.informatik.ultimate.model.acsl.ast.Inductive;
+import de.uni_freiburg.informatik.ultimate.model.acsl.ast.IntegerLiteral;
+import de.uni_freiburg.informatik.ultimate.model.acsl.ast.Invariant;
+import de.uni_freiburg.informatik.ultimate.model.acsl.ast.Lemma;
+import de.uni_freiburg.informatik.ultimate.model.acsl.ast.LogicFunction;
+import de.uni_freiburg.informatik.ultimate.model.acsl.ast.LogicStatement;
+import de.uni_freiburg.informatik.ultimate.model.acsl.ast.LoopAnnot;
+import de.uni_freiburg.informatik.ultimate.model.acsl.ast.LoopAssigns;
+import de.uni_freiburg.informatik.ultimate.model.acsl.ast.LoopForBehavior;
+import de.uni_freiburg.informatik.ultimate.model.acsl.ast.LoopInvariant;
+import de.uni_freiburg.informatik.ultimate.model.acsl.ast.LoopStatement;
+import de.uni_freiburg.informatik.ultimate.model.acsl.ast.LoopVariant;
+import de.uni_freiburg.informatik.ultimate.model.acsl.ast.MallocableExpression;
+import de.uni_freiburg.informatik.ultimate.model.acsl.ast.ModelVariable;
+import de.uni_freiburg.informatik.ultimate.model.acsl.ast.NotDefinedExpression;
+import de.uni_freiburg.informatik.ultimate.model.acsl.ast.NullPointer;
+import de.uni_freiburg.informatik.ultimate.model.acsl.ast.OldValueExpression;
+import de.uni_freiburg.informatik.ultimate.model.acsl.ast.Parameter;
+import de.uni_freiburg.informatik.ultimate.model.acsl.ast.PolyIdentifier;
+import de.uni_freiburg.informatik.ultimate.model.acsl.ast.Predicate;
+import de.uni_freiburg.informatik.ultimate.model.acsl.ast.QuantifierExpression;
+import de.uni_freiburg.informatik.ultimate.model.acsl.ast.RealLiteral;
+import de.uni_freiburg.informatik.ultimate.model.acsl.ast.Requires;
+import de.uni_freiburg.informatik.ultimate.model.acsl.ast.SizeOfExpression;
+import de.uni_freiburg.informatik.ultimate.model.acsl.ast.StringLiteral;
+import de.uni_freiburg.informatik.ultimate.model.acsl.ast.SyntacticNamingExpression;
+import de.uni_freiburg.informatik.ultimate.model.acsl.ast.Terminates;
+import de.uni_freiburg.informatik.ultimate.model.acsl.ast.TypeInvariant;
+import de.uni_freiburg.informatik.ultimate.model.acsl.ast.UnaryExpression;
+import de.uni_freiburg.informatik.ultimate.model.acsl.ast.ValidExpression;
+import de.uni_freiburg.informatik.ultimate.model.acsl.ast.WildcardExpression;
+import de.uni_freiburg.informatik.ultimate.plugins.generator.cacsl2boogietranslator.CACSL2BoogieBacktranslator;
+import de.uni_freiburg.informatik.ultimate.plugins.generator.cacsl2boogietranslator.preferences.CACSLPreferenceInitializer;
+import de.uni_freiburg.informatik.ultimate.plugins.generator.cacsl2boogietranslator.witness.ExtractedWitnessInvariant;
+
+/**
+ * @author Markus Lindenmann
+ * @author Oleksii Saukh
+ * @author Stefan Wissert
+ */
+public class MainDispatcher extends Dispatcher {
+
+	private static final boolean DETERMINIZE_NECESSARY_DECLARATIONS = true;
+
+	/**
+	 * The current decorator tree.
+	 */
+	private DecoratorNode mDecoratorTree;
+	/**
+	 * The iterator for the current decorator tree.
+	 */
+	private Iterator<DecoratorNode> mDecoratorTreeIterator;
+	/**
+	 * Temp variable for next ACSL calculation.
+	 */
+	private DecoratorNode mNextACSLBuffer;
+	/**
+	 * Whether in the C program there is a variable that is declared as a pointer, and that is dereferenced at some
+	 * point.
+	 */
+	private boolean mThereAreDereferencedPointerVariables;
+
+	private LinkedHashSet<IASTDeclaration> mReachableDeclarations;
+	/**
+	 * Variables that need some special memory handling.
+	 */
+	private LinkedHashSet<IASTNode> mVariablesOnHeap;
+
+	private final Set<Set<String>> mNodeLabelsOfAddedWitnesses = new HashSet<>();
+
+	private LinkedHashSet<VariableDeclaration> mBoogieDeclarationsOfVariablesOnHeap;
+	private LinkedHashMap<Integer, String> mIndexToFunction;
+
+	protected boolean mBitvectorTranslation;
+	protected boolean mOverapproximateFloatingPointOperations;
+	protected Map<IASTNode, ExtractedWitnessInvariant> mWitnessInvariants;
+
+	public MainDispatcher(final CACSL2BoogieBacktranslator backtranslator,
+			final Map<IASTNode, ExtractedWitnessInvariant> witnessInvariants, final IUltimateServiceProvider services,
+			final ILogger logger, final MultiparseSymbolTable mst) {
+		super(backtranslator, services, logger, null, new LinkedHashMap<>(), mst);
+		mBitvectorTranslation = getPreferences().getBoolean(CACSLPreferenceInitializer.LABEL_BITVECTOR_TRANSLATION);
+		mOverapproximateFloatingPointOperations =
+				getPreferences().getBoolean(CACSLPreferenceInitializer.LABEL_OVERAPPROXIMATE_FLOATS);
+		mWitnessInvariants = witnessInvariants;
+	}
+
+	@Override
+	public LinkedHashMap<String, Integer> getFunctionToIndex() {
+		return mFunctionToIndex;
+	}
+
+	public LinkedHashMap<Integer, String> getIndexToFunction() {
+		return mIndexToFunction;
+	}
+
+	void addBoogieDeclarationOfVariableOnHeap(final VariableDeclaration vd) {
+		if (mBoogieDeclarationsOfVariablesOnHeap == null) {
+			mBoogieDeclarationsOfVariablesOnHeap = new LinkedHashSet<>();
+		}
+		mBoogieDeclarationsOfVariablesOnHeap.add(vd);
+	}
+
+	boolean getBoogieDeclarationsOfVariablesOnHeapContains(final VariableDeclaration vd) {
+		if (mBoogieDeclarationsOfVariablesOnHeap == null) {
+			return false;
+		}
+		return mBoogieDeclarationsOfVariablesOnHeap.contains(vd);
+	}
+
+	/**
+	 * Answers the question if we need the basic infrastructure for our memory model. That basic infrastructure is: the
+	 * arrays "valid" and "length" and definitions of our malloc and deallocate functions, the type "$Pointer" and the
+	 * NULL pointer. The basic infrastructure does not include the memory arrays themselves (like memory_int,...), those
+	 * are triggered differently.
+	 */
+	@Override
+	public boolean isMMRequired() {
+		return !mVariablesOnHeap.isEmpty() || !mFunctionToIndex.isEmpty() || mThereAreDereferencedPointerVariables;
+	}
+
+	@Override
+	public LinkedHashSet<IASTDeclaration> getReachableDeclarationsOrDeclarators() {
+		return mReachableDeclarations;
+	}
+
+	/**
+	 * Returns a set of variables, that have to be handled using the memory model.
+	 *
+	 * @return a set of variables, that have to be handled using the memory model.
+	 */
+	public LinkedHashSet<IASTNode> getVariablesForHeap() {
+		return mVariablesOnHeap;
+	}
+
+	@Override
+	protected void preRun(final DecoratorNode node) {
+		super.preRun(node);
+		final IASTTranslationUnit tu = (IASTTranslationUnit) node.getCNode();
+
+		mVariablesOnHeap = new LinkedHashSet<>();
+
+		final FunctionTableBuilder ftb = new FunctionTableBuilder();
+		tu.accept(ftb);
+		mFunctionTable.putAll(ftb.getFunctionTable());
+		final PreRunner pr = new PreRunner(mFunctionTable);
+		tu.accept(pr);
+
+		mVariablesOnHeap.addAll(pr.getVarsForHeap());
+
+		mFunctionToIndex = pr.getFunctionToIndex();
+
+		if (DETERMINIZE_NECESSARY_DECLARATIONS) {
+			final DetermineNecessaryDeclarations dnd = new DetermineNecessaryDeclarations(getCheckedMethod(), this,
+					ftb.getFunctionTable(), mFunctionToIndex);
+			tu.accept(dnd);
+
+			mReachableDeclarations = dnd.getReachableDeclarationsOrDeclarators();
+		} else {
+			mReachableDeclarations = null;
+		}
+
+		final PRDispatcher prd = new PRDispatcher(mBacktranslator, mServices, mLogger, mFunctionToIndex,
+				mReachableDeclarations, getLocationFactory(), mFunctionTable, mMultiparseTable);
+		prd.init();
+		prd.dispatch(node);
+		mVariablesOnHeap.addAll(prd.getVariablesOnHeap());
+
+		mIndexToFunction = new LinkedHashMap<>();
+		for (final Entry<String, Integer> en : mFunctionToIndex.entrySet()) {
+			mIndexToFunction.put(en.getValue(), en.getKey());
+		}
+
+		mThereAreDereferencedPointerVariables = pr.isMMRequired();
+
+	}
+
+	@Override
+	protected void init() {
+		mSideEffectHandler = new SideEffectHandler();
+		mTypeHandler = new TypeHandler(mBitvectorTranslation);
+		mAcslHandler = new ACSLHandler(mWitnessInvariants != null);
+		mNameHandler = new NameHandler(mBacktranslator);
+		mCHandler = new CHandler(this, mBacktranslator, true, mLogger, mTypeHandler, mBitvectorTranslation,
+				mOverapproximateFloatingPointOperations, mNameHandler, mMultiparseTable);
+		mBacktranslator.setExpressionTranslation(((CHandler) mCHandler).getExpressionTranslation());
+		mPreprocessorHandler = new PreprocessorHandler(isSvcomp());
+		mReportWarnings = true;
+	}
+
+	@Override
+	public Result dispatch(final IASTNode n) {
+		final List<AssertStatement> witnessInvariantsBefore;
+		ExtractedWitnessInvariant invariantBefore;
+		if (mWitnessInvariants != null) {
+			invariantBefore = mWitnessInvariants.get(n);
+			final ILocation loc = getLocationFactory().createCLocation(n);
+			witnessInvariantsBefore = translateWitnessInvariant(loc, invariantBefore, a -> a.isBefore());
+		} else {
+			invariantBefore = null;
+			witnessInvariantsBefore = Collections.emptyList();
+		}
+
+		final Result result;
+		if (n instanceof IASTTranslationUnit) {
+			result = mCHandler.visit(this, (IASTTranslationUnit) n);
+		} else if (n instanceof IASTSimpleDeclaration) {
+			result = mCHandler.visit(this, (IASTSimpleDeclaration) n);
+		} else if (n instanceof IASTParameterDeclaration) {
+			result = mCHandler.visit(this, (IASTParameterDeclaration) n);
+		} else if (n instanceof IASTASMDeclaration) {
+			result = mCHandler.visit(this, (IASTASMDeclaration) n);
+		} else if (n instanceof IASTDeclarator) {
+			result = mCHandler.visit(this, (IASTDeclarator) n);
+		} else if (n instanceof IASTFunctionDefinition) {
+			result = mCHandler.visit(this, (IASTFunctionDefinition) n);
+		} else if (n instanceof IASTDeclSpecifier) {
+			// Here we decide which further Interface we want to visit, and
+			// call the typeHandler
+			if (n instanceof IASTSimpleDeclSpecifier) {
+				result = mTypeHandler.visit(this, (IASTSimpleDeclSpecifier) n);
+			} else if (n instanceof IASTNamedTypeSpecifier) {
+				result = mTypeHandler.visit(this, (IASTNamedTypeSpecifier) n);
+			} else if (n instanceof IASTEnumerationSpecifier) {
+				result = mTypeHandler.visit(this, (IASTEnumerationSpecifier) n);
+			} else if (n instanceof IASTElaboratedTypeSpecifier) {
+				result = mTypeHandler.visit(this, (IASTElaboratedTypeSpecifier) n);
+			} else if (n instanceof IASTCompositeTypeSpecifier) {
+				result = mTypeHandler.visit(this, (IASTCompositeTypeSpecifier) n);
+			} else {
+				result = mCHandler.visit(this, n);
+			}
+		} else if (n instanceof IASTStatement) {
+			if (n instanceof IASTReturnStatement) {
+				result = mCHandler.visit(this, (IASTReturnStatement) n);
+			} else if (n instanceof IASTSwitchStatement) {
+				result = mCHandler.visit(this, (IASTSwitchStatement) n);
+			} else if (n instanceof IASTWhileStatement) {
+				result = mCHandler.visit(this, (IASTWhileStatement) n);
+			} else if (n instanceof IASTLabelStatement) {
+				result = mCHandler.visit(this, (IASTLabelStatement) n);
+			} else if (n instanceof IASTNullStatement) {
+				result = mCHandler.visit(this, (IASTNullStatement) n);
+			} else if (n instanceof IASTContinueStatement) {
+				result = mCHandler.visit(this, (IASTContinueStatement) n);
+			} else if (n instanceof IASTDeclarationStatement) {
+				result = mCHandler.visit(this, (IASTDeclarationStatement) n);
+			} else if (n instanceof IASTDefaultStatement) {
+				result = mCHandler.visit(this, (IASTDefaultStatement) n);
+			} else if (n instanceof IASTDoStatement) {
+				result = mCHandler.visit(this, (IASTDoStatement) n);
+			} else if (n instanceof IASTExpressionStatement) {
+				result = mCHandler.visit(this, (IASTExpressionStatement) n);
+			} else if (n instanceof IASTForStatement) {
+				result = mCHandler.visit(this, (IASTForStatement) n);
+			} else if (n instanceof IASTGotoStatement) {
+				result = mCHandler.visit(this, (IASTGotoStatement) n);
+			} else if (n instanceof IASTIfStatement) {
+				result = mCHandler.visit(this, (IASTIfStatement) n);
+			} else if (n instanceof IASTCompoundStatement) {
+				result = mCHandler.visit(this, (IASTCompoundStatement) n);
+			} else if (n instanceof IASTBreakStatement) {
+				result = mCHandler.visit(this, (IASTBreakStatement) n);
+			} else if (n instanceof IASTCaseStatement) {
+				result = mCHandler.visit(this, (IASTCaseStatement) n);
+			} else if (n instanceof IASTProblemStatement) {
+				// error -> we will cancel the translation anyway ...
+				// -> should be at the end of the parent if for performance
+				result = mCHandler.visit(this, (IASTProblemStatement) n);
+			} else {
+				result = mCHandler.visit(this, n);
+			}
+		} else if (n instanceof IASTInitializer) {
+			if (n instanceof IASTEqualsInitializer) {
+				result = mCHandler.visit(this, (IASTEqualsInitializer) n);
+			} else if (n instanceof CASTDesignatedInitializer) {
+				result = mCHandler.visit(this, (CASTDesignatedInitializer) n);
+			} else if (n instanceof IASTInitializerList) {
+				result = mCHandler.visit(this, (IASTInitializerList) n);
+			} else {
+				result = mCHandler.visit(this, n);
+			}
+		} else if (n instanceof IASTExpression) {
+			if (n instanceof IASTLiteralExpression) {
+				result = mCHandler.visit(this, (IASTLiteralExpression) n);
+			} else if (n instanceof IASTIdExpression) {
+				result = mCHandler.visit(this, (IASTIdExpression) n);
+			} else if (n instanceof IASTFunctionCallExpression) {
+				result = mCHandler.visit(this, (IASTFunctionCallExpression) n);
+			} else if (n instanceof IASTFieldReference) {
+				result = mCHandler.visit(this, (IASTFieldReference) n);
+			} else if (n instanceof IASTExpressionList) {
+				result = mCHandler.visit(this, (IASTExpressionList) n);
+			} else if (n instanceof IASTConditionalExpression) {
+				result = mCHandler.visit(this, (IASTConditionalExpression) n);
+			} else if (n instanceof IASTCastExpression) {
+				result = mCHandler.visit(this, (IASTCastExpression) n);
+			} else if (n instanceof IASTBinaryExpression) {
+				result = mCHandler.visit(this, (IASTBinaryExpression) n);
+			} else if (n instanceof IASTBinaryTypeIdExpression) {
+				result = mCHandler.visit(this, (IASTBinaryTypeIdExpression) n);
+			} else if (n instanceof IASTArraySubscriptExpression) {
+				result = mCHandler.visit(this, (IASTArraySubscriptExpression) n);
+			} else if (n instanceof IASTAmbiguousExpression) {
+				result = mCHandler.visit(this, (IASTAmbiguousExpression) n);
+			} else if (n instanceof IASTAmbiguousCondition) {
+				result = mCHandler.visit(this, (IASTAmbiguousCondition) n);
+			} else if (n instanceof IASTTypeIdExpression) {
+				result = mCHandler.visit(this, (IASTTypeIdExpression) n);
+			} else if (n instanceof IASTTypeIdInitializerExpression) {
+				result = mCHandler.visit(this, (IASTTypeIdInitializerExpression) n);
+			} else if (n instanceof IASTUnaryExpression) {
+				result = mCHandler.visit(this, (IASTUnaryExpression) n);
+			} else if (n instanceof IASTProblemExpression) {
+				result = mCHandler.visit(this, (IASTProblemExpression) n);
+			} else {
+				result = mCHandler.visit(this, (IASTExpression) n);
+			}
+		} else if (n instanceof IASTArrayDeclarator) {
+			result = mCHandler.visit(this, (IASTArrayDeclarator) n);
+		} else if (n instanceof IASTFieldDeclarator) {
+			result = mCHandler.visit(this, (IASTFieldDeclarator) n);
+		} else if (n instanceof IASTInitializerClause) {
+			result = mCHandler.visit(this, (IASTInitializerClause) n);
+		} else if (n instanceof IASTPointer) {
+			result = mCHandler.visit(this, (IASTPointer) n);
+		} else if (n instanceof IASTStandardFunctionDeclarator) {
+			result = mCHandler.visit(this, (IASTStandardFunctionDeclarator) n);
+		} else if (n instanceof IASTProblemDeclaration) {
+			// error -> we will cancel the translation anyway ...
+			// -> should be at the end of the parent if for performance
+			result = mCHandler.visit(this, (IASTProblemDeclaration) n);
+		} else if (n instanceof IASTProblem) {
+			result = mCHandler.visit(this, (IASTProblem) n);
+		} else if (n instanceof IASTProblemTypeId) {
+			// error -> we will cancel the translation anyway ...
+			// -> should be at the end of the parent if for performance
+			result = mCHandler.visit(this, (IASTProblemTypeId) n);
+		} else if (n instanceof IASTArrayModifier || n instanceof IASTComment || n instanceof IASTDeclaration
+				|| n instanceof IASTDeclarationListOwner || n instanceof IASTFunctionStyleMacroParameter
+				|| n instanceof IASTImplicitNameOwner || n instanceof IASTName || n instanceof IASTPointerOperator
+				|| n instanceof IASTPreprocessorMacroExpansion || n instanceof IASTTypeId
+				|| n instanceof IASTCompositeTypeSpecifier || n instanceof IASTPreprocessorMacroDefinition
+				|| n instanceof IASTImplicitName || n instanceof IASTPreprocessorObjectStyleMacroDefinition) {
+			// no specific handling for those types
+			result = mCHandler.visit(this, n);
+		} else {
+			final String msg = "MainDispatcher: AST node type unknown: " + n.getClass();
+			final ILocation loc = getLocationFactory().createCLocation(n);
+			throw new UnsupportedSyntaxException(loc, msg);
+		}
+		final List<AssertStatement> witnessInvariantsAfter;
+		ExtractedWitnessInvariant invariantAfter;
+		if (mWitnessInvariants != null) {
+			// TODO: Use the new information as you see fit
+			invariantAfter = mWitnessInvariants.get(n);
+			final ILocation loc = getLocationFactory().createCLocation(n);
+			witnessInvariantsAfter = translateWitnessInvariant(loc, invariantAfter, a -> a.isAfter());
+		} else {
+			invariantAfter = null;
+			witnessInvariantsAfter = Collections.emptyList();
+		}
+
+		if (!witnessInvariantsBefore.isEmpty() || !witnessInvariantsAfter.isEmpty()) {
+			final ILocation loc = getLocationFactory().createCLocation(n);
+			if (result instanceof ExpressionResult) {
+				final ExpressionResult exprResult = (ExpressionResult) result;
+				final List<Statement> stmt = exprResult.mStmt;
+				if (invariantBefore != null && !mNodeLabelsOfAddedWitnesses.contains(invariantBefore.getNodeLabels())) {
+					stmt.addAll(0, witnessInvariantsBefore);
+					mNodeLabelsOfAddedWitnesses.add(invariantBefore.getNodeLabels());
+					mLogger.info("Checking witness invariant " + invariantBefore
+							+ " directly before the following code " + loc);
+				}
+				if (invariantAfter != null && !mNodeLabelsOfAddedWitnesses.contains(invariantAfter.getNodeLabels())) {
+					stmt.addAll(witnessInvariantsAfter);
+					mNodeLabelsOfAddedWitnesses.add(invariantAfter.getNodeLabels());
+					mLogger.info("Checking witness invariant " + invariantAfter + " directly after the following code "
+							+ loc);
+				}
+			} else if (result instanceof ExpressionListResult) {
+				final ExpressionListResult exlire = (ExpressionListResult) result;
+				if (invariantBefore != null && !mNodeLabelsOfAddedWitnesses.contains(invariantBefore.getNodeLabels())) {
+					final List<Statement> stmt = exlire.list.get(0).mStmt;
+					stmt.addAll(0, witnessInvariantsBefore);
+					mNodeLabelsOfAddedWitnesses.add(invariantBefore.getNodeLabels());
+					mLogger.warn("Checking witness invariant " + invariantBefore
+							+ " directly before the following code " + loc);
+				}
+				if (invariantAfter != null && !mNodeLabelsOfAddedWitnesses.contains(invariantAfter.getNodeLabels())) {
+					final List<Statement> stmt = exlire.list.get(exlire.list.size() - 1).mStmt;
+					stmt.addAll(witnessInvariantsAfter);
+					mNodeLabelsOfAddedWitnesses.add(invariantAfter.getNodeLabels());
+					mLogger.warn("Checking witness invariant " + invariantAfter + " directly after the following code "
+							+ loc);
+				}
+			} else {
+				if (invariantBefore != null && !mNodeLabelsOfAddedWitnesses.contains(invariantBefore.getNodeLabels())) {
+					final String message = "Found witness invariant but unable to add check " + invariantBefore
+							+ " directly before the following code " + loc;
+					mLogger.warn(message);
+				}
+				if (invariantAfter != null && !mNodeLabelsOfAddedWitnesses.contains(invariantAfter.getNodeLabels())) {
+					final String message = "Found witness invariant but unable to add check " + invariantAfter
+							+ " directly after the following code " + loc;
+					mLogger.warn(message);
+				}
+			}
+		}
+		return result;
+	}
+
+	private List<AssertStatement> translateWitnessInvariant(final ILocation loc,
+			final ExtractedWitnessInvariant invariant,
+			final java.util.function.Predicate<ExtractedWitnessInvariant> funHasCorrectPosition) throws AssertionError {
+		if (invariant != null) {
+			if (!funHasCorrectPosition.test(invariant)) {
+				return Collections.emptyList();
+			}
+			ACSLNode acslNode = null;
+			try {
+				checkForQuantifiers(invariant.getInvariant());
+				acslNode = Parser.parseComment("lstart\n assert " + invariant.getInvariant() + ";",
+						invariant.getStartline(), 1, mLogger);
+			} catch (final ACSLSyntaxErrorException e) {
+				throw new UnsupportedSyntaxException(loc, e.getMessage());
+			} catch (final Exception e) {
+				throw new AssertionError(e);
+			}
+			final Result translationResult = dispatch(acslNode);
+			final List<AssertStatement> invariants = new ArrayList<>();
+			if (translationResult instanceof ExpressionResult) {
+				final ExpressionResult exprResult = (ExpressionResult) translationResult;
+				if (!exprResult.mAuxVars.isEmpty()) {
+					throw new UnsupportedSyntaxException(loc,
+							"must be translatable without auxvars " + exprResult.mAuxVars.toString());
+				}
+				if (!exprResult.mDecl.isEmpty()) {
+					throw new UnsupportedSyntaxException(loc,
+							"must be translatable without new declarations" + exprResult.mDecl.toString());
+				}
+				if (!exprResult.mOverappr.isEmpty()) {
+					throw new UnsupportedSyntaxException(loc,
+							"must be translatable without new overapproximations" + exprResult.mOverappr.toString());
+				}
+				if (exprResult.mStmt.size() > 1) {
+					throw new UnsupportedSyntaxException(loc,
+							"must be translatable without additional statements" + exprResult.mStmt.toString());
+				}
+				final Statement stmt = exprResult.mStmt.get(0);
+				if (stmt instanceof AssertStatement) {
+					invariants.add((AssertStatement) stmt);
+				} else {
+					throw new AssertionError("must return one AssertStatement");
+				}
+			}
+			return invariants;
+		}
+		return Collections.emptyList();
+	}
+
+	/**
+	 * Throw Exception if invariant contains quantifiers. It seems like our parser does not support quantifiers yet, For
+	 * the moment it seems to be better to crash here in order to get a meaningful error message.
+	 */
+	private static void checkForQuantifiers(final String invariant) {
+		if (invariant.contains("exists") || invariant.contains("forall")) {
+			throw new UnsupportedSyntaxException(LocationFactory.createIgnoreCLocation(),
+					"invariant contains quantifiers");
+		}
+
+	}
+
+	@Override
+	public Result dispatch(final ACSLNode n) {
+		if (n instanceof CodeAnnot) {
+			return mAcslHandler.visit(this, (CodeAnnot) n);
+		}
+		if (n instanceof Expression) {
+			if (n instanceof BinaryExpression) {
+				return mAcslHandler.visit(this, (BinaryExpression) n);
+			}
+			if (n instanceof NotDefinedExpression) {
+				return mAcslHandler.visit(this, n);
+			}
+			if (n instanceof UnaryExpression) {
+				return mAcslHandler.visit(this, (UnaryExpression) n);
+			}
+			if (n instanceof ArrayAccessExpression) {
+				return mAcslHandler.visit(this, (ArrayAccessExpression) n);
+			}
+			if (n instanceof ArrayStoreExpression) {
+				return mAcslHandler.visit(this, n);
+			}
+			if (n instanceof BitVectorAccessExpression) {
+				return mAcslHandler.visit(this, n);
+			}
+			if (n instanceof BooleanLiteral) {
+				return mAcslHandler.visit(this, (BooleanLiteral) n);
+			}
+			if (n instanceof CastExpression) {
+				return mAcslHandler.visit(this, (CastExpression) n);
+			}
+			if (n instanceof IntegerLiteral) {
+				return mAcslHandler.visit(this, (IntegerLiteral) n);
+			}
+			if (n instanceof RealLiteral) {
+				return mAcslHandler.visit(this, (RealLiteral) n);
+			}
+			if (n instanceof StringLiteral) {
+				return mAcslHandler.visit(this, n);
+			}
+			if (n instanceof NullPointer) {
+				return mAcslHandler.visit(this, n);
+			}
+			if (n instanceof ValidExpression) {
+				return mAcslHandler.visit(this, (ValidExpression) n);
+			}
+			if (n instanceof FreeableExpression) {
+				return mAcslHandler.visit(this, (FreeableExpression) n);
+			}
+			if (n instanceof MallocableExpression) {
+				return mAcslHandler.visit(this, (MallocableExpression) n);
+			}
+			if (n instanceof ACSLResultExpression) {
+				return mAcslHandler.visit(this, (ACSLResultExpression) n);
+			}
+			if (n instanceof FieldAccessExpression) {
+				return mAcslHandler.visit(this, (FieldAccessExpression) n);
+			}
+			if (n instanceof SizeOfExpression) {
+				return mAcslHandler.visit(this, n);
+			}
+			if (n instanceof OldValueExpression) {
+				return mAcslHandler.visit(this, n);
+			}
+			if (n instanceof AtLabelExpression) {
+				return mAcslHandler.visit(this, n);
+			}
+			if (n instanceof BaseAddrExpression) {
+				return mAcslHandler.visit(this, n);
+			}
+			if (n instanceof BlockLengthExpression) {
+				return mAcslHandler.visit(this, n);
+			}
+			if (n instanceof SyntacticNamingExpression) {
+				return mAcslHandler.visit(this, n);
+			}
+			if (n instanceof IdentifierExpression) {
+				return mAcslHandler.visit(this, (IdentifierExpression) n);
+			}
+			if (n instanceof FunctionApplication) {
+				return mAcslHandler.visit(this, n);
+			}
+			if (n instanceof IfThenElseExpression) {
+				return mAcslHandler.visit(this, (IfThenElseExpression) n);
+			}
+			if (n instanceof QuantifierExpression) {
+				return mAcslHandler.visit(this, n);
+			}
+			if (n instanceof WildcardExpression) {
+				return mAcslHandler.visit(this, n);
+			}
+			return mAcslHandler.visit(this, n);
+		}
+		if (n instanceof Contract) {
+			return mAcslHandler.visit(this, (Contract) n);
+		}
+		if (n instanceof ContractStatement) {
+			if (n instanceof Requires) {
+				return mAcslHandler.visit(this, (Requires) n);
+			}
+			if (n instanceof Terminates) {
+				return mAcslHandler.visit(this, n);
+			}
+			if (n instanceof Decreases) {
+				return mAcslHandler.visit(this, n);
+			}
+			if (n instanceof Ensures) {
+				return mAcslHandler.visit(this, (Ensures) n);
+			}
+			if (n instanceof Assigns) {
+				return mAcslHandler.visit(this, (Assigns) n);
+			}
+			if (n instanceof Assumes) {
+				return mAcslHandler.visit(this, n);
+			}
+			return mAcslHandler.visit(this, n);
+		}
+		if (n instanceof Completeness) {
+			return mAcslHandler.visit(this, n);
+		}
+		if (n instanceof Behavior) {
+			return mAcslHandler.visit(this, n);
+		}
+		if (n instanceof LogicStatement) {
+			if (n instanceof Predicate) {
+				return mAcslHandler.visit(this, n);
+			}
+			if (n instanceof LogicFunction) {
+				return mAcslHandler.visit(this, n);
+			}
+			if (n instanceof Lemma) {
+				return mAcslHandler.visit(this, n);
+			}
+			if (n instanceof Inductive) {
+				return mAcslHandler.visit(this, n);
+			}
+			if (n instanceof Axiom) {
+				return mAcslHandler.visit(this, n);
+			}
+			if (n instanceof Axiomatic) {
+				return mAcslHandler.visit(this, n);
+			}
+			return mAcslHandler.visit(this, n);
+		}
+		if (n instanceof Invariant) {
+			if (n instanceof GlobalInvariant) {
+				return mAcslHandler.visit(this, n);
+			}
+			if (n instanceof GlobalLTLInvariant) {
+				return mAcslHandler.visit(this, n);
+			}
+			if (n instanceof TypeInvariant) {
+				return mAcslHandler.visit(this, n);
+			}
+			return mAcslHandler.visit(this, n);
+		}
+		if (n instanceof LoopStatement) {
+			if (n instanceof LoopInvariant) {
+				return mAcslHandler.visit(this, (LoopInvariant) n);
+			}
+			if (n instanceof LoopVariant) {
+				return mAcslHandler.visit(this, (LoopVariant) n);
+			}
+			if (n instanceof LoopAssigns) {
+				return mAcslHandler.visit(this, (LoopAssigns) n);
+			}
+			return mAcslHandler.visit(this, n);
+		}
+		if (n instanceof CodeStatement) {
+			if (n instanceof Assertion) {
+				return mAcslHandler.visit(this, n);
+			}
+			if (n instanceof CodeInvariant) {
+				return mAcslHandler.visit(this, n);
+			}
+			return mAcslHandler.visit(this, n);
+		}
+		if (n instanceof ACSLType) {
+			return mAcslHandler.visit(this, n);
+		}
+		if (n instanceof Case) {
+			return mAcslHandler.visit(this, n);
+		}
+		if (n instanceof CodeForBehavior) {
+			return mAcslHandler.visit(this, n);
+		}
+		if (n instanceof LoopAnnot) {
+			return mAcslHandler.visit(this, (LoopAnnot) n);
+		}
+		if (n instanceof LoopForBehavior) {
+			return mAcslHandler.visit(this, n);
+		}
+		if (n instanceof ModelVariable) {
+			return mAcslHandler.visit(this, n);
+		}
+		if (n instanceof Parameter) {
+			return mAcslHandler.visit(this, n);
+		}
+		if (n instanceof PolyIdentifier) {
+			return mAcslHandler.visit(this, n);
+		}
+		return mAcslHandler.visit(this, n);
+	}
+
+	@Override
+	public Result dispatch(final DecoratorNode node) {
+		mDecoratorTree = node;
+		mDecoratorTreeIterator = node.iterator();
+		if (node.getCNode() != null) {
+			return dispatch(node.getCNode());
+		}
+		return dispatch(node.getAcslNode());
+	}
+
+	@Override
+	public NextACSL nextACSLStatement() throws ParseException {
+		DecoratorNode current;
+		if (mNextACSLBuffer != null) {
+			current = mNextACSLBuffer;
+			mNextACSLBuffer = null;
+		} else {
+			if (!mDecoratorTreeIterator.hasNext()) {
+				return null;
+			}
+			current = mDecoratorTreeIterator.next();
+		}
+		while (mDecoratorTreeIterator.hasNext() && current.getAcslNode() == null) {
+			// jump over C nodes.
+			current = mDecoratorTreeIterator.next();
+		}
+		if (!mDecoratorTreeIterator.hasNext() && current.getCNode() != null) {
+			return null;
+		}
+		// current = found ACSL node
+		final ArrayList<ACSLNode> acsl = new ArrayList<>();
+		checkACSLLocation(current);
+		acsl.add(current.getAcslNode());
+		if (!mDecoratorTreeIterator.hasNext()) {
+			return new NextACSL(acsl, null);
+		}
+		// find successor C node with same parent as the found acsl node
+		final Iterator<DecoratorNode> myIterator = mDecoratorTree.iterator();
+		DecoratorNode cNode = mDecoratorTree;
+		while (myIterator.hasNext() && (cNode.getAcslNode() == null || !cNode.equals(current))) {
+			cNode = myIterator.next();
+		}
+		// both iterators are on the same node --> cNode == current
+		assert cNode.equals(current);
+		while (myIterator.hasNext() && cNode.getAcslNode() != null) {
+			cNode = myIterator.next();
+		}
+		IASTNode successor;
+		if (cNode.getCNode() != null && cNode.getCNode().getParent().equals(current.getParent().getCNode())) {
+			successor = cNode.getCNode();
+		} else {
+			successor = null;
+		}
+
+		DecoratorNode nextNode = mDecoratorTreeIterator.next();
+		// block of ACSL nodes
+		while (mDecoratorTreeIterator.hasNext() && nextNode.getCNode() == null) {
+			// check parent of acsl nodes to be equivalent
+			if (!current.getParent().getCNode().equals(nextNode.getParent().getCNode())) {
+				// parent changed! not one block!
+				assert mNextACSLBuffer == null;
+				if (nextNode.getAcslNode() != null) {
+					mNextACSLBuffer = nextNode;
+				}
+				return new NextACSL(acsl, successor);
+			}
+			checkACSLLocation(nextNode);
+			acsl.add(nextNode.getAcslNode());
+			nextNode = mDecoratorTreeIterator.next();
+		}
+		if (nextNode.getAcslNode() != null && current.getParent().getCNode().equals(nextNode.getParent().getCNode())) {
+			acsl.add(nextNode.getAcslNode());
+		} else if (nextNode.getAcslNode() != null) {
+			mNextACSLBuffer = nextNode;
+		}
+		mNextAcsl = new NextACSL(acsl, successor);
+		return new NextACSL(acsl, successor);
+	}
+
+	/**
+	 * Parent node of an ACSL node should be a decorator node containing C. The C node should be instance of
+	 * IASTCompoundStatement or IASTTranslationUnit.<br>
+	 * <b>ACSL is unexpected in other locations.</b>
+	 *
+	 * @param acslNode
+	 *            the ACSL holding decorator node that should be checked.
+	 */
+	private static void checkACSLLocation(final DecoratorNode acslNode) {
+		if (acslNode.getAcslNode() == null) {
+			throw new IllegalArgumentException(
+					"The given decorator node is not holding ACSL" + acslNode.getCNode().getRawSignature());
+		}
+		if (acslNode.getParent().getCNode() == null) {
+			throw new IllegalArgumentException(
+					"The parent node of the given ACSL holding decorator node is not a C node!");
+		}
+		if (!(acslNode.getParent().getCNode() instanceof IASTTranslationUnit)
+				&& !(acslNode.getParent().getCNode() instanceof IASTCompoundStatement)) {
+			throw new IllegalArgumentException("The location of the given ACSL holding decorator node is unexpected!");
+		}
+	}
+
+	@Override
+	public InferredType dispatch(final IType type) {
+		// All Known Subinterfaces:
+		// IArrayType, IBasicType, ICArrayType, ICBasicType, ICompositeType,
+		// ICPointerType, ICPPBasicType, ICPPClassSpecialization,
+		// ICPPClassTemplate, ICPPClassTemplatePartialSpecialization,
+		// ICPPClassTemplatePartialSpecializationSpecialization, ICPPClassType,
+		// ICPPEnumeration, ICPPFunctionType, ICPPParameterPackType,
+		// ICPPPointerToMemberType, ICPPReferenceType,
+		// ICPPTemplateTemplateParameter, ICPPTemplateTypeParameter,
+		// ICQualifierType, IEnumeration, IFunctionType, IGPPBasicType,
+		// IGPPPointerToMemberType, IGPPPointerType, IGPPQualifierType,
+		// IPointerType, IProblemBinding, IProblemType, IQualifierType, ITypedef
+		if (type instanceof IBasicType) {
+			return mTypeHandler.visit(this, (IBasicType) type);
+		}
+		if (type instanceof ITypedef) {
+			return mTypeHandler.visit(this, (ITypedef) type);
+		}
+		if (type instanceof IArrayType) {
+			return mTypeHandler.visit(this, (IArrayType) type);
+		}
+		return mTypeHandler.visit(this, type);
+	}
+
+	@Override
+	public Result dispatch(final IASTPreprocessorStatement n) {
+		if (n instanceof IASTPreprocessorElifStatement) {
+			return mPreprocessorHandler.visit(this, (IASTPreprocessorElifStatement) n);
+		}
+		if (n instanceof IASTPreprocessorElseStatement) {
+			return mPreprocessorHandler.visit(this, (IASTPreprocessorElseStatement) n);
+		}
+		if (n instanceof IASTPreprocessorEndifStatement) {
+			return mPreprocessorHandler.visit(this, (IASTPreprocessorEndifStatement) n);
+		}
+		if (n instanceof IASTPreprocessorErrorStatement) {
+			return mPreprocessorHandler.visit(this, (IASTPreprocessorErrorStatement) n);
+		}
+		if (n instanceof IASTPreprocessorIfdefStatement) {
+			return mPreprocessorHandler.visit(this, (IASTPreprocessorIfdefStatement) n);
+		}
+		if (n instanceof IASTPreprocessorIfndefStatement) {
+			return mPreprocessorHandler.visit(this, (IASTPreprocessorIfndefStatement) n);
+		}
+		if (n instanceof IASTPreprocessorIfStatement) {
+			return mPreprocessorHandler.visit(this, (IASTPreprocessorIfStatement) n);
+		}
+		if (n instanceof IASTPreprocessorIncludeStatement) {
+			return mPreprocessorHandler.visit(this, (IASTPreprocessorIncludeStatement) n);
+		}
+		if (n instanceof IASTPreprocessorMacroDefinition) {
+			return mPreprocessorHandler.visit(this, (IASTPreprocessorMacroDefinition) n);
+		}
+		if (n instanceof IASTPreprocessorPragmaStatement) {
+			return mPreprocessorHandler.visit(this, (IASTPreprocessorPragmaStatement) n);
+		}
+		if (n instanceof IASTPreprocessorUndefStatement) {
+			return mPreprocessorHandler.visit(this, (IASTPreprocessorUndefStatement) n);
+		}
+		return mPreprocessorHandler.visit(this, n);
+	}
+
+	/**
+	 * @return the witnessInvariants
+	 */
+	public Map<IASTNode, ExtractedWitnessInvariant> getWitnessInvariants() {
+		return mWitnessInvariants;
+	}
+
+	public LoopInvariantSpecification fetchInvariantAtLoop(final IASTNode node) {
+		final AssertStatement as = fetchInvariantAt(node);
+		LoopInvariantSpecification result;
+		if (as == null) {
+			result = null;
+		} else {
+			final ILocation loc = getLocationFactory().createCLocation(node);
+			result = new LoopInvariantSpecification(loc, false, as.getFormula());
+			final Check check = new Check(Check.Spec.WITNESS_INVARIANT);
+			check.annotate(result);
+		}
+		return result;
+	}
+
+	public AssertStatement fetchInvariantAtGoto(final IASTGotoStatement node) {
+		return fetchInvariantAt(node);
+	}
+
+	private AssertStatement fetchInvariantAt(final IASTNode node) {
+		AssertStatement result;
+		if (mWitnessInvariants == null) {
+			result = null;
+		} else {
+			final ExtractedWitnessInvariant invariants = mWitnessInvariants.get(node);
+			try {
+				final ILocation loc = getLocationFactory().createCLocation(node);
+				final List<AssertStatement> list = translateWitnessInvariant(loc, invariants, (x -> x.isAt()));
+				if (list.isEmpty()) {
+					result = null;
+				} else {
+					assert list.size() == 1;
+					result = list.get(0);
+				}
+			} catch (final IncorrectSyntaxException ise) {
+				mLogger.error("The following invariant contains an incorrect syntax and was ignored. Reason: "
+						+ ise.getMessage());
+				mLogger.error(invariants);
+				result = null;
+			} catch (final UnsupportedSyntaxException use) {
+				mLogger.warn("The following invariant contains an usupported syntax and was ignored. Reason: "
+						+ use.getMessage());
+				mLogger.warn(invariants);
+				result = null;
+			}
+		}
+		return result;
+	}
+
+}
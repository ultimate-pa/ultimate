--- conflicted
+++ resolved
@@ -96,13 +96,8 @@
 	 * Maps C Declarations to Boogie Declarations
 	 */
 	private final Map<CDeclaration, Declaration> mCDeclToBoogieDecl;
-<<<<<<< HEAD
 	
 	public FlatSymbolTable(final MultiparseSymbolTable mst, final Dispatcher disp, final INameHandler nameHandler) {
-=======
-
-	public FlatSymbolTable(final MultiparseSymbolTable mst, final Dispatcher disp) {
->>>>>>> 6dc7c843
 		mGlobalScope = new LinkedHashMap<>();
 		mCTable = new LinkedHashMap<>();
 		mMultiparseInformation = mst;

/*
 * Copyright (C) 2013-2015 Alexander Nutz (nutz@informatik.uni-freiburg.de)
 * Copyright (C) 2012-2015 Markus Lindenmann (lindenmm@informatik.uni-freiburg.de)
 * Copyright (C) 2012-2015 Matthias Heizmann (heizmann@informatik.uni-freiburg.de)
 * Copyright (C) 2015 Oleksii Saukh (saukho@informatik.uni-freiburg.de)
 * Copyright (C) 2015 Stefan Wissert
 * Copyright (C) 2015 University of Freiburg
 *
 * This file is part of the ULTIMATE CACSL2BoogieTranslator plug-in.
 *
 * The ULTIMATE CACSL2BoogieTranslator plug-in is free software: you can redistribute it and/or modify
 * it under the terms of the GNU Lesser General Public License as published
 * by the Free Software Foundation, either version 3 of the License, or
 * (at your option) any later version.
 *
 * The ULTIMATE CACSL2BoogieTranslator plug-in is distributed in the hope that it will be useful,
 * but WITHOUT ANY WARRANTY; without even the implied warranty of
 * MERCHANTABILITY or FITNESS FOR A PARTICULAR PURPOSE.  See the
 * GNU Lesser General Public License for more details.
 *
 * You should have received a copy of the GNU Lesser General Public License
 * along with the ULTIMATE CACSL2BoogieTranslator plug-in. If not, see <http://www.gnu.org/licenses/>.
 *
 * Additional permission under GNU GPL version 3 section 7:
 * If you modify the ULTIMATE CACSL2BoogieTranslator plug-in, or any covered work, by linking
 * or combining it with Eclipse RCP (or a modified version of Eclipse RCP),
 * containing parts covered by the terms of the Eclipse Public License, the
 * licensors of the ULTIMATE CACSL2BoogieTranslator plug-in grant you additional permission
 * to convey the resulting work.
 */
/**
 * An example for a ACSL handler implementation.
 */
package de.uni_freiburg.informatik.ultimate.cdt.translation.implementation.base;

import java.util.ArrayDeque;
import java.util.ArrayList;
import java.util.Arrays;
import java.util.Deque;
import java.util.List;

import org.eclipse.cdt.core.dom.ast.IASTBinaryExpression;
import org.eclipse.cdt.core.dom.ast.IASTFunctionDefinition;
import org.eclipse.cdt.core.dom.ast.IASTNode;
import org.eclipse.cdt.core.dom.ast.IASTUnaryExpression;

import de.uni_freiburg.informatik.ultimate.boogie.DeclarationInformation;
import de.uni_freiburg.informatik.ultimate.boogie.DeclarationInformation.StorageClass;
import de.uni_freiburg.informatik.ultimate.boogie.ExpressionFactory;
import de.uni_freiburg.informatik.ultimate.boogie.StatementFactory;
import de.uni_freiburg.informatik.ultimate.boogie.ast.ASTType;
import de.uni_freiburg.informatik.ultimate.boogie.ast.ArrayType;
import de.uni_freiburg.informatik.ultimate.boogie.ast.AssertStatement;
import de.uni_freiburg.informatik.ultimate.boogie.ast.Attribute;
import de.uni_freiburg.informatik.ultimate.boogie.ast.BinaryExpression.Operator;
import de.uni_freiburg.informatik.ultimate.boogie.ast.Declaration;
import de.uni_freiburg.informatik.ultimate.boogie.ast.EnsuresSpecification;
import de.uni_freiburg.informatik.ultimate.boogie.ast.Expression;
import de.uni_freiburg.informatik.ultimate.boogie.ast.HavocStatement;
import de.uni_freiburg.informatik.ultimate.boogie.ast.IdentifierExpression;
import de.uni_freiburg.informatik.ultimate.boogie.ast.LoopInvariantSpecification;
import de.uni_freiburg.informatik.ultimate.boogie.ast.ModifiesSpecification;
import de.uni_freiburg.informatik.ultimate.boogie.ast.RequiresSpecification;
import de.uni_freiburg.informatik.ultimate.boogie.ast.Specification;
import de.uni_freiburg.informatik.ultimate.boogie.ast.StructAccessExpression;
import de.uni_freiburg.informatik.ultimate.boogie.ast.StructLHS;
import de.uni_freiburg.informatik.ultimate.boogie.ast.UnaryExpression;
import de.uni_freiburg.informatik.ultimate.boogie.ast.VarList;
import de.uni_freiburg.informatik.ultimate.boogie.ast.VariableDeclaration;
import de.uni_freiburg.informatik.ultimate.boogie.ast.VariableLHS;
import de.uni_freiburg.informatik.ultimate.boogie.type.BoogieType;
import de.uni_freiburg.informatik.ultimate.cdt.translation.implementation.CACSLLocation;
import de.uni_freiburg.informatik.ultimate.cdt.translation.implementation.FlatSymbolTable;
import de.uni_freiburg.informatik.ultimate.cdt.translation.implementation.LocationFactory;
import de.uni_freiburg.informatik.ultimate.cdt.translation.implementation.base.chandler.ProcedureManager;
import de.uni_freiburg.informatik.ultimate.cdt.translation.implementation.base.expressiontranslation.ExpressionTranslation;
import de.uni_freiburg.informatik.ultimate.cdt.translation.implementation.container.SymbolTableValue;
import de.uni_freiburg.informatik.ultimate.cdt.translation.implementation.container.c.CPrimitive;
import de.uni_freiburg.informatik.ultimate.cdt.translation.implementation.container.c.CPrimitive.CPrimitives;
import de.uni_freiburg.informatik.ultimate.cdt.translation.implementation.container.c.CStructOrUnion;
import de.uni_freiburg.informatik.ultimate.cdt.translation.implementation.container.c.CType;
import de.uni_freiburg.informatik.ultimate.cdt.translation.implementation.exception.IncorrectSyntaxException;
import de.uni_freiburg.informatik.ultimate.cdt.translation.implementation.exception.UnsupportedSyntaxException;
import de.uni_freiburg.informatik.ultimate.cdt.translation.implementation.result.CDeclaration;
import de.uni_freiburg.informatik.ultimate.cdt.translation.implementation.result.ContractResult;
import de.uni_freiburg.informatik.ultimate.cdt.translation.implementation.result.ExpressionResult;
import de.uni_freiburg.informatik.ultimate.cdt.translation.implementation.result.ExpressionResultBuilder;
import de.uni_freiburg.informatik.ultimate.cdt.translation.implementation.result.ExpressionResultTransformer;
import de.uni_freiburg.informatik.ultimate.cdt.translation.implementation.result.LRValue;
import de.uni_freiburg.informatik.ultimate.cdt.translation.implementation.result.LRValueFactory;
import de.uni_freiburg.informatik.ultimate.cdt.translation.implementation.result.LocalLValue;
import de.uni_freiburg.informatik.ultimate.cdt.translation.implementation.result.RValue;
import de.uni_freiburg.informatik.ultimate.cdt.translation.implementation.result.Result;
import de.uni_freiburg.informatik.ultimate.cdt.translation.implementation.util.BoogieASTUtil;
import de.uni_freiburg.informatik.ultimate.cdt.translation.implementation.util.CdtASTUtils;
import de.uni_freiburg.informatik.ultimate.cdt.translation.implementation.util.SFO;
import de.uni_freiburg.informatik.ultimate.cdt.translation.interfaces.handler.IACSLHandler;
import de.uni_freiburg.informatik.ultimate.cdt.translation.interfaces.handler.ITypeHandler;
import de.uni_freiburg.informatik.ultimate.core.lib.models.annotation.Check;
import de.uni_freiburg.informatik.ultimate.core.lib.models.annotation.Overapprox;
import de.uni_freiburg.informatik.ultimate.core.model.models.ILocation;
import de.uni_freiburg.informatik.ultimate.core.model.models.annotation.Spec;
import de.uni_freiburg.informatik.ultimate.model.acsl.ACSLNode;
import de.uni_freiburg.informatik.ultimate.model.acsl.ast.ACSLResultExpression;
import de.uni_freiburg.informatik.ultimate.model.acsl.ast.ArrayAccessExpression;
import de.uni_freiburg.informatik.ultimate.model.acsl.ast.Assertion;
import de.uni_freiburg.informatik.ultimate.model.acsl.ast.Assigns;
import de.uni_freiburg.informatik.ultimate.model.acsl.ast.BooleanLiteral;
import de.uni_freiburg.informatik.ultimate.model.acsl.ast.CastExpression;
import de.uni_freiburg.informatik.ultimate.model.acsl.ast.CodeAnnot;
import de.uni_freiburg.informatik.ultimate.model.acsl.ast.CodeAnnotStmt;
import de.uni_freiburg.informatik.ultimate.model.acsl.ast.CodeStatement;
import de.uni_freiburg.informatik.ultimate.model.acsl.ast.Contract;
import de.uni_freiburg.informatik.ultimate.model.acsl.ast.ContractStatement;
import de.uni_freiburg.informatik.ultimate.model.acsl.ast.Ensures;
import de.uni_freiburg.informatik.ultimate.model.acsl.ast.FieldAccessExpression;
import de.uni_freiburg.informatik.ultimate.model.acsl.ast.FreeableExpression;
import de.uni_freiburg.informatik.ultimate.model.acsl.ast.GhostDeclaration;
import de.uni_freiburg.informatik.ultimate.model.acsl.ast.GhostUpdate;
import de.uni_freiburg.informatik.ultimate.model.acsl.ast.IfThenElseExpression;
import de.uni_freiburg.informatik.ultimate.model.acsl.ast.IntegerLiteral;
import de.uni_freiburg.informatik.ultimate.model.acsl.ast.LoopAnnot;
import de.uni_freiburg.informatik.ultimate.model.acsl.ast.LoopAssigns;
import de.uni_freiburg.informatik.ultimate.model.acsl.ast.LoopInvariant;
import de.uni_freiburg.informatik.ultimate.model.acsl.ast.LoopStatement;
import de.uni_freiburg.informatik.ultimate.model.acsl.ast.LoopVariant;
import de.uni_freiburg.informatik.ultimate.model.acsl.ast.MallocableExpression;
import de.uni_freiburg.informatik.ultimate.model.acsl.ast.OldValueExpression;
import de.uni_freiburg.informatik.ultimate.model.acsl.ast.RealLiteral;
import de.uni_freiburg.informatik.ultimate.model.acsl.ast.Requires;
import de.uni_freiburg.informatik.ultimate.model.acsl.ast.ValidExpression;

/**
 * @author Markus Lindenmann
 * @author Oleksii Saukh
 * @author Stefan Wissert
 * @date 28.02.2012
 */
public class ACSLHandler implements IACSLHandler {

	/**
	 * To determine the right names, we need to know where we are in the specification.
	 */

	private enum SPEC_TYPE {
		/**
		 * Not specified.
		 */
		NOT,
		/**
		 * ACSL requires statement.
		 */
		REQUIRES,
		/**
		 * ACSL assigns statement.
		 */
		ASSIGNS,
		/**
		 * ACSL ensures statement.
		 */
		ENSURES
	}

	/**
	 * Holds the spec type, which we need later in the code.
	 */
	private ACSLHandler.SPEC_TYPE mSpecType = ACSLHandler.SPEC_TYPE.NOT;
	/**
	 * in the witness invariant mode we write a different annotation at the assert
	 */
	private final boolean mWitnessInvariantMode;

	private final FlatSymbolTable mSymboltable;
	private final ExpressionTranslation mExpressionTranslation;
	private final ITypeHandler mTypeHandler;
	private final ProcedureManager mProcedureManager;
	private final ExpressionResultTransformer mExprResultTransformer;
	private final LocationFactory mLocationFactory;
	private final CHandler mCHandler;
	private final CExpressionTranslator mCExpressionTranslator;

	public ACSLHandler(final boolean witnessInvariantMode, final FlatSymbolTable symboltable,
			final ExpressionTranslation expressionTranslation, final ITypeHandler typeHandler,
			final ProcedureManager procedureManager, final LocationFactory locationFactory, final CHandler chandler) {
		mWitnessInvariantMode = witnessInvariantMode;
		mSymboltable = symboltable;
		mExpressionTranslation = expressionTranslation;
		mTypeHandler = typeHandler;
		mProcedureManager = procedureManager;
		mExprResultTransformer = chandler.getExpressionResultTransformer();
		mLocationFactory = locationFactory;
		mCExpressionTranslator = chandler.getCExpressionTranslator();
		mCHandler = chandler;
	}

	/**
	 * @deprecated is not supported in this handler! Do not use!
	 */
	@Deprecated
	@Override
	public Result visit(final IDispatcher main, final IASTNode node) {
		throw new UnsupportedOperationException("Implementation Error: Use CHandler for: " + node.getClass());
	}

	@Override
	public Result visit(final IDispatcher main, final ACSLNode node) {
		final ILocation loc = mLocationFactory.createACSLLocation(node);
		if (node instanceof OldValueExpression) {
			final OldValueExpression ove = (OldValueExpression) node;
			final ExpressionResult inner = (ExpressionResult) main.dispatch(ove.getFormula(), main.getAcslHook());
			final ExpressionResult innerSwitched =
					mExprResultTransformer.switchToRValue(inner, loc, main.getAcslHook());
			final RValue newRValue =
					new RValue(ExpressionFactory.constructUnaryExpression(loc, UnaryExpression.Operator.OLD,
							innerSwitched.getLrValue().getValue()), innerSwitched.getLrValue().getCType());
			return new ExpressionResultBuilder().addAllExceptLrValue(innerSwitched).setLrValue(newRValue).build();
		}
		final String msg = "ACSLHandler: Not yet implemented: " + node.toString();
		throw new UnsupportedSyntaxException(loc, msg);
	}

	@Override
	public Result visit(final IDispatcher main, final CodeAnnot node) {
		if (node instanceof CodeAnnotStmt) {
<<<<<<< HEAD
=======
			final Check check;
			if (mWitnessInvariantMode) {
				check = new Check(Spec.WITNESS_INVARIANT);
			} else {
				check = new Check(Spec.ASSERT);
			}
>>>>>>> 173146a9
			final ILocation loc = mLocationFactory.createACSLLocation(node);
			final ExpressionResultBuilder resultBuilder = new ExpressionResultBuilder();
			final CodeStatement codeStmt = ((CodeAnnotStmt) node).getCodeStmt();
			if (codeStmt instanceof Assertion) {
				ExpressionResult formula =
						(ExpressionResult) main.dispatch(((Assertion) codeStmt).getFormula(), main.getAcslHook());

				formula = mExprResultTransformer.transformSwitchRexIntToBool(formula, loc, main.getAcslHook());

				resultBuilder.addAllExceptLrValue(formula);

				final AssertStatement assertStmt = new AssertStatement(loc, formula.getLrValue().getValue());
				// TODO: Handle havoc statements
				for (final Overapprox overapprItem : resultBuilder.getOverappr()) {
					overapprItem.annotate(assertStmt);
				}
				resultBuilder.addStatement(assertStmt);
				final List<HavocStatement> havocs = CTranslationUtil.createHavocsForAuxVars(formula.getAuxVars());
				resultBuilder.addStatements(havocs);
				final Check check;
				if (mWitnessInvariantMode) {
					check = new Check(Check.Spec.WITNESS_INVARIANT);
				} else {
					check = new Check(Check.Spec.ASSERT);
				}
				check.annotate(assertStmt);
			}
			if (codeStmt instanceof GhostUpdate) {
				final GhostUpdate update = (GhostUpdate) codeStmt;
				final ExpressionResult exprResult =
						(ExpressionResult) main.dispatch(update.getExpr(), main.getAcslHook());
				resultBuilder.addAllExceptLrValue(exprResult);
				final SymbolTableValue stv = mSymboltable.findCSymbol(main.getAcslHook(), update.getIdentifier());
				if (stv == null) {
					throw new IncorrectSyntaxException(loc,
							"Undeclared variable in ACSL expression: " + update.getIdentifier());
				}
				if (!stv.getBoogieName().startsWith(SFO.GHOST)) {
					throw new IncorrectSyntaxException(loc,
							"C variable " + update.getIdentifier() + " cannot be assigned in ghost statement.");
				}
				final VariableLHS lhs = new VariableLHS(loc, mTypeHandler.getBoogieTypeForCType(stv.getCType()),
						stv.getBoogieName(), stv.getDeclarationInformation());
				resultBuilder.addStatement(StatementFactory.constructSingleAssignmentStatement(loc, lhs,
						exprResult.getLrValue().getValue()));
			}
			if (codeStmt instanceof GhostDeclaration) {
				final GhostDeclaration decl = (GhostDeclaration) codeStmt;
				final String boogieName = SFO.GHOST + decl.getIdentifier();
				final CPrimitive cType = AcslTypeUtils.translateAcslTypeToCType(decl.getType());
				final ASTType astType = mTypeHandler.cType2AstType(loc, cType);
				final Declaration boogieDecl = new VariableDeclaration(loc, new Attribute[0],
						new VarList[] { new VarList(loc, new String[] { boogieName }, astType) });
				final CDeclaration cDecl = new CDeclaration(cType, decl.getIdentifier());
				final IASTFunctionDefinition scope = CdtASTUtils.findScope(main.getAcslHook());
				DeclarationInformation declInfo;
				if (scope == null) {
					declInfo = DeclarationInformation.DECLARATIONINFO_GLOBAL;
				} else {
					declInfo =
							new DeclarationInformation(StorageClass.LOCAL, scope.getDeclarator().getName().toString());
				}
				mSymboltable.storeCSymbol(main.getAcslHook(), decl.getIdentifier(), new SymbolTableValue(boogieName,
						boogieDecl, astType, cDecl, declInfo, main.getAcslHook(), false));
				final de.uni_freiburg.informatik.ultimate.model.acsl.ast.Expression expr = decl.getExpr();
				if (expr != null) {
					final ExpressionResult exprResult = (ExpressionResult) main.dispatch(expr, main.getAcslHook());
					resultBuilder.addAllExceptLrValue(exprResult);
					final VariableLHS lhs =
							new VariableLHS(loc, mTypeHandler.getBoogieTypeForCType(cType), boogieName, declInfo);
					resultBuilder.addStatement(StatementFactory.constructSingleAssignmentStatement(loc, lhs,
							exprResult.getLrValue().getValue()));
				}
			}
			return resultBuilder.build();
		}
		// TODO : other cases
		final String msg = "ACSLHandler: Not yet implemented: " + node.toString();
		final ILocation loc = mLocationFactory.createACSLLocation(node);
		throw new UnsupportedSyntaxException(loc, msg);
	}

	/**
	 * Translates an ACSL binary expression operator into a boogie binary expression operator, iff there is a one to one
	 * translation - otherwise null.
	 *
	 * @param op
	 *            the ACSL binary expression operator
	 * @return the translates operator or null.
	 */
	private static Operator getBoogieBinaryExprOperator(
			final de.uni_freiburg.informatik.ultimate.model.acsl.ast.BinaryExpression.Operator op) {
		switch (op) {
		case ARITHDIV:
			return Operator.ARITHDIV;
		case ARITHMINUS:
			return Operator.ARITHMINUS;
		case ARITHMOD:
			return Operator.ARITHMOD;
		case ARITHMUL:
			return Operator.ARITHMUL;
		case ARITHPLUS:
			return Operator.ARITHPLUS;
		case BITVECCONCAT:
			return Operator.BITVECCONCAT;
		case COMPEQ:
			return Operator.COMPEQ;
		case COMPGEQ:
			return Operator.COMPGEQ;
		case COMPGT:
			return Operator.COMPGT;
		case COMPLEQ:
			return Operator.COMPLEQ;
		case COMPLT:
			return Operator.COMPLT;
		case COMPNEQ:
			return Operator.COMPNEQ;
		case COMPPO:
			return Operator.COMPPO;
		case LOGICAND:
			return Operator.LOGICAND;
		case LOGICIFF:
			return Operator.LOGICIFF;
		case LOGICIMPLIES:
			return Operator.LOGICIMPLIES;
		case LOGICOR:
			return Operator.LOGICOR;
		case BITXOR:
		case BITAND:
		case BITIFF:
		case BITIMPLIES:
		case BITOR:
		case LOGICXOR:
		default:
			return null;
		}
	}

	/**
	 * Translates operator of ACSL binary expression to operator of binary expression in the C AST.
	 */
	private static int getCASTBinaryExprOperator(
			final de.uni_freiburg.informatik.ultimate.model.acsl.ast.BinaryExpression.Operator op) {
		switch (op) {
		case ARITHDIV:
			return IASTBinaryExpression.op_divide;
		case ARITHMINUS:
			return IASTBinaryExpression.op_minus;
		case ARITHMOD:
			return IASTBinaryExpression.op_modulo;
		case ARITHMUL:
			return IASTBinaryExpression.op_multiply;
		case ARITHPLUS:
			return IASTBinaryExpression.op_plus;
		case BITAND:
			return IASTBinaryExpression.op_binaryAnd;
		case BITIFF:
			break;
		case BITIMPLIES:
			break;
		case BITOR:
			return IASTBinaryExpression.op_binaryOr;
		case BITSHIFTLEFT:
			return IASTBinaryExpression.op_shiftLeft;
		case BITSHIFTRIGHT:
			return IASTBinaryExpression.op_shiftRight;
		case BITVECCONCAT:
			break;
		case BITXOR:
			return IASTBinaryExpression.op_binaryXor;
		case COMPEQ:
			return IASTBinaryExpression.op_equals;
		case COMPGEQ:
			return IASTBinaryExpression.op_greaterEqual;
		case COMPGT:
			return IASTBinaryExpression.op_greaterThan;
		case COMPLEQ:
			return IASTBinaryExpression.op_lessEqual;
		case COMPLT:
			return IASTBinaryExpression.op_lessThan;
		case COMPNEQ:
			return IASTBinaryExpression.op_notequals;
		case COMPPO:
			break;
		case LOGICAND:
			return IASTBinaryExpression.op_logicalAnd;
		case LOGICIFF:
			break;
		case LOGICIMPLIES:
			break;
		case LOGICOR:
			return IASTBinaryExpression.op_logicalOr;
		case LOGICXOR:
			break;
		case LTLRELEASE:
			break;
		case LTLUNTIL:
			break;
		case LTLWEAKUNTIL:
			break;
		default:
			break;
		}
		throw new IllegalArgumentException("don't know equivalent C operator");
	}

	private ExpressionResult dispatchSwitch(final IDispatcher main,
			final de.uni_freiburg.informatik.ultimate.model.acsl.ast.Expression node, final ILocation loc) {
		final ExpressionResult expr = (ExpressionResult) main.dispatch(node, main.getAcslHook());
		return mExprResultTransformer.switchToRValue(expr, loc, main.getAcslHook());
	}

	@Override
	public Result visit(final IDispatcher main,
			final de.uni_freiburg.informatik.ultimate.model.acsl.ast.BinaryExpression node) {
		final ILocation loc = mLocationFactory.createACSLLocation(node);

		switch (node.getOperator()) {
		case ARITHDIV:
		case ARITHMOD:
		case ARITHMUL: {
			final ExpressionResult left =
					mExprResultTransformer.transformDispatchSwitchRexBoolToInt(main, loc, node.getLeft());
			final ExpressionResult right =
					mExprResultTransformer.transformDispatchSwitchRexBoolToInt(main, loc, node.getRight());
			final int op = getCASTBinaryExprOperator(node.getOperator());
			return mCExpressionTranslator.handleMultiplicativeOperation(loc, op, left, right);
		}
		case ARITHMINUS:
		case ARITHPLUS: {
			final ExpressionResult left =
					mExprResultTransformer.transformDispatchSwitchRexBoolToInt(main, loc, node.getLeft());
			final ExpressionResult right =
					mExprResultTransformer.transformDispatchSwitchRexBoolToInt(main, loc, node.getRight());
			final int op = getCASTBinaryExprOperator(node.getOperator());
			return mCExpressionTranslator.handleAdditiveOperation(loc, op, left, right);
		}
		case COMPEQ:
		case COMPNEQ: {
			final ExpressionResult left =
					mExprResultTransformer.transformDispatchSwitchRexBoolToInt(main, loc, node.getLeft());
			final ExpressionResult right =
					mExprResultTransformer.transformDispatchSwitchRexBoolToInt(main, loc, node.getRight());
			final int op = getCASTBinaryExprOperator(node.getOperator());
			return mCExpressionTranslator.handleEqualityOperators(loc, op, left, right);
		}
		case COMPGEQ:
		case COMPGT:
		case COMPLEQ:
		case COMPLT: {
			final ExpressionResult left =
					mExprResultTransformer.transformDispatchSwitchRexBoolToInt(main, loc, node.getLeft());
			final ExpressionResult right =
					mExprResultTransformer.transformDispatchSwitchRexBoolToInt(main, loc, node.getRight());
			final int op = getCASTBinaryExprOperator(node.getOperator());
			return mCExpressionTranslator.handleRelationalOperators(loc, op, left, right);
		}
		case LOGICAND:
		case LOGICIFF:
		case LOGICIMPLIES:
		case LOGICOR: {
			final Operator op = getBoogieBinaryExprOperator(node.getOperator());
			if (op != null) {
				ExpressionResult left = dispatchSwitch(main, node.getLeft(), loc);
				ExpressionResult right = dispatchSwitch(main, node.getRight(), loc);
				final ExpressionResultBuilder resultBuilder = new ExpressionResultBuilder();
				resultBuilder.addAllExceptLrValue(left);
				resultBuilder.addAllExceptLrValue(right);
				left = mExprResultTransformer.rexIntToBool(left, loc);
				right = mExprResultTransformer.rexIntToBool(right, loc);
				final Expression be = ExpressionFactory.newBinaryExpression(loc, op, left.getLrValue().getValue(),
						right.getLrValue().getValue());
				// TODO: Handle Ctype
				final RValue rval = new RValue(be, new CPrimitive(CPrimitives.INT), true);
				resultBuilder.setLrValue(rval);
				return resultBuilder.build();
			}
		}

		case LOGICXOR: {
			// translate into (l | r)
			// where l = left & !right
			final ExpressionResult left = dispatchSwitch(main, node.getLeft(), loc);
			final ExpressionResult right = dispatchSwitch(main, node.getRight(), loc);
			final ExpressionResultBuilder resultBuilder = new ExpressionResultBuilder();
			resultBuilder.addAllExceptLrValue(right);
			final Expression notRight = ExpressionFactory.constructUnaryExpression(loc,
					UnaryExpression.Operator.LOGICNEG, right.getLrValue().getValue());
			final Expression l = ExpressionFactory.newBinaryExpression(loc, Operator.LOGICAND,
					left.getLrValue().getValue(), notRight);
			// and r = !left & right
			final Expression notLeft = ExpressionFactory.constructUnaryExpression(loc,
					UnaryExpression.Operator.LOGICNEG, left.getLrValue().getValue());
			final Expression r = ExpressionFactory.newBinaryExpression(loc, Operator.LOGICAND, notLeft,
					right.getLrValue().getValue());
			final RValue rval = new RValue(ExpressionFactory.newBinaryExpression(loc, Operator.LOGICOR, l, r),
					new CPrimitive(CPrimitives.INT), true);
			resultBuilder.setLrValue(rval);
			return resultBuilder.build();
		}
		case BITAND:
		case BITOR:
		case BITXOR:
			return mCExpressionTranslator.handleBitwiseArithmeticOperation(loc,
					getCASTBinaryExprOperator(node.getOperator()), dispatchSwitch(main, node.getLeft(), loc),
					dispatchSwitch(main, node.getRight(), loc));
		case BITSHIFTLEFT:
		case BITSHIFTRIGHT:
			return mCExpressionTranslator.handleBitshiftOperation(loc, getCASTBinaryExprOperator(node.getOperator()),
					dispatchSwitch(main, node.getLeft(), loc), dispatchSwitch(main, node.getRight(), loc));

		case BITIFF:
		case BITIMPLIES:

		case BITVECCONCAT:
		case COMPPO:

		case LTLRELEASE:
		case LTLUNTIL:
		case LTLWEAKUNTIL:
		default:
			final String msg = "Unknown or unsupported binary operation: " + node.getOperator();
			throw new UnsupportedSyntaxException(loc, msg);
		}
	}

	@Override
	public Result visit(final IDispatcher main,
			final de.uni_freiburg.informatik.ultimate.model.acsl.ast.UnaryExpression node) {
		final ILocation loc = mLocationFactory.createACSLLocation(node);
		ExpressionResult res = (ExpressionResult) main.dispatch(node.getExpr(), main.getAcslHook());

		res = mExprResultTransformer.switchToRValue(res, loc, main.getAcslHook());

		switch (node.getOperator()) {
		case LOGICNEG:
			return mCExpressionTranslator.handleUnaryArithmeticOperators(loc, IASTUnaryExpression.op_not, res);
		case MINUS:
			return mCExpressionTranslator.handleUnaryArithmeticOperators(loc, IASTUnaryExpression.op_minus, res);
		case PLUS:
			return mCExpressionTranslator.handleUnaryArithmeticOperators(loc, IASTUnaryExpression.op_plus, res);
		case LOGICCOMPLEMENT:
			return mCExpressionTranslator.handleUnaryArithmeticOperators(loc, IASTUnaryExpression.op_tilde, res);
		case POINTER:
			// TODO: We don't have the hook available here, does null always work here?
			return mCHandler.handleIndirectionOperator(res, loc, null);
		case ADDROF:
		default:
			final String msg = "Unknown or unsupported unary operation: " + node.getOperator();
			throw new UnsupportedSyntaxException(loc, msg);
		}
	}

	@Override
	public Result visit(final IDispatcher main, final IntegerLiteral node) {
		final ILocation loc = mLocationFactory.createACSLLocation(node);
		final String val = node.getValue();
		final RValue rValue = mExpressionTranslation.translateIntegerLiteral(loc, val);
		return new ExpressionResult(rValue);

	}

	@Override
	public Result visit(final IDispatcher main, final BooleanLiteral node) {
		return new ExpressionResult(new RValue(
				ExpressionFactory.createBooleanLiteral(mLocationFactory.createACSLLocation(node), node.getValue()),
				new CPrimitive(CPrimitives.BOOL), true));
	}

	@Override
	public Result visit(final IDispatcher main, final RealLiteral node) {
		final RValue rValue = mExpressionTranslation.translateFloatingLiteral(mLocationFactory.createACSLLocation(node),
				node.getValue());
		return new ExpressionResult(rValue);
	}

	@Override
	public Result visit(final IDispatcher main,
			final de.uni_freiburg.informatik.ultimate.model.acsl.ast.IdentifierExpression node) {
		final ILocation loc = mLocationFactory.createACSLLocation(node);
		final String id = lookupId(main, node, loc);

		final String cId = mSymboltable.getCIdForBoogieId(id);
		final SymbolTableValue stv = mSymboltable.findCSymbol(main.getAcslHook(), cId);
		final CType cType;
		if (stv != null) {
			cType = stv.getCType();
		} else {
			throw new UnsupportedOperationException(
					"not yet implemented: " + "unable to determine CType for variable " + id);
		}

		// FIXME: dereferencing does not work for ACSL yet, because we cannot pass
		// the necessary auxiliary statements on.
		// EDIT: (alex feb 18:) does this fixme still apply?

		final LRValue lrVal;
		if (mCHandler.isHeapVar(id)) {
			final IdentifierExpression idExp = ExpressionFactory.constructIdentifierExpression(loc,
					mTypeHandler.getBoogieTypeForBoogieASTType(stv.getAstType()), id, stv.getDeclarationInformation());
			lrVal = LRValueFactory.constructHeapLValue(mTypeHandler, idExp, cType, null);
		} else {
			final VariableLHS idLhs = ExpressionFactory.constructVariableLHS(loc,
					mTypeHandler.getBoogieTypeForBoogieASTType(stv.getAstType()), id, stv.getDeclarationInformation());
			lrVal = new LocalLValue(idLhs, cType, null);
		}
		return new ExpressionResult(lrVal);
	}

	private String lookupId(final IDispatcher main,
			final de.uni_freiburg.informatik.ultimate.model.acsl.ast.IdentifierExpression node, final ILocation loc) {

		final String rslvId =
				mSymboltable.applyMultiparseRenaming(main.getAcslHook().getContainingFilename(), node.getIdentifier());

		final SymbolTableValue stv = mSymboltable.findCSymbol(main.getAcslHook(), rslvId);
		if (stv == null) {
			throw new IncorrectSyntaxException(loc, "Undeclared variable in ACSL expression: " + node.getIdentifier());
		}
		switch (mSpecType) {
		case ASSIGNS:
			// modifies case in boogie, should be always global!
			// maybe it is allowed to assign also in parameters?
			// Global variable
			if (stv.isBoogieGlobalVar()) {
				return stv.getBoogieName();
			}
			throw new IncorrectSyntaxException(loc,
					"It is not allowed to assign to in parameters! Should be global variables! [" + node.getIdentifier()
							+ "]");
		case ENSURES:
			if ("\result".equalsIgnoreCase(node.getIdentifier())) {
				return SFO.RES;
			}
			return stv.getBoogieName();
		case REQUIRES:
		case NOT:
			return stv.getBoogieName();
		default:
			throw new IncorrectSyntaxException(loc, "The type of specType should be in some type!");
		}
	}

	@Override
	public Result visit(final IDispatcher main, final Contract node) {
		final ILocation loc = mLocationFactory.createACSLLocation(node);
		final ArrayList<Specification> spec = new ArrayList<>();
		// First we catch the case that a contract is at a FunctionDefinition
		if (node instanceof IASTFunctionDefinition) {
			final String msg = "Syntax Error, Contracts on FunctionDefinition are not allowed";
			throw new IncorrectSyntaxException(loc, msg);
		}

		for (final ContractStatement stmt : node.getContractStmt()) {
			spec.addAll(Arrays.asList(((ContractResult) main.dispatch(stmt, main.getAcslHook())).getSpecs()));
		}
		if (node.getBehaviors() != null && node.getBehaviors().length != 0) {
			final String msg = "Not yet implemented: Behaviour";
			throw new UnsupportedSyntaxException(loc, msg);
		}
		// TODO : node.getCompleteness();
		mSpecType = ACSLHandler.SPEC_TYPE.NOT;
		return new ContractResult(spec.toArray(new Specification[spec.size()]));
	}

	@Override
	public Result visit(final IDispatcher main, final Requires node) {
		mSpecType = ACSLHandler.SPEC_TYPE.REQUIRES;
		final Expression formula = ((ExpressionResult) main.dispatch(node.getFormula())).getLrValue().getValue();
		final Check check = new Check(Spec.PRE_CONDITION);
		final ILocation reqLoc = mLocationFactory.createACSLLocation(node);
		final RequiresSpecification req = new RequiresSpecification(reqLoc, false, formula);
		check.annotate(req);
		return new ContractResult(new Specification[] { req });
	}

	@Override
	public Result visit(final IDispatcher main, final Ensures node) {
		final ILocation loc = mLocationFactory.createACSLLocation(node);
		final de.uni_freiburg.informatik.ultimate.model.acsl.ast.Expression e = node.getFormula();
		if (e instanceof FieldAccessExpression || e instanceof ArrayAccessExpression) {
			// variable declaration not yet translated, hence we cannot
			// translate this access expression!
			final String msg = "Ensures specification on struct types is not supported!";
			throw new UnsupportedSyntaxException(loc, msg);
		}
		mSpecType = ACSLHandler.SPEC_TYPE.ENSURES;
		final Expression formula = ((ExpressionResult) main.dispatch(e)).getLrValue().getValue();
		final Check check = new Check(Spec.POST_CONDITION);
		final ILocation ensLoc = mLocationFactory.createACSLLocation(node);
		final EnsuresSpecification ens = new EnsuresSpecification(ensLoc, false, formula);
		check.annotate(ens);
		return new ContractResult(new Specification[] { ens });
	}

	@Override
	public Result visit(final IDispatcher main, final Assigns node) {
		mSpecType = ACSLHandler.SPEC_TYPE.ASSIGNS;
		final ILocation loc = mLocationFactory.createACSLLocation(node);
		final List<IdentifierExpression> identifiers = new ArrayList<>();
		for (final de.uni_freiburg.informatik.ultimate.model.acsl.ast.Expression e : node.getLocations()) {
			if (e instanceof de.uni_freiburg.informatik.ultimate.model.acsl.ast.IdentifierExpression) {
				final IdentifierExpression dispatched =
						(IdentifierExpression) main.dispatch(e, main.getAcslHook()).getNode();
				identifiers.add(dispatched);
			} else {
				final String msg = "Unexpected Expression: " + e.getClass();
				throw new UnsupportedSyntaxException(loc, msg);
			}
		}
		final VariableLHS[] identifiersVarLHS = new VariableLHS[identifiers.size()];
		for (int i = 0; i < identifiers.size(); i++) {
			identifiersVarLHS[i] =
					ExpressionFactory.constructVariableLHS(loc, (BoogieType) identifiers.get(i).getType(),
							identifiers.get(i).getIdentifier(), identifiers.get(i).getDeclarationInformation());
		}

		final ModifiesSpecification req = new ModifiesSpecification(loc, false, identifiersVarLHS);
		return new ContractResult(new Specification[] { req });
	}

	@Override
	public Result visit(final IDispatcher main, final ACSLResultExpression node) {
		final String id = SFO.RES;
		final CACSLLocation loc = mLocationFactory.createACSLLocation(node);
		// TODO: what is the right storageclass here? and procedure?..
		final IdentifierExpression idEx = ExpressionFactory.constructIdentifierExpression(loc,
				mTypeHandler.getBoogieTypeForCType(new CPrimitive(CPrimitives.INT)), id,
				new DeclarationInformation(StorageClass.PROC_FUNC_OUTPARAM, mProcedureManager.getCurrentProcedureID()));
		return new ExpressionResult(new RValue(idEx, new CPrimitive(CPrimitives.INT)));
	}

	@Override
	public Result visit(final IDispatcher main, final LoopAnnot node) {
		if (node.getLoopBehavior() != null && node.getLoopBehavior().length != 0) {
			final String msg = "Not yet implemented: Behaviour";
			final ILocation loc = mLocationFactory.createACSLLocation(node);
			throw new UnsupportedSyntaxException(loc, msg);
		}
		final ArrayList<Specification> specs = new ArrayList<>();
		for (final LoopStatement lst : node.getLoopStmt()) {
			final ContractResult res = (ContractResult) main.dispatch(lst, main.getAcslHook());
			assert res != null;
			specs.addAll(Arrays.asList(res.getSpecs()));
		}
		return new ContractResult(specs.toArray(new Specification[specs.size()]));
	}

	@Override
	public Result visit(final IDispatcher main, final LoopInvariant node) {
		final ExpressionResult res = (ExpressionResult) main.dispatch(node.getFormula(), main.getAcslHook());
		final ILocation loc = mLocationFactory.createACSLLocation(node);
		if (!res.getAuxVars().isEmpty()) {
			throw new UnsupportedSyntaxException(loc, "We support only side-effect free specifications.");
		}
		if (!res.getDeclarations().isEmpty()) {
			throw new UnsupportedSyntaxException(loc, "We support only side-effect free specifications.");
		}
		if (!res.getNeighbourUnionFields().isEmpty()) {
			throw new UnsupportedSyntaxException(loc, "We support only side-effect free specifications.");
		}
		if (!res.getOverapprs().isEmpty()) {
			throw new UnsupportedSyntaxException(loc,
					"We support only contracts that we can translate without overapproximation.");
		}

		assert res != null && res.getLrValue().getValue() != null;
		final Check check = new Check(Spec.INVARIANT);
		final ILocation invLoc = mLocationFactory.createACSLLocation(node);
		final LoopInvariantSpecification lis =
				new LoopInvariantSpecification(invLoc, false, res.getLrValue().getValue());
		check.annotate(lis);

		return new ContractResult(new Specification[] { lis });
	}

	@Override
	public Result visit(final IDispatcher main, final LoopVariant node) {
		final String msg = "Not yet implemented: LoopVariant";
		final ILocation loc = mLocationFactory.createACSLLocation(node);
		throw new UnsupportedSyntaxException(loc, msg);
	}

	@Override
	public Result visit(final IDispatcher main, final LoopAssigns node) {
		final String msg = "Not yet implemented: LoopAssigns";
		final ILocation loc = mLocationFactory.createACSLLocation(node);
		throw new UnsupportedSyntaxException(loc, msg);
	}

	@Override
	public Result visit(final IDispatcher main, final ArrayAccessExpression node) {
		// handle expressions of the form a[i][j]...

		final ILocation loc = mLocationFactory.createACSLLocation(node);

		// first, dispatch all indices and extract the actual array expression
		final ExpressionResultBuilder resultBuilder = new ExpressionResultBuilder();
		final Deque<Expression> args = new ArrayDeque<>();
		de.uni_freiburg.informatik.ultimate.model.acsl.ast.Expression arrayExpr = node;
		while (true) {
			if (!(arrayExpr instanceof ArrayAccessExpression)) {
				break;
			}
			final ArrayAccessExpression aaExpr = (ArrayAccessExpression) arrayExpr;
			if (aaExpr.getIndices().length != 1) {
				throw new AssertionError();
			}
			final ExpressionResult arg = (ExpressionResult) main.dispatch(aaExpr.getIndices()[0], main.getAcslHook());
			args.addFirst(arg.getLrValue().getValue());
			arrayExpr = aaExpr.getArray();
			resultBuilder.addAllExceptLrValue(arg);
		}

		final Expression[] idx = new Expression[args.size()];
		args.toArray(idx);

		// second, dispatch array expression
		ExpressionResult idExprRes = (ExpressionResult) main.dispatch(arrayExpr, main.getAcslHook());
		idExprRes = mExprResultTransformer.switchToRValue(idExprRes, loc, main.getAcslHook());
		final Expression subExpr = idExprRes.getLrValue().getValue();

		resultBuilder.addAllExceptLrValue(idExprRes);

		// TODO: This does not work for arrays on heap!

		// TODO: compute the CType of returned ResultExpression
		// basic idea: same as arrayType (below) except the last args.size() entries of
		// arrayType.getDimensions() have
		// to be removed for the new type
		// CArray arrayType = (CArray) idExprRes.lrVal.cType;
		// CArray arrayType = new CArray(dimensions, idExprRes.lrVal.cType); --> wrong,
		// i think (alex)
		// arrayType.getDimensions().length == args.size()

		Expression expr;
		if (subExpr instanceof IdentifierExpression) {
			final IdentifierExpression idEx = (IdentifierExpression) subExpr;
			final String bId = idEx.getIdentifier();
			final String cId = mSymboltable.getCIdForBoogieId(bId);
			assert mSymboltable.containsCSymbol(main.getAcslHook(), cId);
			expr = ExpressionFactory.constructNestedArrayAccessExpression(loc, idEx, idx);
		} else if (subExpr instanceof StructAccessExpression) {
			final StructAccessExpression sae = (StructAccessExpression) subExpr;
			final StructLHS lhs = (StructLHS) BoogieASTUtil.getLHSforExpression(sae);
			final ASTType t = mTypeHandler.getTypeOfStructLHS(mSymboltable, loc, lhs, main.getAcslHook());
			if (!(t instanceof ArrayType)) {
				final String msg = "Type mismatch - cannot take index on a not-array element!";
				throw new IncorrectSyntaxException(loc, msg);
			}
			expr = ExpressionFactory.constructNestedArrayAccessExpression(loc, sae, idx);
		} else {
			final String msg = "Unexpected result type on left side of array!";
			throw new UnsupportedSyntaxException(loc, msg);
		}
		// TODO: Ctype
		final RValue rval = new RValue(expr, new CPrimitive(CPrimitives.INT));
		resultBuilder.setLrValue(rval);
		return resultBuilder.build();
	}

	@Override
	public Result visit(final IDispatcher main, final FieldAccessExpression node) {
		final ILocation loc = mLocationFactory.createACSLLocation(node);
		final ExpressionResultBuilder resultBuilder = new ExpressionResultBuilder();
		final Result old = main.dispatch(node.getStruct());
		final ExpressionResult r =
				mExprResultTransformer.switchToRValue((ExpressionResult) old, loc, main.getAcslHook());
		assert r.getClass() == ExpressionResult.class;
		final String field = node.getField();

		resultBuilder.addAllExceptLrValue(r);

		// TODO: CType
		final StructAccessExpression structAccessExpression =
				ExpressionFactory.constructStructAccessExpression(loc, r.getLrValue().getValue(), field);

		final RValue rval = new RValue(structAccessExpression,
				((CStructOrUnion) r.getLrValue().getCType().getUnderlyingType()).getFieldType(field));
		resultBuilder.setLrValue(rval);
		return resultBuilder.build();
	}

	@Override
	public Result visit(final IDispatcher main, final FreeableExpression node) {
		final ILocation loc = mLocationFactory.createACSLLocation(node);

		final ExpressionResult rIdc = (ExpressionResult) main.dispatch(node.getFormula(), main.getAcslHook());
		Expression idx = (Expression) rIdc.getNode();

		final ExpressionResultBuilder resultBuilder = new ExpressionResultBuilder();
		resultBuilder.addAllExceptLrValue(rIdc);

		idx = ExpressionFactory.constructStructAccessExpression(loc, idx, SFO.POINTER_BASE);
		final Expression[] idc = new Expression[] { idx };

		final Expression arr = // new IdentifierExpression(loc, SFO.VALID);
				ExpressionFactory.constructIdentifierExpression(loc,
						BoogieType.createArrayType(0, new BoogieType[] { BoogieType.TYPE_INT }, BoogieType.TYPE_INT),
						SFO.VALID, new DeclarationInformation(StorageClass.GLOBAL, null));

		final Expression e = ExpressionFactory.constructNestedArrayAccessExpression(loc, arr, idc);
		// TODO: CType/range type of valid array -- depends on a preference???
		final RValue rval = new RValue(e, new CPrimitive(CPrimitives.INT));
		resultBuilder.setLrValue(rval);
		return resultBuilder.build();
	}

	@Override
	public Result visit(final IDispatcher main, final MallocableExpression node) {
		final ILocation loc = mLocationFactory.createACSLLocation(node);

		final ExpressionResult rIdc = (ExpressionResult) main.dispatch(node.getFormula(), main.getAcslHook());
		Expression idx = rIdc.getLrValue().getValue();

		final ExpressionResultBuilder resultBuilder = new ExpressionResultBuilder();
		resultBuilder.addAllExceptLrValue(rIdc);

		idx = ExpressionFactory.constructStructAccessExpression(loc, idx, SFO.POINTER_BASE);
		final Expression[] idc = new Expression[] { idx };
		final Expression arr = ExpressionFactory.constructIdentifierExpression(loc,
				BoogieType.createArrayType(0, new BoogieType[] { BoogieType.TYPE_INT }, BoogieType.TYPE_INT), SFO.VALID,
				new DeclarationInformation(StorageClass.GLOBAL, null));
		final Expression valid = ExpressionFactory.constructNestedArrayAccessExpression(loc, arr, idc);
		final Expression e = ExpressionFactory.constructUnaryExpression(loc,
				de.uni_freiburg.informatik.ultimate.boogie.ast.UnaryExpression.Operator.LOGICNEG, valid);

		// TODO: CType
		final RValue rval = new RValue(e, new CPrimitive(CPrimitives.INT));
		resultBuilder.setLrValue(rval);
		return resultBuilder.build();
	}

	@Override
	public Result visit(final IDispatcher main, final ValidExpression node) {
		final ILocation loc = mLocationFactory.createACSLLocation(node);

		final ExpressionResult rIdc = (ExpressionResult) main.dispatch(node.getFormula(), main.getAcslHook());
		Expression idx = (Expression) rIdc.getNode();

		final ExpressionResultBuilder resultBuilder = new ExpressionResultBuilder();

		resultBuilder.addAllExceptLrValue(rIdc);

		idx = ExpressionFactory.constructStructAccessExpression(loc, idx, SFO.POINTER_BASE);
		final Expression[] idc = new Expression[] { idx };
		final Expression arr = ExpressionFactory.constructIdentifierExpression(loc,
				BoogieType.createArrayType(0, new BoogieType[] { BoogieType.TYPE_INT }, BoogieType.TYPE_INT), SFO.VALID,
				new DeclarationInformation(StorageClass.GLOBAL, null));
		final Expression e = ExpressionFactory.constructNestedArrayAccessExpression(loc, arr, idc);

		// TODO: CType
		final RValue rval = new RValue(e, new CPrimitive(CPrimitives.INT));
		resultBuilder.setLrValue(rval);
		return resultBuilder.build();
	}

	@Override
	public Result visit(final IDispatcher main, final CastExpression node) {
		final ILocation loc = mLocationFactory.createACSLLocation(node);
		final CPrimitive resultType = AcslTypeUtils.translateAcslTypeToCType(node.getCastedType());
		ExpressionResult expr = (ExpressionResult) main.dispatch(node.getExpression());
		expr = mExprResultTransformer.switchToRValue(expr, loc, main.getAcslHook());
		return mExprResultTransformer.convertIfNecessary(loc, expr, resultType);
	}

	@Override
	public Result visit(final IDispatcher main, final IfThenElseExpression node) {
		final ILocation loc = mLocationFactory.createACSLLocation(node);
		assert node.getOutgoingNodes().size() == 4;

		ExpressionResult opCondition = (ExpressionResult) main.dispatch(node.getCondition());
		opCondition = mExprResultTransformer.switchToRValue(opCondition, loc, main.getAcslHook());
		ExpressionResult opPositive = (ExpressionResult) main.dispatch(node.getThenPart());
		opPositive = mExprResultTransformer.switchToRValue(opPositive, loc, main.getAcslHook());
		ExpressionResult opNegative = (ExpressionResult) main.dispatch(node.getElsePart());
		opNegative = mExprResultTransformer.switchToRValue(opNegative, loc, main.getAcslHook());
		return mCExpressionTranslator.handleConditionalOperator(loc, opCondition, opPositive, opNegative,
				main.getAcslHook());
	}

}
<|MERGE_RESOLUTION|>--- conflicted
+++ resolved
@@ -1,1015 +1,1006 @@
-/*
- * Copyright (C) 2013-2015 Alexander Nutz (nutz@informatik.uni-freiburg.de)
- * Copyright (C) 2012-2015 Markus Lindenmann (lindenmm@informatik.uni-freiburg.de)
- * Copyright (C) 2012-2015 Matthias Heizmann (heizmann@informatik.uni-freiburg.de)
- * Copyright (C) 2015 Oleksii Saukh (saukho@informatik.uni-freiburg.de)
- * Copyright (C) 2015 Stefan Wissert
- * Copyright (C) 2015 University of Freiburg
- *
- * This file is part of the ULTIMATE CACSL2BoogieTranslator plug-in.
- *
- * The ULTIMATE CACSL2BoogieTranslator plug-in is free software: you can redistribute it and/or modify
- * it under the terms of the GNU Lesser General Public License as published
- * by the Free Software Foundation, either version 3 of the License, or
- * (at your option) any later version.
- *
- * The ULTIMATE CACSL2BoogieTranslator plug-in is distributed in the hope that it will be useful,
- * but WITHOUT ANY WARRANTY; without even the implied warranty of
- * MERCHANTABILITY or FITNESS FOR A PARTICULAR PURPOSE.  See the
- * GNU Lesser General Public License for more details.
- *
- * You should have received a copy of the GNU Lesser General Public License
- * along with the ULTIMATE CACSL2BoogieTranslator plug-in. If not, see <http://www.gnu.org/licenses/>.
- *
- * Additional permission under GNU GPL version 3 section 7:
- * If you modify the ULTIMATE CACSL2BoogieTranslator plug-in, or any covered work, by linking
- * or combining it with Eclipse RCP (or a modified version of Eclipse RCP),
- * containing parts covered by the terms of the Eclipse Public License, the
- * licensors of the ULTIMATE CACSL2BoogieTranslator plug-in grant you additional permission
- * to convey the resulting work.
- */
-/**
- * An example for a ACSL handler implementation.
- */
-package de.uni_freiburg.informatik.ultimate.cdt.translation.implementation.base;
-
-import java.util.ArrayDeque;
-import java.util.ArrayList;
-import java.util.Arrays;
-import java.util.Deque;
-import java.util.List;
-
-import org.eclipse.cdt.core.dom.ast.IASTBinaryExpression;
-import org.eclipse.cdt.core.dom.ast.IASTFunctionDefinition;
-import org.eclipse.cdt.core.dom.ast.IASTNode;
-import org.eclipse.cdt.core.dom.ast.IASTUnaryExpression;
-
-import de.uni_freiburg.informatik.ultimate.boogie.DeclarationInformation;
-import de.uni_freiburg.informatik.ultimate.boogie.DeclarationInformation.StorageClass;
-import de.uni_freiburg.informatik.ultimate.boogie.ExpressionFactory;
-import de.uni_freiburg.informatik.ultimate.boogie.StatementFactory;
-import de.uni_freiburg.informatik.ultimate.boogie.ast.ASTType;
-import de.uni_freiburg.informatik.ultimate.boogie.ast.ArrayType;
-import de.uni_freiburg.informatik.ultimate.boogie.ast.AssertStatement;
-import de.uni_freiburg.informatik.ultimate.boogie.ast.Attribute;
-import de.uni_freiburg.informatik.ultimate.boogie.ast.BinaryExpression.Operator;
-import de.uni_freiburg.informatik.ultimate.boogie.ast.Declaration;
-import de.uni_freiburg.informatik.ultimate.boogie.ast.EnsuresSpecification;
-import de.uni_freiburg.informatik.ultimate.boogie.ast.Expression;
-import de.uni_freiburg.informatik.ultimate.boogie.ast.HavocStatement;
-import de.uni_freiburg.informatik.ultimate.boogie.ast.IdentifierExpression;
-import de.uni_freiburg.informatik.ultimate.boogie.ast.LoopInvariantSpecification;
-import de.uni_freiburg.informatik.ultimate.boogie.ast.ModifiesSpecification;
-import de.uni_freiburg.informatik.ultimate.boogie.ast.RequiresSpecification;
-import de.uni_freiburg.informatik.ultimate.boogie.ast.Specification;
-import de.uni_freiburg.informatik.ultimate.boogie.ast.StructAccessExpression;
-import de.uni_freiburg.informatik.ultimate.boogie.ast.StructLHS;
-import de.uni_freiburg.informatik.ultimate.boogie.ast.UnaryExpression;
-import de.uni_freiburg.informatik.ultimate.boogie.ast.VarList;
-import de.uni_freiburg.informatik.ultimate.boogie.ast.VariableDeclaration;
-import de.uni_freiburg.informatik.ultimate.boogie.ast.VariableLHS;
-import de.uni_freiburg.informatik.ultimate.boogie.type.BoogieType;
-import de.uni_freiburg.informatik.ultimate.cdt.translation.implementation.CACSLLocation;
-import de.uni_freiburg.informatik.ultimate.cdt.translation.implementation.FlatSymbolTable;
-import de.uni_freiburg.informatik.ultimate.cdt.translation.implementation.LocationFactory;
-import de.uni_freiburg.informatik.ultimate.cdt.translation.implementation.base.chandler.ProcedureManager;
-import de.uni_freiburg.informatik.ultimate.cdt.translation.implementation.base.expressiontranslation.ExpressionTranslation;
-import de.uni_freiburg.informatik.ultimate.cdt.translation.implementation.container.SymbolTableValue;
-import de.uni_freiburg.informatik.ultimate.cdt.translation.implementation.container.c.CPrimitive;
-import de.uni_freiburg.informatik.ultimate.cdt.translation.implementation.container.c.CPrimitive.CPrimitives;
-import de.uni_freiburg.informatik.ultimate.cdt.translation.implementation.container.c.CStructOrUnion;
-import de.uni_freiburg.informatik.ultimate.cdt.translation.implementation.container.c.CType;
-import de.uni_freiburg.informatik.ultimate.cdt.translation.implementation.exception.IncorrectSyntaxException;
-import de.uni_freiburg.informatik.ultimate.cdt.translation.implementation.exception.UnsupportedSyntaxException;
-import de.uni_freiburg.informatik.ultimate.cdt.translation.implementation.result.CDeclaration;
-import de.uni_freiburg.informatik.ultimate.cdt.translation.implementation.result.ContractResult;
-import de.uni_freiburg.informatik.ultimate.cdt.translation.implementation.result.ExpressionResult;
-import de.uni_freiburg.informatik.ultimate.cdt.translation.implementation.result.ExpressionResultBuilder;
-import de.uni_freiburg.informatik.ultimate.cdt.translation.implementation.result.ExpressionResultTransformer;
-import de.uni_freiburg.informatik.ultimate.cdt.translation.implementation.result.LRValue;
-import de.uni_freiburg.informatik.ultimate.cdt.translation.implementation.result.LRValueFactory;
-import de.uni_freiburg.informatik.ultimate.cdt.translation.implementation.result.LocalLValue;
-import de.uni_freiburg.informatik.ultimate.cdt.translation.implementation.result.RValue;
-import de.uni_freiburg.informatik.ultimate.cdt.translation.implementation.result.Result;
-import de.uni_freiburg.informatik.ultimate.cdt.translation.implementation.util.BoogieASTUtil;
-import de.uni_freiburg.informatik.ultimate.cdt.translation.implementation.util.CdtASTUtils;
-import de.uni_freiburg.informatik.ultimate.cdt.translation.implementation.util.SFO;
-import de.uni_freiburg.informatik.ultimate.cdt.translation.interfaces.handler.IACSLHandler;
-import de.uni_freiburg.informatik.ultimate.cdt.translation.interfaces.handler.ITypeHandler;
-import de.uni_freiburg.informatik.ultimate.core.lib.models.annotation.Check;
-import de.uni_freiburg.informatik.ultimate.core.lib.models.annotation.Overapprox;
-import de.uni_freiburg.informatik.ultimate.core.model.models.ILocation;
-import de.uni_freiburg.informatik.ultimate.core.model.models.annotation.Spec;
-import de.uni_freiburg.informatik.ultimate.model.acsl.ACSLNode;
-import de.uni_freiburg.informatik.ultimate.model.acsl.ast.ACSLResultExpression;
-import de.uni_freiburg.informatik.ultimate.model.acsl.ast.ArrayAccessExpression;
-import de.uni_freiburg.informatik.ultimate.model.acsl.ast.Assertion;
-import de.uni_freiburg.informatik.ultimate.model.acsl.ast.Assigns;
-import de.uni_freiburg.informatik.ultimate.model.acsl.ast.BooleanLiteral;
-import de.uni_freiburg.informatik.ultimate.model.acsl.ast.CastExpression;
-import de.uni_freiburg.informatik.ultimate.model.acsl.ast.CodeAnnot;
-import de.uni_freiburg.informatik.ultimate.model.acsl.ast.CodeAnnotStmt;
-import de.uni_freiburg.informatik.ultimate.model.acsl.ast.CodeStatement;
-import de.uni_freiburg.informatik.ultimate.model.acsl.ast.Contract;
-import de.uni_freiburg.informatik.ultimate.model.acsl.ast.ContractStatement;
-import de.uni_freiburg.informatik.ultimate.model.acsl.ast.Ensures;
-import de.uni_freiburg.informatik.ultimate.model.acsl.ast.FieldAccessExpression;
-import de.uni_freiburg.informatik.ultimate.model.acsl.ast.FreeableExpression;
-import de.uni_freiburg.informatik.ultimate.model.acsl.ast.GhostDeclaration;
-import de.uni_freiburg.informatik.ultimate.model.acsl.ast.GhostUpdate;
-import de.uni_freiburg.informatik.ultimate.model.acsl.ast.IfThenElseExpression;
-import de.uni_freiburg.informatik.ultimate.model.acsl.ast.IntegerLiteral;
-import de.uni_freiburg.informatik.ultimate.model.acsl.ast.LoopAnnot;
-import de.uni_freiburg.informatik.ultimate.model.acsl.ast.LoopAssigns;
-import de.uni_freiburg.informatik.ultimate.model.acsl.ast.LoopInvariant;
-import de.uni_freiburg.informatik.ultimate.model.acsl.ast.LoopStatement;
-import de.uni_freiburg.informatik.ultimate.model.acsl.ast.LoopVariant;
-import de.uni_freiburg.informatik.ultimate.model.acsl.ast.MallocableExpression;
-import de.uni_freiburg.informatik.ultimate.model.acsl.ast.OldValueExpression;
-import de.uni_freiburg.informatik.ultimate.model.acsl.ast.RealLiteral;
-import de.uni_freiburg.informatik.ultimate.model.acsl.ast.Requires;
-import de.uni_freiburg.informatik.ultimate.model.acsl.ast.ValidExpression;
-
-/**
- * @author Markus Lindenmann
- * @author Oleksii Saukh
- * @author Stefan Wissert
- * @date 28.02.2012
- */
-public class ACSLHandler implements IACSLHandler {
-
-	/**
-	 * To determine the right names, we need to know where we are in the specification.
-	 */
-
-	private enum SPEC_TYPE {
-		/**
-		 * Not specified.
-		 */
-		NOT,
-		/**
-		 * ACSL requires statement.
-		 */
-		REQUIRES,
-		/**
-		 * ACSL assigns statement.
-		 */
-		ASSIGNS,
-		/**
-		 * ACSL ensures statement.
-		 */
-		ENSURES
-	}
-
-	/**
-	 * Holds the spec type, which we need later in the code.
-	 */
-	private ACSLHandler.SPEC_TYPE mSpecType = ACSLHandler.SPEC_TYPE.NOT;
-	/**
-	 * in the witness invariant mode we write a different annotation at the assert
-	 */
-	private final boolean mWitnessInvariantMode;
-
-	private final FlatSymbolTable mSymboltable;
-	private final ExpressionTranslation mExpressionTranslation;
-	private final ITypeHandler mTypeHandler;
-	private final ProcedureManager mProcedureManager;
-	private final ExpressionResultTransformer mExprResultTransformer;
-	private final LocationFactory mLocationFactory;
-	private final CHandler mCHandler;
-	private final CExpressionTranslator mCExpressionTranslator;
-
-	public ACSLHandler(final boolean witnessInvariantMode, final FlatSymbolTable symboltable,
-			final ExpressionTranslation expressionTranslation, final ITypeHandler typeHandler,
-			final ProcedureManager procedureManager, final LocationFactory locationFactory, final CHandler chandler) {
-		mWitnessInvariantMode = witnessInvariantMode;
-		mSymboltable = symboltable;
-		mExpressionTranslation = expressionTranslation;
-		mTypeHandler = typeHandler;
-		mProcedureManager = procedureManager;
-		mExprResultTransformer = chandler.getExpressionResultTransformer();
-		mLocationFactory = locationFactory;
-		mCExpressionTranslator = chandler.getCExpressionTranslator();
-		mCHandler = chandler;
-	}
-
-	/**
-	 * @deprecated is not supported in this handler! Do not use!
-	 */
-	@Deprecated
-	@Override
-	public Result visit(final IDispatcher main, final IASTNode node) {
-		throw new UnsupportedOperationException("Implementation Error: Use CHandler for: " + node.getClass());
-	}
-
-	@Override
-	public Result visit(final IDispatcher main, final ACSLNode node) {
-		final ILocation loc = mLocationFactory.createACSLLocation(node);
-		if (node instanceof OldValueExpression) {
-			final OldValueExpression ove = (OldValueExpression) node;
-			final ExpressionResult inner = (ExpressionResult) main.dispatch(ove.getFormula(), main.getAcslHook());
-			final ExpressionResult innerSwitched =
-					mExprResultTransformer.switchToRValue(inner, loc, main.getAcslHook());
-			final RValue newRValue =
-					new RValue(ExpressionFactory.constructUnaryExpression(loc, UnaryExpression.Operator.OLD,
-							innerSwitched.getLrValue().getValue()), innerSwitched.getLrValue().getCType());
-			return new ExpressionResultBuilder().addAllExceptLrValue(innerSwitched).setLrValue(newRValue).build();
-		}
-		final String msg = "ACSLHandler: Not yet implemented: " + node.toString();
-		throw new UnsupportedSyntaxException(loc, msg);
-	}
-
-	@Override
-	public Result visit(final IDispatcher main, final CodeAnnot node) {
-		if (node instanceof CodeAnnotStmt) {
-<<<<<<< HEAD
-=======
-			final Check check;
-			if (mWitnessInvariantMode) {
-				check = new Check(Spec.WITNESS_INVARIANT);
-			} else {
-				check = new Check(Spec.ASSERT);
-			}
->>>>>>> 173146a9
-			final ILocation loc = mLocationFactory.createACSLLocation(node);
-			final ExpressionResultBuilder resultBuilder = new ExpressionResultBuilder();
-			final CodeStatement codeStmt = ((CodeAnnotStmt) node).getCodeStmt();
-			if (codeStmt instanceof Assertion) {
-				ExpressionResult formula =
-						(ExpressionResult) main.dispatch(((Assertion) codeStmt).getFormula(), main.getAcslHook());
-
-				formula = mExprResultTransformer.transformSwitchRexIntToBool(formula, loc, main.getAcslHook());
-
-				resultBuilder.addAllExceptLrValue(formula);
-
-				final AssertStatement assertStmt = new AssertStatement(loc, formula.getLrValue().getValue());
-				// TODO: Handle havoc statements
-				for (final Overapprox overapprItem : resultBuilder.getOverappr()) {
-					overapprItem.annotate(assertStmt);
-				}
-				resultBuilder.addStatement(assertStmt);
-				final List<HavocStatement> havocs = CTranslationUtil.createHavocsForAuxVars(formula.getAuxVars());
-				resultBuilder.addStatements(havocs);
-				final Check check;
-				if (mWitnessInvariantMode) {
-					check = new Check(Check.Spec.WITNESS_INVARIANT);
-				} else {
-					check = new Check(Check.Spec.ASSERT);
-				}
-				check.annotate(assertStmt);
-			}
-			if (codeStmt instanceof GhostUpdate) {
-				final GhostUpdate update = (GhostUpdate) codeStmt;
-				final ExpressionResult exprResult =
-						(ExpressionResult) main.dispatch(update.getExpr(), main.getAcslHook());
-				resultBuilder.addAllExceptLrValue(exprResult);
-				final SymbolTableValue stv = mSymboltable.findCSymbol(main.getAcslHook(), update.getIdentifier());
-				if (stv == null) {
-					throw new IncorrectSyntaxException(loc,
-							"Undeclared variable in ACSL expression: " + update.getIdentifier());
-				}
-				if (!stv.getBoogieName().startsWith(SFO.GHOST)) {
-					throw new IncorrectSyntaxException(loc,
-							"C variable " + update.getIdentifier() + " cannot be assigned in ghost statement.");
-				}
-				final VariableLHS lhs = new VariableLHS(loc, mTypeHandler.getBoogieTypeForCType(stv.getCType()),
-						stv.getBoogieName(), stv.getDeclarationInformation());
-				resultBuilder.addStatement(StatementFactory.constructSingleAssignmentStatement(loc, lhs,
-						exprResult.getLrValue().getValue()));
-			}
-			if (codeStmt instanceof GhostDeclaration) {
-				final GhostDeclaration decl = (GhostDeclaration) codeStmt;
-				final String boogieName = SFO.GHOST + decl.getIdentifier();
-				final CPrimitive cType = AcslTypeUtils.translateAcslTypeToCType(decl.getType());
-				final ASTType astType = mTypeHandler.cType2AstType(loc, cType);
-				final Declaration boogieDecl = new VariableDeclaration(loc, new Attribute[0],
-						new VarList[] { new VarList(loc, new String[] { boogieName }, astType) });
-				final CDeclaration cDecl = new CDeclaration(cType, decl.getIdentifier());
-				final IASTFunctionDefinition scope = CdtASTUtils.findScope(main.getAcslHook());
-				DeclarationInformation declInfo;
-				if (scope == null) {
-					declInfo = DeclarationInformation.DECLARATIONINFO_GLOBAL;
-				} else {
-					declInfo =
-							new DeclarationInformation(StorageClass.LOCAL, scope.getDeclarator().getName().toString());
-				}
-				mSymboltable.storeCSymbol(main.getAcslHook(), decl.getIdentifier(), new SymbolTableValue(boogieName,
-						boogieDecl, astType, cDecl, declInfo, main.getAcslHook(), false));
-				final de.uni_freiburg.informatik.ultimate.model.acsl.ast.Expression expr = decl.getExpr();
-				if (expr != null) {
-					final ExpressionResult exprResult = (ExpressionResult) main.dispatch(expr, main.getAcslHook());
-					resultBuilder.addAllExceptLrValue(exprResult);
-					final VariableLHS lhs =
-							new VariableLHS(loc, mTypeHandler.getBoogieTypeForCType(cType), boogieName, declInfo);
-					resultBuilder.addStatement(StatementFactory.constructSingleAssignmentStatement(loc, lhs,
-							exprResult.getLrValue().getValue()));
-				}
-			}
-			return resultBuilder.build();
-		}
-		// TODO : other cases
-		final String msg = "ACSLHandler: Not yet implemented: " + node.toString();
-		final ILocation loc = mLocationFactory.createACSLLocation(node);
-		throw new UnsupportedSyntaxException(loc, msg);
-	}
-
-	/**
-	 * Translates an ACSL binary expression operator into a boogie binary expression operator, iff there is a one to one
-	 * translation - otherwise null.
-	 *
-	 * @param op
-	 *            the ACSL binary expression operator
-	 * @return the translates operator or null.
-	 */
-	private static Operator getBoogieBinaryExprOperator(
-			final de.uni_freiburg.informatik.ultimate.model.acsl.ast.BinaryExpression.Operator op) {
-		switch (op) {
-		case ARITHDIV:
-			return Operator.ARITHDIV;
-		case ARITHMINUS:
-			return Operator.ARITHMINUS;
-		case ARITHMOD:
-			return Operator.ARITHMOD;
-		case ARITHMUL:
-			return Operator.ARITHMUL;
-		case ARITHPLUS:
-			return Operator.ARITHPLUS;
-		case BITVECCONCAT:
-			return Operator.BITVECCONCAT;
-		case COMPEQ:
-			return Operator.COMPEQ;
-		case COMPGEQ:
-			return Operator.COMPGEQ;
-		case COMPGT:
-			return Operator.COMPGT;
-		case COMPLEQ:
-			return Operator.COMPLEQ;
-		case COMPLT:
-			return Operator.COMPLT;
-		case COMPNEQ:
-			return Operator.COMPNEQ;
-		case COMPPO:
-			return Operator.COMPPO;
-		case LOGICAND:
-			return Operator.LOGICAND;
-		case LOGICIFF:
-			return Operator.LOGICIFF;
-		case LOGICIMPLIES:
-			return Operator.LOGICIMPLIES;
-		case LOGICOR:
-			return Operator.LOGICOR;
-		case BITXOR:
-		case BITAND:
-		case BITIFF:
-		case BITIMPLIES:
-		case BITOR:
-		case LOGICXOR:
-		default:
-			return null;
-		}
-	}
-
-	/**
-	 * Translates operator of ACSL binary expression to operator of binary expression in the C AST.
-	 */
-	private static int getCASTBinaryExprOperator(
-			final de.uni_freiburg.informatik.ultimate.model.acsl.ast.BinaryExpression.Operator op) {
-		switch (op) {
-		case ARITHDIV:
-			return IASTBinaryExpression.op_divide;
-		case ARITHMINUS:
-			return IASTBinaryExpression.op_minus;
-		case ARITHMOD:
-			return IASTBinaryExpression.op_modulo;
-		case ARITHMUL:
-			return IASTBinaryExpression.op_multiply;
-		case ARITHPLUS:
-			return IASTBinaryExpression.op_plus;
-		case BITAND:
-			return IASTBinaryExpression.op_binaryAnd;
-		case BITIFF:
-			break;
-		case BITIMPLIES:
-			break;
-		case BITOR:
-			return IASTBinaryExpression.op_binaryOr;
-		case BITSHIFTLEFT:
-			return IASTBinaryExpression.op_shiftLeft;
-		case BITSHIFTRIGHT:
-			return IASTBinaryExpression.op_shiftRight;
-		case BITVECCONCAT:
-			break;
-		case BITXOR:
-			return IASTBinaryExpression.op_binaryXor;
-		case COMPEQ:
-			return IASTBinaryExpression.op_equals;
-		case COMPGEQ:
-			return IASTBinaryExpression.op_greaterEqual;
-		case COMPGT:
-			return IASTBinaryExpression.op_greaterThan;
-		case COMPLEQ:
-			return IASTBinaryExpression.op_lessEqual;
-		case COMPLT:
-			return IASTBinaryExpression.op_lessThan;
-		case COMPNEQ:
-			return IASTBinaryExpression.op_notequals;
-		case COMPPO:
-			break;
-		case LOGICAND:
-			return IASTBinaryExpression.op_logicalAnd;
-		case LOGICIFF:
-			break;
-		case LOGICIMPLIES:
-			break;
-		case LOGICOR:
-			return IASTBinaryExpression.op_logicalOr;
-		case LOGICXOR:
-			break;
-		case LTLRELEASE:
-			break;
-		case LTLUNTIL:
-			break;
-		case LTLWEAKUNTIL:
-			break;
-		default:
-			break;
-		}
-		throw new IllegalArgumentException("don't know equivalent C operator");
-	}
-
-	private ExpressionResult dispatchSwitch(final IDispatcher main,
-			final de.uni_freiburg.informatik.ultimate.model.acsl.ast.Expression node, final ILocation loc) {
-		final ExpressionResult expr = (ExpressionResult) main.dispatch(node, main.getAcslHook());
-		return mExprResultTransformer.switchToRValue(expr, loc, main.getAcslHook());
-	}
-
-	@Override
-	public Result visit(final IDispatcher main,
-			final de.uni_freiburg.informatik.ultimate.model.acsl.ast.BinaryExpression node) {
-		final ILocation loc = mLocationFactory.createACSLLocation(node);
-
-		switch (node.getOperator()) {
-		case ARITHDIV:
-		case ARITHMOD:
-		case ARITHMUL: {
-			final ExpressionResult left =
-					mExprResultTransformer.transformDispatchSwitchRexBoolToInt(main, loc, node.getLeft());
-			final ExpressionResult right =
-					mExprResultTransformer.transformDispatchSwitchRexBoolToInt(main, loc, node.getRight());
-			final int op = getCASTBinaryExprOperator(node.getOperator());
-			return mCExpressionTranslator.handleMultiplicativeOperation(loc, op, left, right);
-		}
-		case ARITHMINUS:
-		case ARITHPLUS: {
-			final ExpressionResult left =
-					mExprResultTransformer.transformDispatchSwitchRexBoolToInt(main, loc, node.getLeft());
-			final ExpressionResult right =
-					mExprResultTransformer.transformDispatchSwitchRexBoolToInt(main, loc, node.getRight());
-			final int op = getCASTBinaryExprOperator(node.getOperator());
-			return mCExpressionTranslator.handleAdditiveOperation(loc, op, left, right);
-		}
-		case COMPEQ:
-		case COMPNEQ: {
-			final ExpressionResult left =
-					mExprResultTransformer.transformDispatchSwitchRexBoolToInt(main, loc, node.getLeft());
-			final ExpressionResult right =
-					mExprResultTransformer.transformDispatchSwitchRexBoolToInt(main, loc, node.getRight());
-			final int op = getCASTBinaryExprOperator(node.getOperator());
-			return mCExpressionTranslator.handleEqualityOperators(loc, op, left, right);
-		}
-		case COMPGEQ:
-		case COMPGT:
-		case COMPLEQ:
-		case COMPLT: {
-			final ExpressionResult left =
-					mExprResultTransformer.transformDispatchSwitchRexBoolToInt(main, loc, node.getLeft());
-			final ExpressionResult right =
-					mExprResultTransformer.transformDispatchSwitchRexBoolToInt(main, loc, node.getRight());
-			final int op = getCASTBinaryExprOperator(node.getOperator());
-			return mCExpressionTranslator.handleRelationalOperators(loc, op, left, right);
-		}
-		case LOGICAND:
-		case LOGICIFF:
-		case LOGICIMPLIES:
-		case LOGICOR: {
-			final Operator op = getBoogieBinaryExprOperator(node.getOperator());
-			if (op != null) {
-				ExpressionResult left = dispatchSwitch(main, node.getLeft(), loc);
-				ExpressionResult right = dispatchSwitch(main, node.getRight(), loc);
-				final ExpressionResultBuilder resultBuilder = new ExpressionResultBuilder();
-				resultBuilder.addAllExceptLrValue(left);
-				resultBuilder.addAllExceptLrValue(right);
-				left = mExprResultTransformer.rexIntToBool(left, loc);
-				right = mExprResultTransformer.rexIntToBool(right, loc);
-				final Expression be = ExpressionFactory.newBinaryExpression(loc, op, left.getLrValue().getValue(),
-						right.getLrValue().getValue());
-				// TODO: Handle Ctype
-				final RValue rval = new RValue(be, new CPrimitive(CPrimitives.INT), true);
-				resultBuilder.setLrValue(rval);
-				return resultBuilder.build();
-			}
-		}
-
-		case LOGICXOR: {
-			// translate into (l | r)
-			// where l = left & !right
-			final ExpressionResult left = dispatchSwitch(main, node.getLeft(), loc);
-			final ExpressionResult right = dispatchSwitch(main, node.getRight(), loc);
-			final ExpressionResultBuilder resultBuilder = new ExpressionResultBuilder();
-			resultBuilder.addAllExceptLrValue(right);
-			final Expression notRight = ExpressionFactory.constructUnaryExpression(loc,
-					UnaryExpression.Operator.LOGICNEG, right.getLrValue().getValue());
-			final Expression l = ExpressionFactory.newBinaryExpression(loc, Operator.LOGICAND,
-					left.getLrValue().getValue(), notRight);
-			// and r = !left & right
-			final Expression notLeft = ExpressionFactory.constructUnaryExpression(loc,
-					UnaryExpression.Operator.LOGICNEG, left.getLrValue().getValue());
-			final Expression r = ExpressionFactory.newBinaryExpression(loc, Operator.LOGICAND, notLeft,
-					right.getLrValue().getValue());
-			final RValue rval = new RValue(ExpressionFactory.newBinaryExpression(loc, Operator.LOGICOR, l, r),
-					new CPrimitive(CPrimitives.INT), true);
-			resultBuilder.setLrValue(rval);
-			return resultBuilder.build();
-		}
-		case BITAND:
-		case BITOR:
-		case BITXOR:
-			return mCExpressionTranslator.handleBitwiseArithmeticOperation(loc,
-					getCASTBinaryExprOperator(node.getOperator()), dispatchSwitch(main, node.getLeft(), loc),
-					dispatchSwitch(main, node.getRight(), loc));
-		case BITSHIFTLEFT:
-		case BITSHIFTRIGHT:
-			return mCExpressionTranslator.handleBitshiftOperation(loc, getCASTBinaryExprOperator(node.getOperator()),
-					dispatchSwitch(main, node.getLeft(), loc), dispatchSwitch(main, node.getRight(), loc));
-
-		case BITIFF:
-		case BITIMPLIES:
-
-		case BITVECCONCAT:
-		case COMPPO:
-
-		case LTLRELEASE:
-		case LTLUNTIL:
-		case LTLWEAKUNTIL:
-		default:
-			final String msg = "Unknown or unsupported binary operation: " + node.getOperator();
-			throw new UnsupportedSyntaxException(loc, msg);
-		}
-	}
-
-	@Override
-	public Result visit(final IDispatcher main,
-			final de.uni_freiburg.informatik.ultimate.model.acsl.ast.UnaryExpression node) {
-		final ILocation loc = mLocationFactory.createACSLLocation(node);
-		ExpressionResult res = (ExpressionResult) main.dispatch(node.getExpr(), main.getAcslHook());
-
-		res = mExprResultTransformer.switchToRValue(res, loc, main.getAcslHook());
-
-		switch (node.getOperator()) {
-		case LOGICNEG:
-			return mCExpressionTranslator.handleUnaryArithmeticOperators(loc, IASTUnaryExpression.op_not, res);
-		case MINUS:
-			return mCExpressionTranslator.handleUnaryArithmeticOperators(loc, IASTUnaryExpression.op_minus, res);
-		case PLUS:
-			return mCExpressionTranslator.handleUnaryArithmeticOperators(loc, IASTUnaryExpression.op_plus, res);
-		case LOGICCOMPLEMENT:
-			return mCExpressionTranslator.handleUnaryArithmeticOperators(loc, IASTUnaryExpression.op_tilde, res);
-		case POINTER:
-			// TODO: We don't have the hook available here, does null always work here?
-			return mCHandler.handleIndirectionOperator(res, loc, null);
-		case ADDROF:
-		default:
-			final String msg = "Unknown or unsupported unary operation: " + node.getOperator();
-			throw new UnsupportedSyntaxException(loc, msg);
-		}
-	}
-
-	@Override
-	public Result visit(final IDispatcher main, final IntegerLiteral node) {
-		final ILocation loc = mLocationFactory.createACSLLocation(node);
-		final String val = node.getValue();
-		final RValue rValue = mExpressionTranslation.translateIntegerLiteral(loc, val);
-		return new ExpressionResult(rValue);
-
-	}
-
-	@Override
-	public Result visit(final IDispatcher main, final BooleanLiteral node) {
-		return new ExpressionResult(new RValue(
-				ExpressionFactory.createBooleanLiteral(mLocationFactory.createACSLLocation(node), node.getValue()),
-				new CPrimitive(CPrimitives.BOOL), true));
-	}
-
-	@Override
-	public Result visit(final IDispatcher main, final RealLiteral node) {
-		final RValue rValue = mExpressionTranslation.translateFloatingLiteral(mLocationFactory.createACSLLocation(node),
-				node.getValue());
-		return new ExpressionResult(rValue);
-	}
-
-	@Override
-	public Result visit(final IDispatcher main,
-			final de.uni_freiburg.informatik.ultimate.model.acsl.ast.IdentifierExpression node) {
-		final ILocation loc = mLocationFactory.createACSLLocation(node);
-		final String id = lookupId(main, node, loc);
-
-		final String cId = mSymboltable.getCIdForBoogieId(id);
-		final SymbolTableValue stv = mSymboltable.findCSymbol(main.getAcslHook(), cId);
-		final CType cType;
-		if (stv != null) {
-			cType = stv.getCType();
-		} else {
-			throw new UnsupportedOperationException(
-					"not yet implemented: " + "unable to determine CType for variable " + id);
-		}
-
-		// FIXME: dereferencing does not work for ACSL yet, because we cannot pass
-		// the necessary auxiliary statements on.
-		// EDIT: (alex feb 18:) does this fixme still apply?
-
-		final LRValue lrVal;
-		if (mCHandler.isHeapVar(id)) {
-			final IdentifierExpression idExp = ExpressionFactory.constructIdentifierExpression(loc,
-					mTypeHandler.getBoogieTypeForBoogieASTType(stv.getAstType()), id, stv.getDeclarationInformation());
-			lrVal = LRValueFactory.constructHeapLValue(mTypeHandler, idExp, cType, null);
-		} else {
-			final VariableLHS idLhs = ExpressionFactory.constructVariableLHS(loc,
-					mTypeHandler.getBoogieTypeForBoogieASTType(stv.getAstType()), id, stv.getDeclarationInformation());
-			lrVal = new LocalLValue(idLhs, cType, null);
-		}
-		return new ExpressionResult(lrVal);
-	}
-
-	private String lookupId(final IDispatcher main,
-			final de.uni_freiburg.informatik.ultimate.model.acsl.ast.IdentifierExpression node, final ILocation loc) {
-
-		final String rslvId =
-				mSymboltable.applyMultiparseRenaming(main.getAcslHook().getContainingFilename(), node.getIdentifier());
-
-		final SymbolTableValue stv = mSymboltable.findCSymbol(main.getAcslHook(), rslvId);
-		if (stv == null) {
-			throw new IncorrectSyntaxException(loc, "Undeclared variable in ACSL expression: " + node.getIdentifier());
-		}
-		switch (mSpecType) {
-		case ASSIGNS:
-			// modifies case in boogie, should be always global!
-			// maybe it is allowed to assign also in parameters?
-			// Global variable
-			if (stv.isBoogieGlobalVar()) {
-				return stv.getBoogieName();
-			}
-			throw new IncorrectSyntaxException(loc,
-					"It is not allowed to assign to in parameters! Should be global variables! [" + node.getIdentifier()
-							+ "]");
-		case ENSURES:
-			if ("\result".equalsIgnoreCase(node.getIdentifier())) {
-				return SFO.RES;
-			}
-			return stv.getBoogieName();
-		case REQUIRES:
-		case NOT:
-			return stv.getBoogieName();
-		default:
-			throw new IncorrectSyntaxException(loc, "The type of specType should be in some type!");
-		}
-	}
-
-	@Override
-	public Result visit(final IDispatcher main, final Contract node) {
-		final ILocation loc = mLocationFactory.createACSLLocation(node);
-		final ArrayList<Specification> spec = new ArrayList<>();
-		// First we catch the case that a contract is at a FunctionDefinition
-		if (node instanceof IASTFunctionDefinition) {
-			final String msg = "Syntax Error, Contracts on FunctionDefinition are not allowed";
-			throw new IncorrectSyntaxException(loc, msg);
-		}
-
-		for (final ContractStatement stmt : node.getContractStmt()) {
-			spec.addAll(Arrays.asList(((ContractResult) main.dispatch(stmt, main.getAcslHook())).getSpecs()));
-		}
-		if (node.getBehaviors() != null && node.getBehaviors().length != 0) {
-			final String msg = "Not yet implemented: Behaviour";
-			throw new UnsupportedSyntaxException(loc, msg);
-		}
-		// TODO : node.getCompleteness();
-		mSpecType = ACSLHandler.SPEC_TYPE.NOT;
-		return new ContractResult(spec.toArray(new Specification[spec.size()]));
-	}
-
-	@Override
-	public Result visit(final IDispatcher main, final Requires node) {
-		mSpecType = ACSLHandler.SPEC_TYPE.REQUIRES;
-		final Expression formula = ((ExpressionResult) main.dispatch(node.getFormula())).getLrValue().getValue();
-		final Check check = new Check(Spec.PRE_CONDITION);
-		final ILocation reqLoc = mLocationFactory.createACSLLocation(node);
-		final RequiresSpecification req = new RequiresSpecification(reqLoc, false, formula);
-		check.annotate(req);
-		return new ContractResult(new Specification[] { req });
-	}
-
-	@Override
-	public Result visit(final IDispatcher main, final Ensures node) {
-		final ILocation loc = mLocationFactory.createACSLLocation(node);
-		final de.uni_freiburg.informatik.ultimate.model.acsl.ast.Expression e = node.getFormula();
-		if (e instanceof FieldAccessExpression || e instanceof ArrayAccessExpression) {
-			// variable declaration not yet translated, hence we cannot
-			// translate this access expression!
-			final String msg = "Ensures specification on struct types is not supported!";
-			throw new UnsupportedSyntaxException(loc, msg);
-		}
-		mSpecType = ACSLHandler.SPEC_TYPE.ENSURES;
-		final Expression formula = ((ExpressionResult) main.dispatch(e)).getLrValue().getValue();
-		final Check check = new Check(Spec.POST_CONDITION);
-		final ILocation ensLoc = mLocationFactory.createACSLLocation(node);
-		final EnsuresSpecification ens = new EnsuresSpecification(ensLoc, false, formula);
-		check.annotate(ens);
-		return new ContractResult(new Specification[] { ens });
-	}
-
-	@Override
-	public Result visit(final IDispatcher main, final Assigns node) {
-		mSpecType = ACSLHandler.SPEC_TYPE.ASSIGNS;
-		final ILocation loc = mLocationFactory.createACSLLocation(node);
-		final List<IdentifierExpression> identifiers = new ArrayList<>();
-		for (final de.uni_freiburg.informatik.ultimate.model.acsl.ast.Expression e : node.getLocations()) {
-			if (e instanceof de.uni_freiburg.informatik.ultimate.model.acsl.ast.IdentifierExpression) {
-				final IdentifierExpression dispatched =
-						(IdentifierExpression) main.dispatch(e, main.getAcslHook()).getNode();
-				identifiers.add(dispatched);
-			} else {
-				final String msg = "Unexpected Expression: " + e.getClass();
-				throw new UnsupportedSyntaxException(loc, msg);
-			}
-		}
-		final VariableLHS[] identifiersVarLHS = new VariableLHS[identifiers.size()];
-		for (int i = 0; i < identifiers.size(); i++) {
-			identifiersVarLHS[i] =
-					ExpressionFactory.constructVariableLHS(loc, (BoogieType) identifiers.get(i).getType(),
-							identifiers.get(i).getIdentifier(), identifiers.get(i).getDeclarationInformation());
-		}
-
-		final ModifiesSpecification req = new ModifiesSpecification(loc, false, identifiersVarLHS);
-		return new ContractResult(new Specification[] { req });
-	}
-
-	@Override
-	public Result visit(final IDispatcher main, final ACSLResultExpression node) {
-		final String id = SFO.RES;
-		final CACSLLocation loc = mLocationFactory.createACSLLocation(node);
-		// TODO: what is the right storageclass here? and procedure?..
-		final IdentifierExpression idEx = ExpressionFactory.constructIdentifierExpression(loc,
-				mTypeHandler.getBoogieTypeForCType(new CPrimitive(CPrimitives.INT)), id,
-				new DeclarationInformation(StorageClass.PROC_FUNC_OUTPARAM, mProcedureManager.getCurrentProcedureID()));
-		return new ExpressionResult(new RValue(idEx, new CPrimitive(CPrimitives.INT)));
-	}
-
-	@Override
-	public Result visit(final IDispatcher main, final LoopAnnot node) {
-		if (node.getLoopBehavior() != null && node.getLoopBehavior().length != 0) {
-			final String msg = "Not yet implemented: Behaviour";
-			final ILocation loc = mLocationFactory.createACSLLocation(node);
-			throw new UnsupportedSyntaxException(loc, msg);
-		}
-		final ArrayList<Specification> specs = new ArrayList<>();
-		for (final LoopStatement lst : node.getLoopStmt()) {
-			final ContractResult res = (ContractResult) main.dispatch(lst, main.getAcslHook());
-			assert res != null;
-			specs.addAll(Arrays.asList(res.getSpecs()));
-		}
-		return new ContractResult(specs.toArray(new Specification[specs.size()]));
-	}
-
-	@Override
-	public Result visit(final IDispatcher main, final LoopInvariant node) {
-		final ExpressionResult res = (ExpressionResult) main.dispatch(node.getFormula(), main.getAcslHook());
-		final ILocation loc = mLocationFactory.createACSLLocation(node);
-		if (!res.getAuxVars().isEmpty()) {
-			throw new UnsupportedSyntaxException(loc, "We support only side-effect free specifications.");
-		}
-		if (!res.getDeclarations().isEmpty()) {
-			throw new UnsupportedSyntaxException(loc, "We support only side-effect free specifications.");
-		}
-		if (!res.getNeighbourUnionFields().isEmpty()) {
-			throw new UnsupportedSyntaxException(loc, "We support only side-effect free specifications.");
-		}
-		if (!res.getOverapprs().isEmpty()) {
-			throw new UnsupportedSyntaxException(loc,
-					"We support only contracts that we can translate without overapproximation.");
-		}
-
-		assert res != null && res.getLrValue().getValue() != null;
-		final Check check = new Check(Spec.INVARIANT);
-		final ILocation invLoc = mLocationFactory.createACSLLocation(node);
-		final LoopInvariantSpecification lis =
-				new LoopInvariantSpecification(invLoc, false, res.getLrValue().getValue());
-		check.annotate(lis);
-
-		return new ContractResult(new Specification[] { lis });
-	}
-
-	@Override
-	public Result visit(final IDispatcher main, final LoopVariant node) {
-		final String msg = "Not yet implemented: LoopVariant";
-		final ILocation loc = mLocationFactory.createACSLLocation(node);
-		throw new UnsupportedSyntaxException(loc, msg);
-	}
-
-	@Override
-	public Result visit(final IDispatcher main, final LoopAssigns node) {
-		final String msg = "Not yet implemented: LoopAssigns";
-		final ILocation loc = mLocationFactory.createACSLLocation(node);
-		throw new UnsupportedSyntaxException(loc, msg);
-	}
-
-	@Override
-	public Result visit(final IDispatcher main, final ArrayAccessExpression node) {
-		// handle expressions of the form a[i][j]...
-
-		final ILocation loc = mLocationFactory.createACSLLocation(node);
-
-		// first, dispatch all indices and extract the actual array expression
-		final ExpressionResultBuilder resultBuilder = new ExpressionResultBuilder();
-		final Deque<Expression> args = new ArrayDeque<>();
-		de.uni_freiburg.informatik.ultimate.model.acsl.ast.Expression arrayExpr = node;
-		while (true) {
-			if (!(arrayExpr instanceof ArrayAccessExpression)) {
-				break;
-			}
-			final ArrayAccessExpression aaExpr = (ArrayAccessExpression) arrayExpr;
-			if (aaExpr.getIndices().length != 1) {
-				throw new AssertionError();
-			}
-			final ExpressionResult arg = (ExpressionResult) main.dispatch(aaExpr.getIndices()[0], main.getAcslHook());
-			args.addFirst(arg.getLrValue().getValue());
-			arrayExpr = aaExpr.getArray();
-			resultBuilder.addAllExceptLrValue(arg);
-		}
-
-		final Expression[] idx = new Expression[args.size()];
-		args.toArray(idx);
-
-		// second, dispatch array expression
-		ExpressionResult idExprRes = (ExpressionResult) main.dispatch(arrayExpr, main.getAcslHook());
-		idExprRes = mExprResultTransformer.switchToRValue(idExprRes, loc, main.getAcslHook());
-		final Expression subExpr = idExprRes.getLrValue().getValue();
-
-		resultBuilder.addAllExceptLrValue(idExprRes);
-
-		// TODO: This does not work for arrays on heap!
-
-		// TODO: compute the CType of returned ResultExpression
-		// basic idea: same as arrayType (below) except the last args.size() entries of
-		// arrayType.getDimensions() have
-		// to be removed for the new type
-		// CArray arrayType = (CArray) idExprRes.lrVal.cType;
-		// CArray arrayType = new CArray(dimensions, idExprRes.lrVal.cType); --> wrong,
-		// i think (alex)
-		// arrayType.getDimensions().length == args.size()
-
-		Expression expr;
-		if (subExpr instanceof IdentifierExpression) {
-			final IdentifierExpression idEx = (IdentifierExpression) subExpr;
-			final String bId = idEx.getIdentifier();
-			final String cId = mSymboltable.getCIdForBoogieId(bId);
-			assert mSymboltable.containsCSymbol(main.getAcslHook(), cId);
-			expr = ExpressionFactory.constructNestedArrayAccessExpression(loc, idEx, idx);
-		} else if (subExpr instanceof StructAccessExpression) {
-			final StructAccessExpression sae = (StructAccessExpression) subExpr;
-			final StructLHS lhs = (StructLHS) BoogieASTUtil.getLHSforExpression(sae);
-			final ASTType t = mTypeHandler.getTypeOfStructLHS(mSymboltable, loc, lhs, main.getAcslHook());
-			if (!(t instanceof ArrayType)) {
-				final String msg = "Type mismatch - cannot take index on a not-array element!";
-				throw new IncorrectSyntaxException(loc, msg);
-			}
-			expr = ExpressionFactory.constructNestedArrayAccessExpression(loc, sae, idx);
-		} else {
-			final String msg = "Unexpected result type on left side of array!";
-			throw new UnsupportedSyntaxException(loc, msg);
-		}
-		// TODO: Ctype
-		final RValue rval = new RValue(expr, new CPrimitive(CPrimitives.INT));
-		resultBuilder.setLrValue(rval);
-		return resultBuilder.build();
-	}
-
-	@Override
-	public Result visit(final IDispatcher main, final FieldAccessExpression node) {
-		final ILocation loc = mLocationFactory.createACSLLocation(node);
-		final ExpressionResultBuilder resultBuilder = new ExpressionResultBuilder();
-		final Result old = main.dispatch(node.getStruct());
-		final ExpressionResult r =
-				mExprResultTransformer.switchToRValue((ExpressionResult) old, loc, main.getAcslHook());
-		assert r.getClass() == ExpressionResult.class;
-		final String field = node.getField();
-
-		resultBuilder.addAllExceptLrValue(r);
-
-		// TODO: CType
-		final StructAccessExpression structAccessExpression =
-				ExpressionFactory.constructStructAccessExpression(loc, r.getLrValue().getValue(), field);
-
-		final RValue rval = new RValue(structAccessExpression,
-				((CStructOrUnion) r.getLrValue().getCType().getUnderlyingType()).getFieldType(field));
-		resultBuilder.setLrValue(rval);
-		return resultBuilder.build();
-	}
-
-	@Override
-	public Result visit(final IDispatcher main, final FreeableExpression node) {
-		final ILocation loc = mLocationFactory.createACSLLocation(node);
-
-		final ExpressionResult rIdc = (ExpressionResult) main.dispatch(node.getFormula(), main.getAcslHook());
-		Expression idx = (Expression) rIdc.getNode();
-
-		final ExpressionResultBuilder resultBuilder = new ExpressionResultBuilder();
-		resultBuilder.addAllExceptLrValue(rIdc);
-
-		idx = ExpressionFactory.constructStructAccessExpression(loc, idx, SFO.POINTER_BASE);
-		final Expression[] idc = new Expression[] { idx };
-
-		final Expression arr = // new IdentifierExpression(loc, SFO.VALID);
-				ExpressionFactory.constructIdentifierExpression(loc,
-						BoogieType.createArrayType(0, new BoogieType[] { BoogieType.TYPE_INT }, BoogieType.TYPE_INT),
-						SFO.VALID, new DeclarationInformation(StorageClass.GLOBAL, null));
-
-		final Expression e = ExpressionFactory.constructNestedArrayAccessExpression(loc, arr, idc);
-		// TODO: CType/range type of valid array -- depends on a preference???
-		final RValue rval = new RValue(e, new CPrimitive(CPrimitives.INT));
-		resultBuilder.setLrValue(rval);
-		return resultBuilder.build();
-	}
-
-	@Override
-	public Result visit(final IDispatcher main, final MallocableExpression node) {
-		final ILocation loc = mLocationFactory.createACSLLocation(node);
-
-		final ExpressionResult rIdc = (ExpressionResult) main.dispatch(node.getFormula(), main.getAcslHook());
-		Expression idx = rIdc.getLrValue().getValue();
-
-		final ExpressionResultBuilder resultBuilder = new ExpressionResultBuilder();
-		resultBuilder.addAllExceptLrValue(rIdc);
-
-		idx = ExpressionFactory.constructStructAccessExpression(loc, idx, SFO.POINTER_BASE);
-		final Expression[] idc = new Expression[] { idx };
-		final Expression arr = ExpressionFactory.constructIdentifierExpression(loc,
-				BoogieType.createArrayType(0, new BoogieType[] { BoogieType.TYPE_INT }, BoogieType.TYPE_INT), SFO.VALID,
-				new DeclarationInformation(StorageClass.GLOBAL, null));
-		final Expression valid = ExpressionFactory.constructNestedArrayAccessExpression(loc, arr, idc);
-		final Expression e = ExpressionFactory.constructUnaryExpression(loc,
-				de.uni_freiburg.informatik.ultimate.boogie.ast.UnaryExpression.Operator.LOGICNEG, valid);
-
-		// TODO: CType
-		final RValue rval = new RValue(e, new CPrimitive(CPrimitives.INT));
-		resultBuilder.setLrValue(rval);
-		return resultBuilder.build();
-	}
-
-	@Override
-	public Result visit(final IDispatcher main, final ValidExpression node) {
-		final ILocation loc = mLocationFactory.createACSLLocation(node);
-
-		final ExpressionResult rIdc = (ExpressionResult) main.dispatch(node.getFormula(), main.getAcslHook());
-		Expression idx = (Expression) rIdc.getNode();
-
-		final ExpressionResultBuilder resultBuilder = new ExpressionResultBuilder();
-
-		resultBuilder.addAllExceptLrValue(rIdc);
-
-		idx = ExpressionFactory.constructStructAccessExpression(loc, idx, SFO.POINTER_BASE);
-		final Expression[] idc = new Expression[] { idx };
-		final Expression arr = ExpressionFactory.constructIdentifierExpression(loc,
-				BoogieType.createArrayType(0, new BoogieType[] { BoogieType.TYPE_INT }, BoogieType.TYPE_INT), SFO.VALID,
-				new DeclarationInformation(StorageClass.GLOBAL, null));
-		final Expression e = ExpressionFactory.constructNestedArrayAccessExpression(loc, arr, idc);
-
-		// TODO: CType
-		final RValue rval = new RValue(e, new CPrimitive(CPrimitives.INT));
-		resultBuilder.setLrValue(rval);
-		return resultBuilder.build();
-	}
-
-	@Override
-	public Result visit(final IDispatcher main, final CastExpression node) {
-		final ILocation loc = mLocationFactory.createACSLLocation(node);
-		final CPrimitive resultType = AcslTypeUtils.translateAcslTypeToCType(node.getCastedType());
-		ExpressionResult expr = (ExpressionResult) main.dispatch(node.getExpression());
-		expr = mExprResultTransformer.switchToRValue(expr, loc, main.getAcslHook());
-		return mExprResultTransformer.convertIfNecessary(loc, expr, resultType);
-	}
-
-	@Override
-	public Result visit(final IDispatcher main, final IfThenElseExpression node) {
-		final ILocation loc = mLocationFactory.createACSLLocation(node);
-		assert node.getOutgoingNodes().size() == 4;
-
-		ExpressionResult opCondition = (ExpressionResult) main.dispatch(node.getCondition());
-		opCondition = mExprResultTransformer.switchToRValue(opCondition, loc, main.getAcslHook());
-		ExpressionResult opPositive = (ExpressionResult) main.dispatch(node.getThenPart());
-		opPositive = mExprResultTransformer.switchToRValue(opPositive, loc, main.getAcslHook());
-		ExpressionResult opNegative = (ExpressionResult) main.dispatch(node.getElsePart());
-		opNegative = mExprResultTransformer.switchToRValue(opNegative, loc, main.getAcslHook());
-		return mCExpressionTranslator.handleConditionalOperator(loc, opCondition, opPositive, opNegative,
-				main.getAcslHook());
-	}
-
-}
+/*
+ * Copyright (C) 2013-2015 Alexander Nutz (nutz@informatik.uni-freiburg.de)
+ * Copyright (C) 2012-2015 Markus Lindenmann (lindenmm@informatik.uni-freiburg.de)
+ * Copyright (C) 2012-2015 Matthias Heizmann (heizmann@informatik.uni-freiburg.de)
+ * Copyright (C) 2015 Oleksii Saukh (saukho@informatik.uni-freiburg.de)
+ * Copyright (C) 2015 Stefan Wissert
+ * Copyright (C) 2015 University of Freiburg
+ *
+ * This file is part of the ULTIMATE CACSL2BoogieTranslator plug-in.
+ *
+ * The ULTIMATE CACSL2BoogieTranslator plug-in is free software: you can redistribute it and/or modify
+ * it under the terms of the GNU Lesser General Public License as published
+ * by the Free Software Foundation, either version 3 of the License, or
+ * (at your option) any later version.
+ *
+ * The ULTIMATE CACSL2BoogieTranslator plug-in is distributed in the hope that it will be useful,
+ * but WITHOUT ANY WARRANTY; without even the implied warranty of
+ * MERCHANTABILITY or FITNESS FOR A PARTICULAR PURPOSE.  See the
+ * GNU Lesser General Public License for more details.
+ *
+ * You should have received a copy of the GNU Lesser General Public License
+ * along with the ULTIMATE CACSL2BoogieTranslator plug-in. If not, see <http://www.gnu.org/licenses/>.
+ *
+ * Additional permission under GNU GPL version 3 section 7:
+ * If you modify the ULTIMATE CACSL2BoogieTranslator plug-in, or any covered work, by linking
+ * or combining it with Eclipse RCP (or a modified version of Eclipse RCP),
+ * containing parts covered by the terms of the Eclipse Public License, the
+ * licensors of the ULTIMATE CACSL2BoogieTranslator plug-in grant you additional permission
+ * to convey the resulting work.
+ */
+/**
+ * An example for a ACSL handler implementation.
+ */
+package de.uni_freiburg.informatik.ultimate.cdt.translation.implementation.base;
+
+import java.util.ArrayDeque;
+import java.util.ArrayList;
+import java.util.Arrays;
+import java.util.Deque;
+import java.util.List;
+
+import org.eclipse.cdt.core.dom.ast.IASTBinaryExpression;
+import org.eclipse.cdt.core.dom.ast.IASTFunctionDefinition;
+import org.eclipse.cdt.core.dom.ast.IASTNode;
+import org.eclipse.cdt.core.dom.ast.IASTUnaryExpression;
+
+import de.uni_freiburg.informatik.ultimate.boogie.DeclarationInformation;
+import de.uni_freiburg.informatik.ultimate.boogie.DeclarationInformation.StorageClass;
+import de.uni_freiburg.informatik.ultimate.boogie.ExpressionFactory;
+import de.uni_freiburg.informatik.ultimate.boogie.StatementFactory;
+import de.uni_freiburg.informatik.ultimate.boogie.ast.ASTType;
+import de.uni_freiburg.informatik.ultimate.boogie.ast.ArrayType;
+import de.uni_freiburg.informatik.ultimate.boogie.ast.AssertStatement;
+import de.uni_freiburg.informatik.ultimate.boogie.ast.Attribute;
+import de.uni_freiburg.informatik.ultimate.boogie.ast.BinaryExpression.Operator;
+import de.uni_freiburg.informatik.ultimate.boogie.ast.Declaration;
+import de.uni_freiburg.informatik.ultimate.boogie.ast.EnsuresSpecification;
+import de.uni_freiburg.informatik.ultimate.boogie.ast.Expression;
+import de.uni_freiburg.informatik.ultimate.boogie.ast.HavocStatement;
+import de.uni_freiburg.informatik.ultimate.boogie.ast.IdentifierExpression;
+import de.uni_freiburg.informatik.ultimate.boogie.ast.LoopInvariantSpecification;
+import de.uni_freiburg.informatik.ultimate.boogie.ast.ModifiesSpecification;
+import de.uni_freiburg.informatik.ultimate.boogie.ast.RequiresSpecification;
+import de.uni_freiburg.informatik.ultimate.boogie.ast.Specification;
+import de.uni_freiburg.informatik.ultimate.boogie.ast.StructAccessExpression;
+import de.uni_freiburg.informatik.ultimate.boogie.ast.StructLHS;
+import de.uni_freiburg.informatik.ultimate.boogie.ast.UnaryExpression;
+import de.uni_freiburg.informatik.ultimate.boogie.ast.VarList;
+import de.uni_freiburg.informatik.ultimate.boogie.ast.VariableDeclaration;
+import de.uni_freiburg.informatik.ultimate.boogie.ast.VariableLHS;
+import de.uni_freiburg.informatik.ultimate.boogie.type.BoogieType;
+import de.uni_freiburg.informatik.ultimate.cdt.translation.implementation.CACSLLocation;
+import de.uni_freiburg.informatik.ultimate.cdt.translation.implementation.FlatSymbolTable;
+import de.uni_freiburg.informatik.ultimate.cdt.translation.implementation.LocationFactory;
+import de.uni_freiburg.informatik.ultimate.cdt.translation.implementation.base.chandler.ProcedureManager;
+import de.uni_freiburg.informatik.ultimate.cdt.translation.implementation.base.expressiontranslation.ExpressionTranslation;
+import de.uni_freiburg.informatik.ultimate.cdt.translation.implementation.container.SymbolTableValue;
+import de.uni_freiburg.informatik.ultimate.cdt.translation.implementation.container.c.CPrimitive;
+import de.uni_freiburg.informatik.ultimate.cdt.translation.implementation.container.c.CPrimitive.CPrimitives;
+import de.uni_freiburg.informatik.ultimate.cdt.translation.implementation.container.c.CStructOrUnion;
+import de.uni_freiburg.informatik.ultimate.cdt.translation.implementation.container.c.CType;
+import de.uni_freiburg.informatik.ultimate.cdt.translation.implementation.exception.IncorrectSyntaxException;
+import de.uni_freiburg.informatik.ultimate.cdt.translation.implementation.exception.UnsupportedSyntaxException;
+import de.uni_freiburg.informatik.ultimate.cdt.translation.implementation.result.CDeclaration;
+import de.uni_freiburg.informatik.ultimate.cdt.translation.implementation.result.ContractResult;
+import de.uni_freiburg.informatik.ultimate.cdt.translation.implementation.result.ExpressionResult;
+import de.uni_freiburg.informatik.ultimate.cdt.translation.implementation.result.ExpressionResultBuilder;
+import de.uni_freiburg.informatik.ultimate.cdt.translation.implementation.result.ExpressionResultTransformer;
+import de.uni_freiburg.informatik.ultimate.cdt.translation.implementation.result.LRValue;
+import de.uni_freiburg.informatik.ultimate.cdt.translation.implementation.result.LRValueFactory;
+import de.uni_freiburg.informatik.ultimate.cdt.translation.implementation.result.LocalLValue;
+import de.uni_freiburg.informatik.ultimate.cdt.translation.implementation.result.RValue;
+import de.uni_freiburg.informatik.ultimate.cdt.translation.implementation.result.Result;
+import de.uni_freiburg.informatik.ultimate.cdt.translation.implementation.util.BoogieASTUtil;
+import de.uni_freiburg.informatik.ultimate.cdt.translation.implementation.util.CdtASTUtils;
+import de.uni_freiburg.informatik.ultimate.cdt.translation.implementation.util.SFO;
+import de.uni_freiburg.informatik.ultimate.cdt.translation.interfaces.handler.IACSLHandler;
+import de.uni_freiburg.informatik.ultimate.cdt.translation.interfaces.handler.ITypeHandler;
+import de.uni_freiburg.informatik.ultimate.core.lib.models.annotation.Check;
+import de.uni_freiburg.informatik.ultimate.core.lib.models.annotation.Overapprox;
+import de.uni_freiburg.informatik.ultimate.core.model.models.ILocation;
+import de.uni_freiburg.informatik.ultimate.core.model.models.annotation.Spec;
+import de.uni_freiburg.informatik.ultimate.model.acsl.ACSLNode;
+import de.uni_freiburg.informatik.ultimate.model.acsl.ast.ACSLResultExpression;
+import de.uni_freiburg.informatik.ultimate.model.acsl.ast.ArrayAccessExpression;
+import de.uni_freiburg.informatik.ultimate.model.acsl.ast.Assertion;
+import de.uni_freiburg.informatik.ultimate.model.acsl.ast.Assigns;
+import de.uni_freiburg.informatik.ultimate.model.acsl.ast.BooleanLiteral;
+import de.uni_freiburg.informatik.ultimate.model.acsl.ast.CastExpression;
+import de.uni_freiburg.informatik.ultimate.model.acsl.ast.CodeAnnot;
+import de.uni_freiburg.informatik.ultimate.model.acsl.ast.CodeAnnotStmt;
+import de.uni_freiburg.informatik.ultimate.model.acsl.ast.CodeStatement;
+import de.uni_freiburg.informatik.ultimate.model.acsl.ast.Contract;
+import de.uni_freiburg.informatik.ultimate.model.acsl.ast.ContractStatement;
+import de.uni_freiburg.informatik.ultimate.model.acsl.ast.Ensures;
+import de.uni_freiburg.informatik.ultimate.model.acsl.ast.FieldAccessExpression;
+import de.uni_freiburg.informatik.ultimate.model.acsl.ast.FreeableExpression;
+import de.uni_freiburg.informatik.ultimate.model.acsl.ast.GhostDeclaration;
+import de.uni_freiburg.informatik.ultimate.model.acsl.ast.GhostUpdate;
+import de.uni_freiburg.informatik.ultimate.model.acsl.ast.IfThenElseExpression;
+import de.uni_freiburg.informatik.ultimate.model.acsl.ast.IntegerLiteral;
+import de.uni_freiburg.informatik.ultimate.model.acsl.ast.LoopAnnot;
+import de.uni_freiburg.informatik.ultimate.model.acsl.ast.LoopAssigns;
+import de.uni_freiburg.informatik.ultimate.model.acsl.ast.LoopInvariant;
+import de.uni_freiburg.informatik.ultimate.model.acsl.ast.LoopStatement;
+import de.uni_freiburg.informatik.ultimate.model.acsl.ast.LoopVariant;
+import de.uni_freiburg.informatik.ultimate.model.acsl.ast.MallocableExpression;
+import de.uni_freiburg.informatik.ultimate.model.acsl.ast.OldValueExpression;
+import de.uni_freiburg.informatik.ultimate.model.acsl.ast.RealLiteral;
+import de.uni_freiburg.informatik.ultimate.model.acsl.ast.Requires;
+import de.uni_freiburg.informatik.ultimate.model.acsl.ast.ValidExpression;
+
+/**
+ * @author Markus Lindenmann
+ * @author Oleksii Saukh
+ * @author Stefan Wissert
+ * @date 28.02.2012
+ */
+public class ACSLHandler implements IACSLHandler {
+
+	/**
+	 * To determine the right names, we need to know where we are in the specification.
+	 */
+
+	private enum SPEC_TYPE {
+		/**
+		 * Not specified.
+		 */
+		NOT,
+		/**
+		 * ACSL requires statement.
+		 */
+		REQUIRES,
+		/**
+		 * ACSL assigns statement.
+		 */
+		ASSIGNS,
+		/**
+		 * ACSL ensures statement.
+		 */
+		ENSURES
+	}
+
+	/**
+	 * Holds the spec type, which we need later in the code.
+	 */
+	private ACSLHandler.SPEC_TYPE mSpecType = ACSLHandler.SPEC_TYPE.NOT;
+	/**
+	 * in the witness invariant mode we write a different annotation at the assert
+	 */
+	private final boolean mWitnessInvariantMode;
+
+	private final FlatSymbolTable mSymboltable;
+	private final ExpressionTranslation mExpressionTranslation;
+	private final ITypeHandler mTypeHandler;
+	private final ProcedureManager mProcedureManager;
+	private final ExpressionResultTransformer mExprResultTransformer;
+	private final LocationFactory mLocationFactory;
+	private final CHandler mCHandler;
+	private final CExpressionTranslator mCExpressionTranslator;
+
+	public ACSLHandler(final boolean witnessInvariantMode, final FlatSymbolTable symboltable,
+			final ExpressionTranslation expressionTranslation, final ITypeHandler typeHandler,
+			final ProcedureManager procedureManager, final LocationFactory locationFactory, final CHandler chandler) {
+		mWitnessInvariantMode = witnessInvariantMode;
+		mSymboltable = symboltable;
+		mExpressionTranslation = expressionTranslation;
+		mTypeHandler = typeHandler;
+		mProcedureManager = procedureManager;
+		mExprResultTransformer = chandler.getExpressionResultTransformer();
+		mLocationFactory = locationFactory;
+		mCExpressionTranslator = chandler.getCExpressionTranslator();
+		mCHandler = chandler;
+	}
+
+	/**
+	 * @deprecated is not supported in this handler! Do not use!
+	 */
+	@Deprecated
+	@Override
+	public Result visit(final IDispatcher main, final IASTNode node) {
+		throw new UnsupportedOperationException("Implementation Error: Use CHandler for: " + node.getClass());
+	}
+
+	@Override
+	public Result visit(final IDispatcher main, final ACSLNode node) {
+		final ILocation loc = mLocationFactory.createACSLLocation(node);
+		if (node instanceof OldValueExpression) {
+			final OldValueExpression ove = (OldValueExpression) node;
+			final ExpressionResult inner = (ExpressionResult) main.dispatch(ove.getFormula(), main.getAcslHook());
+			final ExpressionResult innerSwitched =
+					mExprResultTransformer.switchToRValue(inner, loc, main.getAcslHook());
+			final RValue newRValue =
+					new RValue(ExpressionFactory.constructUnaryExpression(loc, UnaryExpression.Operator.OLD,
+							innerSwitched.getLrValue().getValue()), innerSwitched.getLrValue().getCType());
+			return new ExpressionResultBuilder().addAllExceptLrValue(innerSwitched).setLrValue(newRValue).build();
+		}
+		final String msg = "ACSLHandler: Not yet implemented: " + node.toString();
+		throw new UnsupportedSyntaxException(loc, msg);
+	}
+
+	@Override
+	public Result visit(final IDispatcher main, final CodeAnnot node) {
+		if (node instanceof CodeAnnotStmt) {
+			final ILocation loc = mLocationFactory.createACSLLocation(node);
+			final ExpressionResultBuilder resultBuilder = new ExpressionResultBuilder();
+			final CodeStatement codeStmt = ((CodeAnnotStmt) node).getCodeStmt();
+			if (codeStmt instanceof Assertion) {
+				ExpressionResult formula =
+						(ExpressionResult) main.dispatch(((Assertion) codeStmt).getFormula(), main.getAcslHook());
+
+				formula = mExprResultTransformer.transformSwitchRexIntToBool(formula, loc, main.getAcslHook());
+
+				resultBuilder.addAllExceptLrValue(formula);
+
+				final AssertStatement assertStmt = new AssertStatement(loc, formula.getLrValue().getValue());
+				// TODO: Handle havoc statements
+				for (final Overapprox overapprItem : resultBuilder.getOverappr()) {
+					overapprItem.annotate(assertStmt);
+				}
+				resultBuilder.addStatement(assertStmt);
+				final List<HavocStatement> havocs = CTranslationUtil.createHavocsForAuxVars(formula.getAuxVars());
+				resultBuilder.addStatements(havocs);
+				final Check check;
+				if (mWitnessInvariantMode) {
+					check = new Check(Spec.WITNESS_INVARIANT);
+				} else {
+					check = new Check(Spec.ASSERT);
+				}
+				check.annotate(assertStmt);
+			}
+			if (codeStmt instanceof GhostUpdate) {
+				final GhostUpdate update = (GhostUpdate) codeStmt;
+				final ExpressionResult exprResult =
+						(ExpressionResult) main.dispatch(update.getExpr(), main.getAcslHook());
+				resultBuilder.addAllExceptLrValue(exprResult);
+				final SymbolTableValue stv = mSymboltable.findCSymbol(main.getAcslHook(), update.getIdentifier());
+				if (stv == null) {
+					throw new IncorrectSyntaxException(loc,
+							"Undeclared variable in ACSL expression: " + update.getIdentifier());
+				}
+				if (!stv.getBoogieName().startsWith(SFO.GHOST)) {
+					throw new IncorrectSyntaxException(loc,
+							"C variable " + update.getIdentifier() + " cannot be assigned in ghost statement.");
+				}
+				final VariableLHS lhs = new VariableLHS(loc, mTypeHandler.getBoogieTypeForCType(stv.getCType()),
+						stv.getBoogieName(), stv.getDeclarationInformation());
+				resultBuilder.addStatement(StatementFactory.constructSingleAssignmentStatement(loc, lhs,
+						exprResult.getLrValue().getValue()));
+			}
+			if (codeStmt instanceof GhostDeclaration) {
+				final GhostDeclaration decl = (GhostDeclaration) codeStmt;
+				final String boogieName = SFO.GHOST + decl.getIdentifier();
+				final CPrimitive cType = AcslTypeUtils.translateAcslTypeToCType(decl.getType());
+				final ASTType astType = mTypeHandler.cType2AstType(loc, cType);
+				final Declaration boogieDecl = new VariableDeclaration(loc, new Attribute[0],
+						new VarList[] { new VarList(loc, new String[] { boogieName }, astType) });
+				final CDeclaration cDecl = new CDeclaration(cType, decl.getIdentifier());
+				final IASTFunctionDefinition scope = CdtASTUtils.findScope(main.getAcslHook());
+				DeclarationInformation declInfo;
+				if (scope == null) {
+					declInfo = DeclarationInformation.DECLARATIONINFO_GLOBAL;
+				} else {
+					declInfo =
+							new DeclarationInformation(StorageClass.LOCAL, scope.getDeclarator().getName().toString());
+				}
+				mSymboltable.storeCSymbol(main.getAcslHook(), decl.getIdentifier(), new SymbolTableValue(boogieName,
+						boogieDecl, astType, cDecl, declInfo, main.getAcslHook(), false));
+				final de.uni_freiburg.informatik.ultimate.model.acsl.ast.Expression expr = decl.getExpr();
+				if (expr != null) {
+					final ExpressionResult exprResult = (ExpressionResult) main.dispatch(expr, main.getAcslHook());
+					resultBuilder.addAllExceptLrValue(exprResult);
+					final VariableLHS lhs =
+							new VariableLHS(loc, mTypeHandler.getBoogieTypeForCType(cType), boogieName, declInfo);
+					resultBuilder.addStatement(StatementFactory.constructSingleAssignmentStatement(loc, lhs,
+							exprResult.getLrValue().getValue()));
+				}
+			}
+			return resultBuilder.build();
+		}
+		// TODO : other cases
+		final String msg = "ACSLHandler: Not yet implemented: " + node.toString();
+		final ILocation loc = mLocationFactory.createACSLLocation(node);
+		throw new UnsupportedSyntaxException(loc, msg);
+	}
+
+	/**
+	 * Translates an ACSL binary expression operator into a boogie binary expression operator, iff there is a one to one
+	 * translation - otherwise null.
+	 *
+	 * @param op
+	 *            the ACSL binary expression operator
+	 * @return the translates operator or null.
+	 */
+	private static Operator getBoogieBinaryExprOperator(
+			final de.uni_freiburg.informatik.ultimate.model.acsl.ast.BinaryExpression.Operator op) {
+		switch (op) {
+		case ARITHDIV:
+			return Operator.ARITHDIV;
+		case ARITHMINUS:
+			return Operator.ARITHMINUS;
+		case ARITHMOD:
+			return Operator.ARITHMOD;
+		case ARITHMUL:
+			return Operator.ARITHMUL;
+		case ARITHPLUS:
+			return Operator.ARITHPLUS;
+		case BITVECCONCAT:
+			return Operator.BITVECCONCAT;
+		case COMPEQ:
+			return Operator.COMPEQ;
+		case COMPGEQ:
+			return Operator.COMPGEQ;
+		case COMPGT:
+			return Operator.COMPGT;
+		case COMPLEQ:
+			return Operator.COMPLEQ;
+		case COMPLT:
+			return Operator.COMPLT;
+		case COMPNEQ:
+			return Operator.COMPNEQ;
+		case COMPPO:
+			return Operator.COMPPO;
+		case LOGICAND:
+			return Operator.LOGICAND;
+		case LOGICIFF:
+			return Operator.LOGICIFF;
+		case LOGICIMPLIES:
+			return Operator.LOGICIMPLIES;
+		case LOGICOR:
+			return Operator.LOGICOR;
+		case BITXOR:
+		case BITAND:
+		case BITIFF:
+		case BITIMPLIES:
+		case BITOR:
+		case LOGICXOR:
+		default:
+			return null;
+		}
+	}
+
+	/**
+	 * Translates operator of ACSL binary expression to operator of binary expression in the C AST.
+	 */
+	private static int getCASTBinaryExprOperator(
+			final de.uni_freiburg.informatik.ultimate.model.acsl.ast.BinaryExpression.Operator op) {
+		switch (op) {
+		case ARITHDIV:
+			return IASTBinaryExpression.op_divide;
+		case ARITHMINUS:
+			return IASTBinaryExpression.op_minus;
+		case ARITHMOD:
+			return IASTBinaryExpression.op_modulo;
+		case ARITHMUL:
+			return IASTBinaryExpression.op_multiply;
+		case ARITHPLUS:
+			return IASTBinaryExpression.op_plus;
+		case BITAND:
+			return IASTBinaryExpression.op_binaryAnd;
+		case BITIFF:
+			break;
+		case BITIMPLIES:
+			break;
+		case BITOR:
+			return IASTBinaryExpression.op_binaryOr;
+		case BITSHIFTLEFT:
+			return IASTBinaryExpression.op_shiftLeft;
+		case BITSHIFTRIGHT:
+			return IASTBinaryExpression.op_shiftRight;
+		case BITVECCONCAT:
+			break;
+		case BITXOR:
+			return IASTBinaryExpression.op_binaryXor;
+		case COMPEQ:
+			return IASTBinaryExpression.op_equals;
+		case COMPGEQ:
+			return IASTBinaryExpression.op_greaterEqual;
+		case COMPGT:
+			return IASTBinaryExpression.op_greaterThan;
+		case COMPLEQ:
+			return IASTBinaryExpression.op_lessEqual;
+		case COMPLT:
+			return IASTBinaryExpression.op_lessThan;
+		case COMPNEQ:
+			return IASTBinaryExpression.op_notequals;
+		case COMPPO:
+			break;
+		case LOGICAND:
+			return IASTBinaryExpression.op_logicalAnd;
+		case LOGICIFF:
+			break;
+		case LOGICIMPLIES:
+			break;
+		case LOGICOR:
+			return IASTBinaryExpression.op_logicalOr;
+		case LOGICXOR:
+			break;
+		case LTLRELEASE:
+			break;
+		case LTLUNTIL:
+			break;
+		case LTLWEAKUNTIL:
+			break;
+		default:
+			break;
+		}
+		throw new IllegalArgumentException("don't know equivalent C operator");
+	}
+
+	private ExpressionResult dispatchSwitch(final IDispatcher main,
+			final de.uni_freiburg.informatik.ultimate.model.acsl.ast.Expression node, final ILocation loc) {
+		final ExpressionResult expr = (ExpressionResult) main.dispatch(node, main.getAcslHook());
+		return mExprResultTransformer.switchToRValue(expr, loc, main.getAcslHook());
+	}
+
+	@Override
+	public Result visit(final IDispatcher main,
+			final de.uni_freiburg.informatik.ultimate.model.acsl.ast.BinaryExpression node) {
+		final ILocation loc = mLocationFactory.createACSLLocation(node);
+
+		switch (node.getOperator()) {
+		case ARITHDIV:
+		case ARITHMOD:
+		case ARITHMUL: {
+			final ExpressionResult left =
+					mExprResultTransformer.transformDispatchSwitchRexBoolToInt(main, loc, node.getLeft());
+			final ExpressionResult right =
+					mExprResultTransformer.transformDispatchSwitchRexBoolToInt(main, loc, node.getRight());
+			final int op = getCASTBinaryExprOperator(node.getOperator());
+			return mCExpressionTranslator.handleMultiplicativeOperation(loc, op, left, right);
+		}
+		case ARITHMINUS:
+		case ARITHPLUS: {
+			final ExpressionResult left =
+					mExprResultTransformer.transformDispatchSwitchRexBoolToInt(main, loc, node.getLeft());
+			final ExpressionResult right =
+					mExprResultTransformer.transformDispatchSwitchRexBoolToInt(main, loc, node.getRight());
+			final int op = getCASTBinaryExprOperator(node.getOperator());
+			return mCExpressionTranslator.handleAdditiveOperation(loc, op, left, right);
+		}
+		case COMPEQ:
+		case COMPNEQ: {
+			final ExpressionResult left =
+					mExprResultTransformer.transformDispatchSwitchRexBoolToInt(main, loc, node.getLeft());
+			final ExpressionResult right =
+					mExprResultTransformer.transformDispatchSwitchRexBoolToInt(main, loc, node.getRight());
+			final int op = getCASTBinaryExprOperator(node.getOperator());
+			return mCExpressionTranslator.handleEqualityOperators(loc, op, left, right);
+		}
+		case COMPGEQ:
+		case COMPGT:
+		case COMPLEQ:
+		case COMPLT: {
+			final ExpressionResult left =
+					mExprResultTransformer.transformDispatchSwitchRexBoolToInt(main, loc, node.getLeft());
+			final ExpressionResult right =
+					mExprResultTransformer.transformDispatchSwitchRexBoolToInt(main, loc, node.getRight());
+			final int op = getCASTBinaryExprOperator(node.getOperator());
+			return mCExpressionTranslator.handleRelationalOperators(loc, op, left, right);
+		}
+		case LOGICAND:
+		case LOGICIFF:
+		case LOGICIMPLIES:
+		case LOGICOR: {
+			final Operator op = getBoogieBinaryExprOperator(node.getOperator());
+			if (op != null) {
+				ExpressionResult left = dispatchSwitch(main, node.getLeft(), loc);
+				ExpressionResult right = dispatchSwitch(main, node.getRight(), loc);
+				final ExpressionResultBuilder resultBuilder = new ExpressionResultBuilder();
+				resultBuilder.addAllExceptLrValue(left);
+				resultBuilder.addAllExceptLrValue(right);
+				left = mExprResultTransformer.rexIntToBool(left, loc);
+				right = mExprResultTransformer.rexIntToBool(right, loc);
+				final Expression be = ExpressionFactory.newBinaryExpression(loc, op, left.getLrValue().getValue(),
+						right.getLrValue().getValue());
+				// TODO: Handle Ctype
+				final RValue rval = new RValue(be, new CPrimitive(CPrimitives.INT), true);
+				resultBuilder.setLrValue(rval);
+				return resultBuilder.build();
+			}
+		}
+
+		case LOGICXOR: {
+			// translate into (l | r)
+			// where l = left & !right
+			final ExpressionResult left = dispatchSwitch(main, node.getLeft(), loc);
+			final ExpressionResult right = dispatchSwitch(main, node.getRight(), loc);
+			final ExpressionResultBuilder resultBuilder = new ExpressionResultBuilder();
+			resultBuilder.addAllExceptLrValue(right);
+			final Expression notRight = ExpressionFactory.constructUnaryExpression(loc,
+					UnaryExpression.Operator.LOGICNEG, right.getLrValue().getValue());
+			final Expression l = ExpressionFactory.newBinaryExpression(loc, Operator.LOGICAND,
+					left.getLrValue().getValue(), notRight);
+			// and r = !left & right
+			final Expression notLeft = ExpressionFactory.constructUnaryExpression(loc,
+					UnaryExpression.Operator.LOGICNEG, left.getLrValue().getValue());
+			final Expression r = ExpressionFactory.newBinaryExpression(loc, Operator.LOGICAND, notLeft,
+					right.getLrValue().getValue());
+			final RValue rval = new RValue(ExpressionFactory.newBinaryExpression(loc, Operator.LOGICOR, l, r),
+					new CPrimitive(CPrimitives.INT), true);
+			resultBuilder.setLrValue(rval);
+			return resultBuilder.build();
+		}
+		case BITAND:
+		case BITOR:
+		case BITXOR:
+			return mCExpressionTranslator.handleBitwiseArithmeticOperation(loc,
+					getCASTBinaryExprOperator(node.getOperator()), dispatchSwitch(main, node.getLeft(), loc),
+					dispatchSwitch(main, node.getRight(), loc));
+		case BITSHIFTLEFT:
+		case BITSHIFTRIGHT:
+			return mCExpressionTranslator.handleBitshiftOperation(loc, getCASTBinaryExprOperator(node.getOperator()),
+					dispatchSwitch(main, node.getLeft(), loc), dispatchSwitch(main, node.getRight(), loc));
+
+		case BITIFF:
+		case BITIMPLIES:
+
+		case BITVECCONCAT:
+		case COMPPO:
+
+		case LTLRELEASE:
+		case LTLUNTIL:
+		case LTLWEAKUNTIL:
+		default:
+			final String msg = "Unknown or unsupported binary operation: " + node.getOperator();
+			throw new UnsupportedSyntaxException(loc, msg);
+		}
+	}
+
+	@Override
+	public Result visit(final IDispatcher main,
+			final de.uni_freiburg.informatik.ultimate.model.acsl.ast.UnaryExpression node) {
+		final ILocation loc = mLocationFactory.createACSLLocation(node);
+		ExpressionResult res = (ExpressionResult) main.dispatch(node.getExpr(), main.getAcslHook());
+
+		res = mExprResultTransformer.switchToRValue(res, loc, main.getAcslHook());
+
+		switch (node.getOperator()) {
+		case LOGICNEG:
+			return mCExpressionTranslator.handleUnaryArithmeticOperators(loc, IASTUnaryExpression.op_not, res);
+		case MINUS:
+			return mCExpressionTranslator.handleUnaryArithmeticOperators(loc, IASTUnaryExpression.op_minus, res);
+		case PLUS:
+			return mCExpressionTranslator.handleUnaryArithmeticOperators(loc, IASTUnaryExpression.op_plus, res);
+		case LOGICCOMPLEMENT:
+			return mCExpressionTranslator.handleUnaryArithmeticOperators(loc, IASTUnaryExpression.op_tilde, res);
+		case POINTER:
+			// TODO: We don't have the hook available here, does null always work here?
+			return mCHandler.handleIndirectionOperator(res, loc, null);
+		case ADDROF:
+		default:
+			final String msg = "Unknown or unsupported unary operation: " + node.getOperator();
+			throw new UnsupportedSyntaxException(loc, msg);
+		}
+	}
+
+	@Override
+	public Result visit(final IDispatcher main, final IntegerLiteral node) {
+		final ILocation loc = mLocationFactory.createACSLLocation(node);
+		final String val = node.getValue();
+		final RValue rValue = mExpressionTranslation.translateIntegerLiteral(loc, val);
+		return new ExpressionResult(rValue);
+
+	}
+
+	@Override
+	public Result visit(final IDispatcher main, final BooleanLiteral node) {
+		return new ExpressionResult(new RValue(
+				ExpressionFactory.createBooleanLiteral(mLocationFactory.createACSLLocation(node), node.getValue()),
+				new CPrimitive(CPrimitives.BOOL), true));
+	}
+
+	@Override
+	public Result visit(final IDispatcher main, final RealLiteral node) {
+		final RValue rValue = mExpressionTranslation.translateFloatingLiteral(mLocationFactory.createACSLLocation(node),
+				node.getValue());
+		return new ExpressionResult(rValue);
+	}
+
+	@Override
+	public Result visit(final IDispatcher main,
+			final de.uni_freiburg.informatik.ultimate.model.acsl.ast.IdentifierExpression node) {
+		final ILocation loc = mLocationFactory.createACSLLocation(node);
+		final String id = lookupId(main, node, loc);
+
+		final String cId = mSymboltable.getCIdForBoogieId(id);
+		final SymbolTableValue stv = mSymboltable.findCSymbol(main.getAcslHook(), cId);
+		final CType cType;
+		if (stv != null) {
+			cType = stv.getCType();
+		} else {
+			throw new UnsupportedOperationException(
+					"not yet implemented: " + "unable to determine CType for variable " + id);
+		}
+
+		// FIXME: dereferencing does not work for ACSL yet, because we cannot pass
+		// the necessary auxiliary statements on.
+		// EDIT: (alex feb 18:) does this fixme still apply?
+
+		final LRValue lrVal;
+		if (mCHandler.isHeapVar(id)) {
+			final IdentifierExpression idExp = ExpressionFactory.constructIdentifierExpression(loc,
+					mTypeHandler.getBoogieTypeForBoogieASTType(stv.getAstType()), id, stv.getDeclarationInformation());
+			lrVal = LRValueFactory.constructHeapLValue(mTypeHandler, idExp, cType, null);
+		} else {
+			final VariableLHS idLhs = ExpressionFactory.constructVariableLHS(loc,
+					mTypeHandler.getBoogieTypeForBoogieASTType(stv.getAstType()), id, stv.getDeclarationInformation());
+			lrVal = new LocalLValue(idLhs, cType, null);
+		}
+		return new ExpressionResult(lrVal);
+	}
+
+	private String lookupId(final IDispatcher main,
+			final de.uni_freiburg.informatik.ultimate.model.acsl.ast.IdentifierExpression node, final ILocation loc) {
+
+		final String rslvId =
+				mSymboltable.applyMultiparseRenaming(main.getAcslHook().getContainingFilename(), node.getIdentifier());
+
+		final SymbolTableValue stv = mSymboltable.findCSymbol(main.getAcslHook(), rslvId);
+		if (stv == null) {
+			throw new IncorrectSyntaxException(loc, "Undeclared variable in ACSL expression: " + node.getIdentifier());
+		}
+		switch (mSpecType) {
+		case ASSIGNS:
+			// modifies case in boogie, should be always global!
+			// maybe it is allowed to assign also in parameters?
+			// Global variable
+			if (stv.isBoogieGlobalVar()) {
+				return stv.getBoogieName();
+			}
+			throw new IncorrectSyntaxException(loc,
+					"It is not allowed to assign to in parameters! Should be global variables! [" + node.getIdentifier()
+							+ "]");
+		case ENSURES:
+			if ("\result".equalsIgnoreCase(node.getIdentifier())) {
+				return SFO.RES;
+			}
+			return stv.getBoogieName();
+		case REQUIRES:
+		case NOT:
+			return stv.getBoogieName();
+		default:
+			throw new IncorrectSyntaxException(loc, "The type of specType should be in some type!");
+		}
+	}
+
+	@Override
+	public Result visit(final IDispatcher main, final Contract node) {
+		final ILocation loc = mLocationFactory.createACSLLocation(node);
+		final ArrayList<Specification> spec = new ArrayList<>();
+		// First we catch the case that a contract is at a FunctionDefinition
+		if (node instanceof IASTFunctionDefinition) {
+			final String msg = "Syntax Error, Contracts on FunctionDefinition are not allowed";
+			throw new IncorrectSyntaxException(loc, msg);
+		}
+
+		for (final ContractStatement stmt : node.getContractStmt()) {
+			spec.addAll(Arrays.asList(((ContractResult) main.dispatch(stmt, main.getAcslHook())).getSpecs()));
+		}
+		if (node.getBehaviors() != null && node.getBehaviors().length != 0) {
+			final String msg = "Not yet implemented: Behaviour";
+			throw new UnsupportedSyntaxException(loc, msg);
+		}
+		// TODO : node.getCompleteness();
+		mSpecType = ACSLHandler.SPEC_TYPE.NOT;
+		return new ContractResult(spec.toArray(new Specification[spec.size()]));
+	}
+
+	@Override
+	public Result visit(final IDispatcher main, final Requires node) {
+		mSpecType = ACSLHandler.SPEC_TYPE.REQUIRES;
+		final Expression formula = ((ExpressionResult) main.dispatch(node.getFormula())).getLrValue().getValue();
+		final Check check = new Check(Spec.PRE_CONDITION);
+		final ILocation reqLoc = mLocationFactory.createACSLLocation(node);
+		final RequiresSpecification req = new RequiresSpecification(reqLoc, false, formula);
+		check.annotate(req);
+		return new ContractResult(new Specification[] { req });
+	}
+
+	@Override
+	public Result visit(final IDispatcher main, final Ensures node) {
+		final ILocation loc = mLocationFactory.createACSLLocation(node);
+		final de.uni_freiburg.informatik.ultimate.model.acsl.ast.Expression e = node.getFormula();
+		if (e instanceof FieldAccessExpression || e instanceof ArrayAccessExpression) {
+			// variable declaration not yet translated, hence we cannot
+			// translate this access expression!
+			final String msg = "Ensures specification on struct types is not supported!";
+			throw new UnsupportedSyntaxException(loc, msg);
+		}
+		mSpecType = ACSLHandler.SPEC_TYPE.ENSURES;
+		final Expression formula = ((ExpressionResult) main.dispatch(e)).getLrValue().getValue();
+		final Check check = new Check(Spec.POST_CONDITION);
+		final ILocation ensLoc = mLocationFactory.createACSLLocation(node);
+		final EnsuresSpecification ens = new EnsuresSpecification(ensLoc, false, formula);
+		check.annotate(ens);
+		return new ContractResult(new Specification[] { ens });
+	}
+
+	@Override
+	public Result visit(final IDispatcher main, final Assigns node) {
+		mSpecType = ACSLHandler.SPEC_TYPE.ASSIGNS;
+		final ILocation loc = mLocationFactory.createACSLLocation(node);
+		final List<IdentifierExpression> identifiers = new ArrayList<>();
+		for (final de.uni_freiburg.informatik.ultimate.model.acsl.ast.Expression e : node.getLocations()) {
+			if (e instanceof de.uni_freiburg.informatik.ultimate.model.acsl.ast.IdentifierExpression) {
+				final IdentifierExpression dispatched =
+						(IdentifierExpression) main.dispatch(e, main.getAcslHook()).getNode();
+				identifiers.add(dispatched);
+			} else {
+				final String msg = "Unexpected Expression: " + e.getClass();
+				throw new UnsupportedSyntaxException(loc, msg);
+			}
+		}
+		final VariableLHS[] identifiersVarLHS = new VariableLHS[identifiers.size()];
+		for (int i = 0; i < identifiers.size(); i++) {
+			identifiersVarLHS[i] =
+					ExpressionFactory.constructVariableLHS(loc, (BoogieType) identifiers.get(i).getType(),
+							identifiers.get(i).getIdentifier(), identifiers.get(i).getDeclarationInformation());
+		}
+
+		final ModifiesSpecification req = new ModifiesSpecification(loc, false, identifiersVarLHS);
+		return new ContractResult(new Specification[] { req });
+	}
+
+	@Override
+	public Result visit(final IDispatcher main, final ACSLResultExpression node) {
+		final String id = SFO.RES;
+		final CACSLLocation loc = mLocationFactory.createACSLLocation(node);
+		// TODO: what is the right storageclass here? and procedure?..
+		final IdentifierExpression idEx = ExpressionFactory.constructIdentifierExpression(loc,
+				mTypeHandler.getBoogieTypeForCType(new CPrimitive(CPrimitives.INT)), id,
+				new DeclarationInformation(StorageClass.PROC_FUNC_OUTPARAM, mProcedureManager.getCurrentProcedureID()));
+		return new ExpressionResult(new RValue(idEx, new CPrimitive(CPrimitives.INT)));
+	}
+
+	@Override
+	public Result visit(final IDispatcher main, final LoopAnnot node) {
+		if (node.getLoopBehavior() != null && node.getLoopBehavior().length != 0) {
+			final String msg = "Not yet implemented: Behaviour";
+			final ILocation loc = mLocationFactory.createACSLLocation(node);
+			throw new UnsupportedSyntaxException(loc, msg);
+		}
+		final ArrayList<Specification> specs = new ArrayList<>();
+		for (final LoopStatement lst : node.getLoopStmt()) {
+			final ContractResult res = (ContractResult) main.dispatch(lst, main.getAcslHook());
+			assert res != null;
+			specs.addAll(Arrays.asList(res.getSpecs()));
+		}
+		return new ContractResult(specs.toArray(new Specification[specs.size()]));
+	}
+
+	@Override
+	public Result visit(final IDispatcher main, final LoopInvariant node) {
+		final ExpressionResult res = (ExpressionResult) main.dispatch(node.getFormula(), main.getAcslHook());
+		final ILocation loc = mLocationFactory.createACSLLocation(node);
+		if (!res.getAuxVars().isEmpty()) {
+			throw new UnsupportedSyntaxException(loc, "We support only side-effect free specifications.");
+		}
+		if (!res.getDeclarations().isEmpty()) {
+			throw new UnsupportedSyntaxException(loc, "We support only side-effect free specifications.");
+		}
+		if (!res.getNeighbourUnionFields().isEmpty()) {
+			throw new UnsupportedSyntaxException(loc, "We support only side-effect free specifications.");
+		}
+		if (!res.getOverapprs().isEmpty()) {
+			throw new UnsupportedSyntaxException(loc,
+					"We support only contracts that we can translate without overapproximation.");
+		}
+
+		assert res != null && res.getLrValue().getValue() != null;
+		final Check check = new Check(Spec.INVARIANT);
+		final ILocation invLoc = mLocationFactory.createACSLLocation(node);
+		final LoopInvariantSpecification lis =
+				new LoopInvariantSpecification(invLoc, false, res.getLrValue().getValue());
+		check.annotate(lis);
+
+		return new ContractResult(new Specification[] { lis });
+	}
+
+	@Override
+	public Result visit(final IDispatcher main, final LoopVariant node) {
+		final String msg = "Not yet implemented: LoopVariant";
+		final ILocation loc = mLocationFactory.createACSLLocation(node);
+		throw new UnsupportedSyntaxException(loc, msg);
+	}
+
+	@Override
+	public Result visit(final IDispatcher main, final LoopAssigns node) {
+		final String msg = "Not yet implemented: LoopAssigns";
+		final ILocation loc = mLocationFactory.createACSLLocation(node);
+		throw new UnsupportedSyntaxException(loc, msg);
+	}
+
+	@Override
+	public Result visit(final IDispatcher main, final ArrayAccessExpression node) {
+		// handle expressions of the form a[i][j]...
+
+		final ILocation loc = mLocationFactory.createACSLLocation(node);
+
+		// first, dispatch all indices and extract the actual array expression
+		final ExpressionResultBuilder resultBuilder = new ExpressionResultBuilder();
+		final Deque<Expression> args = new ArrayDeque<>();
+		de.uni_freiburg.informatik.ultimate.model.acsl.ast.Expression arrayExpr = node;
+		while (true) {
+			if (!(arrayExpr instanceof ArrayAccessExpression)) {
+				break;
+			}
+			final ArrayAccessExpression aaExpr = (ArrayAccessExpression) arrayExpr;
+			if (aaExpr.getIndices().length != 1) {
+				throw new AssertionError();
+			}
+			final ExpressionResult arg = (ExpressionResult) main.dispatch(aaExpr.getIndices()[0], main.getAcslHook());
+			args.addFirst(arg.getLrValue().getValue());
+			arrayExpr = aaExpr.getArray();
+			resultBuilder.addAllExceptLrValue(arg);
+		}
+
+		final Expression[] idx = new Expression[args.size()];
+		args.toArray(idx);
+
+		// second, dispatch array expression
+		ExpressionResult idExprRes = (ExpressionResult) main.dispatch(arrayExpr, main.getAcslHook());
+		idExprRes = mExprResultTransformer.switchToRValue(idExprRes, loc, main.getAcslHook());
+		final Expression subExpr = idExprRes.getLrValue().getValue();
+
+		resultBuilder.addAllExceptLrValue(idExprRes);
+
+		// TODO: This does not work for arrays on heap!
+
+		// TODO: compute the CType of returned ResultExpression
+		// basic idea: same as arrayType (below) except the last args.size() entries of
+		// arrayType.getDimensions() have
+		// to be removed for the new type
+		// CArray arrayType = (CArray) idExprRes.lrVal.cType;
+		// CArray arrayType = new CArray(dimensions, idExprRes.lrVal.cType); --> wrong,
+		// i think (alex)
+		// arrayType.getDimensions().length == args.size()
+
+		Expression expr;
+		if (subExpr instanceof IdentifierExpression) {
+			final IdentifierExpression idEx = (IdentifierExpression) subExpr;
+			final String bId = idEx.getIdentifier();
+			final String cId = mSymboltable.getCIdForBoogieId(bId);
+			assert mSymboltable.containsCSymbol(main.getAcslHook(), cId);
+			expr = ExpressionFactory.constructNestedArrayAccessExpression(loc, idEx, idx);
+		} else if (subExpr instanceof StructAccessExpression) {
+			final StructAccessExpression sae = (StructAccessExpression) subExpr;
+			final StructLHS lhs = (StructLHS) BoogieASTUtil.getLHSforExpression(sae);
+			final ASTType t = mTypeHandler.getTypeOfStructLHS(mSymboltable, loc, lhs, main.getAcslHook());
+			if (!(t instanceof ArrayType)) {
+				final String msg = "Type mismatch - cannot take index on a not-array element!";
+				throw new IncorrectSyntaxException(loc, msg);
+			}
+			expr = ExpressionFactory.constructNestedArrayAccessExpression(loc, sae, idx);
+		} else {
+			final String msg = "Unexpected result type on left side of array!";
+			throw new UnsupportedSyntaxException(loc, msg);
+		}
+		// TODO: Ctype
+		final RValue rval = new RValue(expr, new CPrimitive(CPrimitives.INT));
+		resultBuilder.setLrValue(rval);
+		return resultBuilder.build();
+	}
+
+	@Override
+	public Result visit(final IDispatcher main, final FieldAccessExpression node) {
+		final ILocation loc = mLocationFactory.createACSLLocation(node);
+		final ExpressionResultBuilder resultBuilder = new ExpressionResultBuilder();
+		final Result old = main.dispatch(node.getStruct());
+		final ExpressionResult r =
+				mExprResultTransformer.switchToRValue((ExpressionResult) old, loc, main.getAcslHook());
+		assert r.getClass() == ExpressionResult.class;
+		final String field = node.getField();
+
+		resultBuilder.addAllExceptLrValue(r);
+
+		// TODO: CType
+		final StructAccessExpression structAccessExpression =
+				ExpressionFactory.constructStructAccessExpression(loc, r.getLrValue().getValue(), field);
+
+		final RValue rval = new RValue(structAccessExpression,
+				((CStructOrUnion) r.getLrValue().getCType().getUnderlyingType()).getFieldType(field));
+		resultBuilder.setLrValue(rval);
+		return resultBuilder.build();
+	}
+
+	@Override
+	public Result visit(final IDispatcher main, final FreeableExpression node) {
+		final ILocation loc = mLocationFactory.createACSLLocation(node);
+
+		final ExpressionResult rIdc = (ExpressionResult) main.dispatch(node.getFormula(), main.getAcslHook());
+		Expression idx = (Expression) rIdc.getNode();
+
+		final ExpressionResultBuilder resultBuilder = new ExpressionResultBuilder();
+		resultBuilder.addAllExceptLrValue(rIdc);
+
+		idx = ExpressionFactory.constructStructAccessExpression(loc, idx, SFO.POINTER_BASE);
+		final Expression[] idc = new Expression[] { idx };
+
+		final Expression arr = // new IdentifierExpression(loc, SFO.VALID);
+				ExpressionFactory.constructIdentifierExpression(loc,
+						BoogieType.createArrayType(0, new BoogieType[] { BoogieType.TYPE_INT }, BoogieType.TYPE_INT),
+						SFO.VALID, new DeclarationInformation(StorageClass.GLOBAL, null));
+
+		final Expression e = ExpressionFactory.constructNestedArrayAccessExpression(loc, arr, idc);
+		// TODO: CType/range type of valid array -- depends on a preference???
+		final RValue rval = new RValue(e, new CPrimitive(CPrimitives.INT));
+		resultBuilder.setLrValue(rval);
+		return resultBuilder.build();
+	}
+
+	@Override
+	public Result visit(final IDispatcher main, final MallocableExpression node) {
+		final ILocation loc = mLocationFactory.createACSLLocation(node);
+
+		final ExpressionResult rIdc = (ExpressionResult) main.dispatch(node.getFormula(), main.getAcslHook());
+		Expression idx = rIdc.getLrValue().getValue();
+
+		final ExpressionResultBuilder resultBuilder = new ExpressionResultBuilder();
+		resultBuilder.addAllExceptLrValue(rIdc);
+
+		idx = ExpressionFactory.constructStructAccessExpression(loc, idx, SFO.POINTER_BASE);
+		final Expression[] idc = new Expression[] { idx };
+		final Expression arr = ExpressionFactory.constructIdentifierExpression(loc,
+				BoogieType.createArrayType(0, new BoogieType[] { BoogieType.TYPE_INT }, BoogieType.TYPE_INT), SFO.VALID,
+				new DeclarationInformation(StorageClass.GLOBAL, null));
+		final Expression valid = ExpressionFactory.constructNestedArrayAccessExpression(loc, arr, idc);
+		final Expression e = ExpressionFactory.constructUnaryExpression(loc,
+				de.uni_freiburg.informatik.ultimate.boogie.ast.UnaryExpression.Operator.LOGICNEG, valid);
+
+		// TODO: CType
+		final RValue rval = new RValue(e, new CPrimitive(CPrimitives.INT));
+		resultBuilder.setLrValue(rval);
+		return resultBuilder.build();
+	}
+
+	@Override
+	public Result visit(final IDispatcher main, final ValidExpression node) {
+		final ILocation loc = mLocationFactory.createACSLLocation(node);
+
+		final ExpressionResult rIdc = (ExpressionResult) main.dispatch(node.getFormula(), main.getAcslHook());
+		Expression idx = (Expression) rIdc.getNode();
+
+		final ExpressionResultBuilder resultBuilder = new ExpressionResultBuilder();
+
+		resultBuilder.addAllExceptLrValue(rIdc);
+
+		idx = ExpressionFactory.constructStructAccessExpression(loc, idx, SFO.POINTER_BASE);
+		final Expression[] idc = new Expression[] { idx };
+		final Expression arr = ExpressionFactory.constructIdentifierExpression(loc,
+				BoogieType.createArrayType(0, new BoogieType[] { BoogieType.TYPE_INT }, BoogieType.TYPE_INT), SFO.VALID,
+				new DeclarationInformation(StorageClass.GLOBAL, null));
+		final Expression e = ExpressionFactory.constructNestedArrayAccessExpression(loc, arr, idc);
+
+		// TODO: CType
+		final RValue rval = new RValue(e, new CPrimitive(CPrimitives.INT));
+		resultBuilder.setLrValue(rval);
+		return resultBuilder.build();
+	}
+
+	@Override
+	public Result visit(final IDispatcher main, final CastExpression node) {
+		final ILocation loc = mLocationFactory.createACSLLocation(node);
+		final CPrimitive resultType = AcslTypeUtils.translateAcslTypeToCType(node.getCastedType());
+		ExpressionResult expr = (ExpressionResult) main.dispatch(node.getExpression());
+		expr = mExprResultTransformer.switchToRValue(expr, loc, main.getAcslHook());
+		return mExprResultTransformer.convertIfNecessary(loc, expr, resultType);
+	}
+
+	@Override
+	public Result visit(final IDispatcher main, final IfThenElseExpression node) {
+		final ILocation loc = mLocationFactory.createACSLLocation(node);
+		assert node.getOutgoingNodes().size() == 4;
+
+		ExpressionResult opCondition = (ExpressionResult) main.dispatch(node.getCondition());
+		opCondition = mExprResultTransformer.switchToRValue(opCondition, loc, main.getAcslHook());
+		ExpressionResult opPositive = (ExpressionResult) main.dispatch(node.getThenPart());
+		opPositive = mExprResultTransformer.switchToRValue(opPositive, loc, main.getAcslHook());
+		ExpressionResult opNegative = (ExpressionResult) main.dispatch(node.getElsePart());
+		opNegative = mExprResultTransformer.switchToRValue(opNegative, loc, main.getAcslHook());
+		return mCExpressionTranslator.handleConditionalOperator(loc, opCondition, opPositive, opNegative,
+				main.getAcslHook());
+	}
+
+}
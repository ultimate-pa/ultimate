/*
 * Copyright (C) 2013-2015 Alexander Nutz (nutz@informatik.uni-freiburg.de)
 * Copyright (C) 2013-2015 Daniel Dietsch (dietsch@informatik.uni-freiburg.de)
 * Copyright (C) 2015 Markus Lindenmann (lindenmm@informatik.uni-freiburg.de)
 * Copyright (C) 2012-2015 Matthias Heizmann (heizmann@informatik.uni-freiburg.de)
 * Copyright (C) 2015 Oleksii Saukh (saukho@informatik.uni-freiburg.de)
 * Copyright (C) 2015 Stefan Wissert
 * Copyright (C) 2015 University of Freiburg
 *
 * This file is part of the ULTIMATE CACSL2BoogieTranslator plug-in.
 *
 * The ULTIMATE CACSL2BoogieTranslator plug-in is free software: you can redistribute it and/or modify
 * it under the terms of the GNU Lesser General Public License as published
 * by the Free Software Foundation, either version 3 of the License, or
 * (at your option) any later version.
 *
 * The ULTIMATE CACSL2BoogieTranslator plug-in is distributed in the hope that it will be useful,
 * but WITHOUT ANY WARRANTY; without even the implied warranty of
 * MERCHANTABILITY or FITNESS FOR A PARTICULAR PURPOSE.  See the
 * GNU Lesser General Public License for more details.
 *
 * You should have received a copy of the GNU Lesser General Public License
 * along with the ULTIMATE CACSL2BoogieTranslator plug-in. If not, see <http://www.gnu.org/licenses/>.
 *
 * Additional permission under GNU GPL version 3 section 7:
 * If you modify the ULTIMATE CACSL2BoogieTranslator plug-in, or any covered work, by linking
 * or combining it with Eclipse RCP (or a modified version of Eclipse RCP),
 * containing parts covered by the terms of the Eclipse Public License, the
 * licensors of the ULTIMATE CACSL2BoogieTranslator plug-in grant you additional permission
 * to convey the resulting work.
 */
/**
 * The base C handler implementation.
 */
package de.uni_freiburg.informatik.ultimate.cdt.translation.implementation.base;

import java.math.BigInteger;
import java.text.ParseException;
import java.util.ArrayDeque;
import java.util.ArrayList;
import java.util.Arrays;
import java.util.Collection;
import java.util.Collections;
import java.util.Deque;
import java.util.LinkedHashMap;
import java.util.LinkedHashSet;
import java.util.List;
import java.util.ListIterator;
import java.util.Map;
import java.util.Map.Entry;
import java.util.Set;
import java.util.stream.Collectors;

import org.eclipse.cdt.core.dom.ast.IASTASMDeclaration;
import org.eclipse.cdt.core.dom.ast.IASTArrayDeclarator;
import org.eclipse.cdt.core.dom.ast.IASTArrayModifier;
import org.eclipse.cdt.core.dom.ast.IASTArraySubscriptExpression;
import org.eclipse.cdt.core.dom.ast.IASTBinaryExpression;
import org.eclipse.cdt.core.dom.ast.IASTBreakStatement;
import org.eclipse.cdt.core.dom.ast.IASTCaseStatement;
import org.eclipse.cdt.core.dom.ast.IASTCastExpression;
import org.eclipse.cdt.core.dom.ast.IASTCompoundStatement;
import org.eclipse.cdt.core.dom.ast.IASTConditionalExpression;
import org.eclipse.cdt.core.dom.ast.IASTContinueStatement;
import org.eclipse.cdt.core.dom.ast.IASTDeclSpecifier;
import org.eclipse.cdt.core.dom.ast.IASTDeclaration;
import org.eclipse.cdt.core.dom.ast.IASTDeclarationStatement;
import org.eclipse.cdt.core.dom.ast.IASTDeclarator;
import org.eclipse.cdt.core.dom.ast.IASTDefaultStatement;
import org.eclipse.cdt.core.dom.ast.IASTDoStatement;
import org.eclipse.cdt.core.dom.ast.IASTEqualsInitializer;
import org.eclipse.cdt.core.dom.ast.IASTExpression;
import org.eclipse.cdt.core.dom.ast.IASTExpressionList;
import org.eclipse.cdt.core.dom.ast.IASTExpressionStatement;
import org.eclipse.cdt.core.dom.ast.IASTFieldDeclarator;
import org.eclipse.cdt.core.dom.ast.IASTFieldReference;
import org.eclipse.cdt.core.dom.ast.IASTForStatement;
import org.eclipse.cdt.core.dom.ast.IASTFunctionCallExpression;
import org.eclipse.cdt.core.dom.ast.IASTFunctionDeclarator;
import org.eclipse.cdt.core.dom.ast.IASTFunctionDefinition;
import org.eclipse.cdt.core.dom.ast.IASTGotoStatement;
import org.eclipse.cdt.core.dom.ast.IASTIdExpression;
import org.eclipse.cdt.core.dom.ast.IASTIfStatement;
import org.eclipse.cdt.core.dom.ast.IASTInitializer;
import org.eclipse.cdt.core.dom.ast.IASTInitializerClause;
import org.eclipse.cdt.core.dom.ast.IASTInitializerList;
import org.eclipse.cdt.core.dom.ast.IASTLabelStatement;
import org.eclipse.cdt.core.dom.ast.IASTLiteralExpression;
import org.eclipse.cdt.core.dom.ast.IASTName;
import org.eclipse.cdt.core.dom.ast.IASTNode;
import org.eclipse.cdt.core.dom.ast.IASTNullStatement;
import org.eclipse.cdt.core.dom.ast.IASTParameterDeclaration;
import org.eclipse.cdt.core.dom.ast.IASTPointer;
import org.eclipse.cdt.core.dom.ast.IASTPointerOperator;
import org.eclipse.cdt.core.dom.ast.IASTPreprocessorStatement;
import org.eclipse.cdt.core.dom.ast.IASTProblem;
import org.eclipse.cdt.core.dom.ast.IASTProblemDeclaration;
import org.eclipse.cdt.core.dom.ast.IASTProblemExpression;
import org.eclipse.cdt.core.dom.ast.IASTProblemStatement;
import org.eclipse.cdt.core.dom.ast.IASTProblemTypeId;
import org.eclipse.cdt.core.dom.ast.IASTReturnStatement;
import org.eclipse.cdt.core.dom.ast.IASTSimpleDeclaration;
import org.eclipse.cdt.core.dom.ast.IASTStandardFunctionDeclarator;
import org.eclipse.cdt.core.dom.ast.IASTStatement;
import org.eclipse.cdt.core.dom.ast.IASTSwitchStatement;
import org.eclipse.cdt.core.dom.ast.IASTTranslationUnit;
import org.eclipse.cdt.core.dom.ast.IASTTypeId;
import org.eclipse.cdt.core.dom.ast.IASTTypeIdExpression;
import org.eclipse.cdt.core.dom.ast.IASTTypeIdInitializerExpression;
import org.eclipse.cdt.core.dom.ast.IASTUnaryExpression;
import org.eclipse.cdt.core.dom.ast.IASTWhileStatement;
import org.eclipse.cdt.core.dom.ast.IBinding;
import org.eclipse.cdt.core.dom.ast.IFunction;
import org.eclipse.cdt.core.dom.ast.IProblemBinding;
import org.eclipse.cdt.core.dom.ast.ITypedef;
import org.eclipse.cdt.core.dom.ast.IVariable;
import org.eclipse.cdt.core.dom.ast.c.ICASTCompositeTypeSpecifier;
import org.eclipse.cdt.core.dom.ast.gnu.IGNUASTCompoundStatementExpression;
import org.eclipse.cdt.core.dom.ast.gnu.c.ICASTKnRFunctionDeclarator;
import org.eclipse.cdt.internal.core.dom.parser.c.CASTDesignatedInitializer;
import org.eclipse.cdt.internal.core.dom.parser.c.CASTLiteralExpression;
import org.eclipse.cdt.internal.core.dom.parser.c.CVariable;

import de.uni_freiburg.informatik.ultimate.boogie.BoogieIdExtractor;
import de.uni_freiburg.informatik.ultimate.boogie.DeclarationInformation;
import de.uni_freiburg.informatik.ultimate.boogie.DeclarationInformation.StorageClass;
import de.uni_freiburg.informatik.ultimate.boogie.ExpressionFactory;
import de.uni_freiburg.informatik.ultimate.boogie.StatementFactory;
import de.uni_freiburg.informatik.ultimate.boogie.annotation.LTLPropertyCheck;
import de.uni_freiburg.informatik.ultimate.boogie.annotation.LTLPropertyCheck.CheckableExpression;
import de.uni_freiburg.informatik.ultimate.boogie.ast.ASTType;
import de.uni_freiburg.informatik.ultimate.boogie.ast.AssertStatement;
import de.uni_freiburg.informatik.ultimate.boogie.ast.AssignmentStatement;
import de.uni_freiburg.informatik.ultimate.boogie.ast.AssumeStatement;
import de.uni_freiburg.informatik.ultimate.boogie.ast.Attribute;
import de.uni_freiburg.informatik.ultimate.boogie.ast.Axiom;
import de.uni_freiburg.informatik.ultimate.boogie.ast.BinaryExpression;
import de.uni_freiburg.informatik.ultimate.boogie.ast.BinaryExpression.Operator;
import de.uni_freiburg.informatik.ultimate.boogie.ast.Body;
import de.uni_freiburg.informatik.ultimate.boogie.ast.BreakStatement;
import de.uni_freiburg.informatik.ultimate.boogie.ast.CallStatement;
import de.uni_freiburg.informatik.ultimate.boogie.ast.ConstDeclaration;
import de.uni_freiburg.informatik.ultimate.boogie.ast.Declaration;
import de.uni_freiburg.informatik.ultimate.boogie.ast.Expression;
import de.uni_freiburg.informatik.ultimate.boogie.ast.FunctionDeclaration;
import de.uni_freiburg.informatik.ultimate.boogie.ast.GotoStatement;
import de.uni_freiburg.informatik.ultimate.boogie.ast.HavocStatement;
import de.uni_freiburg.informatik.ultimate.boogie.ast.IdentifierExpression;
import de.uni_freiburg.informatik.ultimate.boogie.ast.IfStatement;
import de.uni_freiburg.informatik.ultimate.boogie.ast.IntegerLiteral;
import de.uni_freiburg.informatik.ultimate.boogie.ast.Label;
import de.uni_freiburg.informatik.ultimate.boogie.ast.LeftHandSide;
import de.uni_freiburg.informatik.ultimate.boogie.ast.LoopInvariantSpecification;
import de.uni_freiburg.informatik.ultimate.boogie.ast.NamedType;
import de.uni_freiburg.informatik.ultimate.boogie.ast.PrimitiveType;
import de.uni_freiburg.informatik.ultimate.boogie.ast.Specification;
import de.uni_freiburg.informatik.ultimate.boogie.ast.Statement;
import de.uni_freiburg.informatik.ultimate.boogie.ast.TypeDeclaration;
import de.uni_freiburg.informatik.ultimate.boogie.ast.UnaryExpression;
import de.uni_freiburg.informatik.ultimate.boogie.ast.Unit;
import de.uni_freiburg.informatik.ultimate.boogie.ast.VarList;
import de.uni_freiburg.informatik.ultimate.boogie.ast.VariableDeclaration;
import de.uni_freiburg.informatik.ultimate.boogie.ast.VariableLHS;
import de.uni_freiburg.informatik.ultimate.boogie.ast.WhileStatement;
import de.uni_freiburg.informatik.ultimate.boogie.type.BoogieType;
import de.uni_freiburg.informatik.ultimate.cdt.decorator.DecoratedUnit;
import de.uni_freiburg.informatik.ultimate.cdt.translation.implementation.FlatSymbolTable;
import de.uni_freiburg.informatik.ultimate.cdt.translation.implementation.LocationFactory;
import de.uni_freiburg.informatik.ultimate.cdt.translation.implementation.base.TranslationSettings.SettingsChange;
import de.uni_freiburg.informatik.ultimate.cdt.translation.implementation.base.chandler.ArrayHandler;
import de.uni_freiburg.informatik.ultimate.cdt.translation.implementation.base.chandler.CCharacterConstant;
import de.uni_freiburg.informatik.ultimate.cdt.translation.implementation.base.chandler.CStringLiteral;
import de.uni_freiburg.informatik.ultimate.cdt.translation.implementation.base.chandler.FunctionHandler;
import de.uni_freiburg.informatik.ultimate.cdt.translation.implementation.base.chandler.InitializationHandler;
import de.uni_freiburg.informatik.ultimate.cdt.translation.implementation.base.chandler.LocalLValueILocationPair;
import de.uni_freiburg.informatik.ultimate.cdt.translation.implementation.base.chandler.MemoryHandler;
import de.uni_freiburg.informatik.ultimate.cdt.translation.implementation.base.chandler.MemoryHandler.MemoryArea;
import de.uni_freiburg.informatik.ultimate.cdt.translation.implementation.base.chandler.PostProcessor;
import de.uni_freiburg.informatik.ultimate.cdt.translation.implementation.base.chandler.ProcedureManager;
import de.uni_freiburg.informatik.ultimate.cdt.translation.implementation.base.chandler.StaticObjectsHandler;
import de.uni_freiburg.informatik.ultimate.cdt.translation.implementation.base.chandler.StructHandler;
import de.uni_freiburg.informatik.ultimate.cdt.translation.implementation.base.chandler.TypeSizeAndOffsetComputer;
import de.uni_freiburg.informatik.ultimate.cdt.translation.implementation.base.chandler.TypeSizes;
import de.uni_freiburg.informatik.ultimate.cdt.translation.implementation.base.expressiontranslation.ExpressionTranslation;
import de.uni_freiburg.informatik.ultimate.cdt.translation.implementation.base.expressiontranslation.BitabsTranslation;
import de.uni_freiburg.informatik.ultimate.cdt.translation.implementation.base.standardfunctions.StandardFunctionHandler;
import de.uni_freiburg.informatik.ultimate.cdt.translation.implementation.container.AuxVarInfo;
import de.uni_freiburg.informatik.ultimate.cdt.translation.implementation.container.AuxVarInfoBuilder;
import de.uni_freiburg.informatik.ultimate.cdt.translation.implementation.container.SymbolTableValue;
import de.uni_freiburg.informatik.ultimate.cdt.translation.implementation.container.c.CArray;
import de.uni_freiburg.informatik.ultimate.cdt.translation.implementation.container.c.CEnum;
import de.uni_freiburg.informatik.ultimate.cdt.translation.implementation.container.c.CFunction;
import de.uni_freiburg.informatik.ultimate.cdt.translation.implementation.container.c.CPointer;
import de.uni_freiburg.informatik.ultimate.cdt.translation.implementation.container.c.CPrimitive;
import de.uni_freiburg.informatik.ultimate.cdt.translation.implementation.container.c.CPrimitive.CPrimitiveCategory;
import de.uni_freiburg.informatik.ultimate.cdt.translation.implementation.container.c.CPrimitive.CPrimitives;
import de.uni_freiburg.informatik.ultimate.cdt.translation.implementation.container.c.CStructOrUnion;
import de.uni_freiburg.informatik.ultimate.cdt.translation.implementation.container.c.CType;
import de.uni_freiburg.informatik.ultimate.cdt.translation.implementation.exception.IncorrectSyntaxException;
import de.uni_freiburg.informatik.ultimate.cdt.translation.implementation.exception.UnsupportedSyntaxException;
import de.uni_freiburg.informatik.ultimate.cdt.translation.implementation.result.CDeclaration;
import de.uni_freiburg.informatik.ultimate.cdt.translation.implementation.result.CHandlerTranslationResult;
import de.uni_freiburg.informatik.ultimate.cdt.translation.implementation.result.CStorageClass;
import de.uni_freiburg.informatik.ultimate.cdt.translation.implementation.result.ContractResult;
import de.uni_freiburg.informatik.ultimate.cdt.translation.implementation.result.DeclarationResult;
import de.uni_freiburg.informatik.ultimate.cdt.translation.implementation.result.DeclaratorResult;
import de.uni_freiburg.informatik.ultimate.cdt.translation.implementation.result.ExpressionListResult;
import de.uni_freiburg.informatik.ultimate.cdt.translation.implementation.result.ExpressionResult;
import de.uni_freiburg.informatik.ultimate.cdt.translation.implementation.result.ExpressionResultBuilder;
import de.uni_freiburg.informatik.ultimate.cdt.translation.implementation.result.ExpressionResultTransformer;
import de.uni_freiburg.informatik.ultimate.cdt.translation.implementation.result.ExpressionWithIncompleteTypeResult;
import de.uni_freiburg.informatik.ultimate.cdt.translation.implementation.result.HeapLValue;
import de.uni_freiburg.informatik.ultimate.cdt.translation.implementation.result.InitializerResult;
import de.uni_freiburg.informatik.ultimate.cdt.translation.implementation.result.InitializerResultBuilder;
import de.uni_freiburg.informatik.ultimate.cdt.translation.implementation.result.LRValue;
import de.uni_freiburg.informatik.ultimate.cdt.translation.implementation.result.LRValueFactory;
import de.uni_freiburg.informatik.ultimate.cdt.translation.implementation.result.LocalLValue;
import de.uni_freiburg.informatik.ultimate.cdt.translation.implementation.result.RValue;
import de.uni_freiburg.informatik.ultimate.cdt.translation.implementation.result.RValueForArrays;
import de.uni_freiburg.informatik.ultimate.cdt.translation.implementation.result.Result;
import de.uni_freiburg.informatik.ultimate.cdt.translation.implementation.result.SkipResult;
import de.uni_freiburg.informatik.ultimate.cdt.translation.implementation.result.StringLiteralResult;
import de.uni_freiburg.informatik.ultimate.cdt.translation.implementation.result.TypesResult;
import de.uni_freiburg.informatik.ultimate.cdt.translation.implementation.util.SFO;
import de.uni_freiburg.informatik.ultimate.cdt.translation.interfaces.handler.INameHandler;
import de.uni_freiburg.informatik.ultimate.cdt.translation.interfaces.handler.ITypeHandler;
import de.uni_freiburg.informatik.ultimate.core.lib.models.annotation.Check;
import de.uni_freiburg.informatik.ultimate.core.lib.models.annotation.Overapprox;
import de.uni_freiburg.informatik.ultimate.core.model.models.ILocation;
import de.uni_freiburg.informatik.ultimate.core.model.services.ILogger;
import de.uni_freiburg.informatik.ultimate.core.model.services.IUltimateServiceProvider;
import de.uni_freiburg.informatik.ultimate.model.acsl.ACSLNode;
import de.uni_freiburg.informatik.ultimate.model.acsl.ast.CodeAnnot;
import de.uni_freiburg.informatik.ultimate.model.acsl.ast.Contract;
import de.uni_freiburg.informatik.ultimate.model.acsl.ast.GlobalLTLInvariant;
import de.uni_freiburg.informatik.ultimate.model.acsl.ast.LoopAnnot;
import de.uni_freiburg.informatik.ultimate.plugins.generator.cacsl2boogietranslator.ICACSL2BoogieBacktranslatorMapping;
import de.uni_freiburg.informatik.ultimate.plugins.generator.cacsl2boogietranslator.LTLExpressionExtractor;
import de.uni_freiburg.informatik.ultimate.plugins.generator.cacsl2boogietranslator.preferences.CACSLPreferenceInitializer.MemoryModel;
import de.uni_freiburg.informatik.ultimate.util.datastructures.relation.Pair;

/**
 * Class that handles translation of C nodes to Boogie nodes.
 *
 * @author Markus Lindenmann
 * @author Oleksii Saukh
 * @author Stefan Wissert
 * @author Matthias Heizmann
 * @author Alexander Nutz
 */
public class CHandler {

	/**
	 * If set to true we say Unsupported Syntax if there is some cast of pointers. Right now we are unable to handle
	 * casts of pointers soundly. However these soundness errors occur seldom.
	 */
	private static final boolean POINTER_CAST_IS_UNSUPPORTED_SYNTAX = false;

	private final MemoryHandler mMemoryHandler;

	private final ArrayHandler mArrayHandler;

	private final StaticObjectsHandler mStaticObjectsHandler;

	private final FunctionHandler mFunctionHandler;

	private final PostProcessor mPostProcessor;

	private final INameHandler mNameHandler;

	private final InitializationHandler mInitHandler;
	private final LinkedHashSet<String> mBoogieIdsOfHeapVars;

	/**
	 * Stores the labels of the loops we are currently inside. (For translation of a possible continue statement)
	 */
	private final Deque<String> mInnerMostLoopLabel;

	private final ILogger mLogger;

	private final List<LTLExpressionExtractor> mGlobAcslExtractors;
	private final StandardFunctionHandler mStandardFunctionHandler;

	private final ITypeHandler mTypeHandler;

	private final StructHandler mStructHandler;

	/**
	 * Contract for next procedure
	 */
	private final List<ACSLNode> mContract;

	/**
	 * The symbol table for the translation.
	 */
	private final FlatSymbolTable mSymbolTable;

	/**
	 * Translation from Boogie to C for traces and expressions.
	 */
	private final ICACSL2BoogieBacktranslatorMapping mBacktranslator;

	private final ExpressionTranslation mExpressionTranslation;

	private final TypeSizeAndOffsetComputer mTypeSizeComputer;

	/**
	 * Holds the next ACSL node in the decorator tree.
	 */
	private NextACSL mAcsl;

	/**
	 * This is a stack containing the types of the things declared IASTDeclarator nodes. The last element on the stack
	 * corresponds to the type of the current (inner) declarator node. There may be several types on this stack if the
	 * declarators are nested, as in
	 *
	 * <pre>
	 * int *(*a(int))[3]
	 * </pre>
	 *
	 * which declares a function returning a pointer to an array of length three containing int pointers. There are
	 * three nested declarators: A PointerDeclarator contains an ArrayDeclarator contains a Pointer contains a function.
	 */
	private final ArrayDeque<TypesResult> mCurrentDeclaredTypes;

	private final ProcedureManager mProcedureManager;

	/**
	 * The boogie declarations that are the result of the translation process.
	 */
	private final ArrayList<Declaration> mDeclarations;

	private final CTranslationResultReporter mReporter;

	private final TypeSizes mTypeSizes;

	private final LocationFactory mLocationFactory;

	private final AuxVarInfoBuilder mAuxVarInfoBuilder;

	private final TranslationSettings mSettings;

	private final ExpressionResultTransformer mExprResultTransformer;

	private final Map<String, Integer> mFunctionToIndex;

	private final Set<IASTNode> mVariablesOnHeap;

	private final Set<IASTDeclaration> mReachableDeclarations;

	/**
	 * Our translation is done in two passes. In the first pass (the prerun pass) we construct only a mock Boogie AST
	 * but determine e.g., which values we store in local variables of the Boogie program and which variables we store
	 * in the "memory array" of the Boogie program. Only the main pass we construct the AST of the Boogie program that
	 * is the result of this plugin.
	 */
	private final boolean mIsPrerun;

	private Map<String, IASTNode> mFunctionTable;

	/** Set this flag if you want to trigger a restart of the translation with different settings */
	private boolean mRestartTranslationWithDifferentSettings;

	private TranslationSettings.SettingsChange mSettingsChangeForTranslationRestart;

	private final CExpressionTranslator mCExpressionTranslator;

	private final DataRaceChecker mDataRaceChecker;

	/**
	 * Constructor for CHandler in pre-run mode.
	 *
	 * @param staticObjectsHandler
	 * @param functionToIndex
	 * @param set
	 *
	 */
	public CHandler(final IUltimateServiceProvider services, final ILogger logger,
			final ICACSL2BoogieBacktranslatorMapping backtranslator, final TranslationSettings settings,
			final FlatSymbolTable symbolTable, final Map<String, IASTNode> functionTable,
			final ExpressionTranslation exprTrans, final LocationFactory locationFactory, final TypeSizes typeSizes,
			final Set<IASTDeclaration> reachableDeclarations, final ITypeHandler typeHandler,
			final CTranslationResultReporter reporter, final INameHandler nameHandler,
			final StaticObjectsHandler staticObjectsHandler, final Map<String, Integer> functionToIndex,
			final Set<IASTNode> variablesOnHeap) {
		mExpressionTranslation = exprTrans;
		mIsPrerun = true;

		mLogger = logger;
		mBacktranslator = backtranslator;
		mLocationFactory = locationFactory;
		mSymbolTable = symbolTable;
		mTypeSizes = typeSizes;
		mSettings = settings;
		mReachableDeclarations = reachableDeclarations;
		mTypeHandler = typeHandler;
		mReporter = reporter;
		mNameHandler = nameHandler;
		mStaticObjectsHandler = staticObjectsHandler;
		mFunctionTable = functionTable;

		mFunctionToIndex = new LinkedHashMap<>(functionToIndex);
		mVariablesOnHeap = new LinkedHashSet<>(variablesOnHeap);

		mContract = new ArrayList<>();
		mInnerMostLoopLabel = new ArrayDeque<>();
		mBoogieIdsOfHeapVars = new LinkedHashSet<>();
		mCurrentDeclaredTypes = new ArrayDeque<>();
		mGlobAcslExtractors = new ArrayList<>();
		mDeclarations = new ArrayList<>();

		mTypeSizeComputer = new TypeSizeAndOffsetComputer(mTypeSizes, mExpressionTranslation, mTypeHandler,
				mSettings.useBitpreciseBitfields());

		// the procedure manager has to be replaced between pre-run and main run
		// the following fields form the transitive dependency hull on the procedure manager
		mProcedureManager = new ProcedureManager(mLogger, settings);

		mAuxVarInfoBuilder = new AuxVarInfoBuilder(mNameHandler, mTypeHandler, mProcedureManager);
		mMemoryHandler = new MemoryHandler(mTypeSizes, mNameHandler, settings.useSmtBoolArrayWorkaround(), mTypeHandler,
				mExpressionTranslation, mProcedureManager, mTypeSizeComputer, mAuxVarInfoBuilder, mSettings);

		mStructHandler = new StructHandler(mMemoryHandler, mTypeSizeComputer, mExpressionTranslation, mTypeHandler,
				mLocationFactory);
		mDataRaceChecker =
				mSettings.checkDataRaces()
						? new DataRaceChecker(mAuxVarInfoBuilder, mMemoryHandler, mTypeHandler, mTypeSizeComputer,
								mTypeSizes, mProcedureManager, mExpressionTranslation.getFunctionDeclarations(), true)
						: null;
		mExprResultTransformer =
				new ExpressionResultTransformer(this, mMemoryHandler, mStructHandler, mExpressionTranslation,
						mTypeSizes, mAuxVarInfoBuilder, mTypeHandler, mTypeSizeComputer, mDataRaceChecker);
		mFunctionHandler = new FunctionHandler(mLogger, mNameHandler, mExpressionTranslation, mProcedureManager,
				mTypeHandler, mReporter, mAuxVarInfoBuilder, this, mLocationFactory, mSymbolTable,
				mExprResultTransformer, mVariablesOnHeap);
		mArrayHandler = new ArrayHandler(mSettings, mExpressionTranslation, mTypeHandler, mTypeSizes,
				mExprResultTransformer, mMemoryHandler, mLocationFactory);
		mInitHandler = new InitializationHandler(mSettings, mMemoryHandler, mExpressionTranslation, mProcedureManager,
				mTypeHandler, mAuxVarInfoBuilder, mTypeSizeComputer, mTypeSizes, this, mExprResultTransformer);

		mCExpressionTranslator = new CExpressionTranslator(mSettings, mMemoryHandler, mExpressionTranslation,
				mExprResultTransformer, mAuxVarInfoBuilder, mTypeSizes, mStaticObjectsHandler);
		mStandardFunctionHandler = new StandardFunctionHandler(mLogger, functionTable, mAuxVarInfoBuilder, mNameHandler,
				mExpressionTranslation, mMemoryHandler, mTypeSizeComputer, mProcedureManager, mReporter, mTypeSizes,
				mSymbolTable, mSettings, mExprResultTransformer, mLocationFactory, mTypeHandler,
				mCExpressionTranslator);

		mPostProcessor = new PostProcessor(mLogger, mExpressionTranslation, mTypeHandler, mReporter, mAuxVarInfoBuilder,
				mFunctionToIndex, mTypeSizes, mSymbolTable, mStaticObjectsHandler, mSettings, mProcedureManager,
				mMemoryHandler, mInitHandler, mFunctionHandler, this);

	}

	/**
	 * Constructor for CHandler in main run mode. You need a CHandler that was in prerun mode.
	 *
	 * @param prerunCHandler
	 * @param procedureManager
	 *            the procedureManager is an argument because the {@link ACSLHandler} depends on having the same
	 *            instance than the {@link CHandler}
	 * @param expressionTranslation
	 * @param typeHandler
	 * @param staticObjectsHandler
	 * @param typeSizeAndOffsetComputer
	 * @param symbolTable
	 * @param typeSizes
	 */
	public CHandler(final CHandler prerunCHandler, final ProcedureManager procedureManager,
			final StaticObjectsHandler staticObjectsHandler, final TypeHandler typeHandler,
			final ExpressionTranslation expressionTranslation,
			final TypeSizeAndOffsetComputer typeSizeAndOffsetComputer, final INameHandler nameHandler,
			final FlatSymbolTable symbolTable, final TypeSizes typeSizes) {
		assert prerunCHandler.mIsPrerun : "CHandler not in prerun mode";
		mIsPrerun = false;

		mContract = new ArrayList<>();
		mInnerMostLoopLabel = new ArrayDeque<>();
		mBoogieIdsOfHeapVars = new LinkedHashSet<>();
		mCurrentDeclaredTypes = new ArrayDeque<>();
		mGlobAcslExtractors = new ArrayList<>();
		mDeclarations = new ArrayList<>();

		// reuse these parts of the old CHandler that have state that was created during the prerun
		mVariablesOnHeap = prerunCHandler.mVariablesOnHeap;
		mFunctionToIndex = prerunCHandler.mFunctionToIndex;
		mBacktranslator = prerunCHandler.mBacktranslator;
		mLocationFactory = prerunCHandler.mLocationFactory;

		// reuse these parts of the old CHandler that do not have state that was created during the prerun
		mLogger = prerunCHandler.mLogger;
		mSettings = prerunCHandler.mSettings;
		mReachableDeclarations = prerunCHandler.mReachableDeclarations;
		mReporter = prerunCHandler.mReporter;

		// we need to replace the name handler and all instances that depend on it
		mNameHandler = nameHandler;
		mSymbolTable = symbolTable;
		mTypeSizes = typeSizes;

		// we need to replace the static objects handler and all instances that depend on it
		mStaticObjectsHandler = staticObjectsHandler;
		mTypeHandler = typeHandler;
		mExpressionTranslation = expressionTranslation;
		mTypeSizeComputer = typeSizeAndOffsetComputer;

		// we need to replace the procedure manager and all instances that depend on it
		mProcedureManager = procedureManager;

		mAuxVarInfoBuilder = new AuxVarInfoBuilder(nameHandler, typeHandler, procedureManager);

		// the memory handler also retains information from the prerun
		mMemoryHandler = new MemoryHandler(prerunCHandler.mMemoryHandler, typeSizes, nameHandler, typeHandler,
				expressionTranslation, procedureManager, typeSizeAndOffsetComputer, mAuxVarInfoBuilder, mSettings);
		mStructHandler = new StructHandler(mMemoryHandler, mTypeSizeComputer, mExpressionTranslation, mTypeHandler,
				mLocationFactory);
		mDataRaceChecker =
				mSettings.checkDataRaces()
						? new DataRaceChecker(mAuxVarInfoBuilder, mMemoryHandler, mTypeHandler, mTypeSizeComputer,
								mTypeSizes, mProcedureManager, mExpressionTranslation.getFunctionDeclarations(), false)
						: null;
		mExprResultTransformer =
				new ExpressionResultTransformer(this, mMemoryHandler, mStructHandler, mExpressionTranslation,
						mTypeSizes, mAuxVarInfoBuilder, mTypeHandler, mTypeSizeComputer, mDataRaceChecker);
		mFunctionHandler = new FunctionHandler(mLogger, mNameHandler, mExpressionTranslation, procedureManager,
				mTypeHandler, mReporter, mAuxVarInfoBuilder, this, mLocationFactory, mSymbolTable,
				mExprResultTransformer, mVariablesOnHeap);
		mArrayHandler = new ArrayHandler(mSettings, mExpressionTranslation, mTypeHandler, mTypeSizes,
				mExprResultTransformer, mMemoryHandler, mLocationFactory);
		mInitHandler = new InitializationHandler(mSettings, mMemoryHandler, mExpressionTranslation, procedureManager,
				mTypeHandler, mAuxVarInfoBuilder, mTypeSizeComputer, mTypeSizes, this, mExprResultTransformer);

		mCExpressionTranslator = new CExpressionTranslator(mSettings, mMemoryHandler, mExpressionTranslation,
				mExprResultTransformer, mAuxVarInfoBuilder, mTypeSizes, mStaticObjectsHandler);
		mStandardFunctionHandler = new StandardFunctionHandler(mLogger, prerunCHandler.mFunctionTable,
				mAuxVarInfoBuilder, mNameHandler, mExpressionTranslation, mMemoryHandler, mTypeSizeComputer,
				procedureManager, mReporter, mTypeSizes, mSymbolTable, mSettings, mExprResultTransformer,
				mLocationFactory, mTypeHandler, mCExpressionTranslator);
		mPostProcessor = new PostProcessor(mLogger, mExpressionTranslation, mTypeHandler, mReporter, mAuxVarInfoBuilder,
				mFunctionToIndex, mTypeSizes, mSymbolTable, mStaticObjectsHandler, mSettings, procedureManager,
				mMemoryHandler, mInitHandler, mFunctionHandler, this);

	}

	/**
	 * @return An {@link ExpressionResultTransformer} that is bound to this {@link CHandler} instance.
	 */
	public ExpressionResultTransformer getExpressionResultTransformer() {
		return mExprResultTransformer;
	}

	public CExpressionTranslator getCExpressionTranslator() {
		return mCExpressionTranslator;
	}

	private void
			signalTranslationRestartWithDifferentSettings(final TranslationSettings.SettingsChange settingsChange) {
		assert mIsPrerun : "currently only checking the restart flag after the prerunner -- might change it perhaps "
				+ "(in MainTranslator).";

		mRestartTranslationWithDifferentSettings = true;

		if (mSettingsChangeForTranslationRestart == null) {
			mSettingsChangeForTranslationRestart = settingsChange;
		} else if (mSettingsChangeForTranslationRestart.equals(settingsChange)) {
			// nothing to do
		} else {
			mLogger.warn("More than one settings change for restart is not yet implemented; using only the first "
					+ "one to be reported");
			// do nothing
		}
	}

	public boolean restartTranslationWithDifferentSettings() {
		return mRestartTranslationWithDifferentSettings;
	}

	public SettingsChange getSettingsChangeForTranslationRestart() {
		return mSettingsChangeForTranslationRestart;
	}

	/**
	 * Translates multiple DecoratorNodes, wrapped in DecoratedUnits. This is the main starting point for the CHandler.
	 *
	 * @param main
	 *            a reference to the main IDispatcher
	 * @param units
	 *            the decorator units to visit
	 * @return a result object
	 */

	public CHandlerTranslationResult visit(final IDispatcher main, final List<DecoratedUnit> units) {
		IASTNode globalHook = null;
		for (final DecoratedUnit du : units) {
			if (du.getRootNode().getCNode() != null) {
				if (main instanceof MainDispatcher) {
					((MainDispatcher) main).updateDecoratorTreeAndIterator(du.getRootNode());
				}
				visit(main, (IASTTranslationUnit) du.getRootNode().getCNode());
				globalHook = du.getRootNode().getCNode();
			}
			// ACSL?
		}

		// Generate additional boogie translation that is collected for all files.
		final ILocation loc = LocationFactory.createIgnoreCLocation();

		// (alex:) new function pointers
		final BigInteger functionPointerPointerBaseValue = BigInteger.valueOf(-1);
		for (final Entry<String, Integer> en : mFunctionToIndex.entrySet()) {
			final String funcId = SFO.FUNCTION_ADDRESS + en.getKey();
			final VarList varList = new VarList(loc, new String[] { funcId }, mTypeHandler.constructPointerType(loc));
			// would unique make sense here?? -- would potentially add lots of axioms
			mDeclarations.add(new ConstDeclaration(loc, new Attribute[0], false, varList, null, false));

			final Expression funcIdExpr = ExpressionFactory.constructIdentifierExpression(loc,
					mTypeHandler.getBoogiePointerType(), funcId, DeclarationInformation.DECLARATIONINFO_GLOBAL);

			final BigInteger offsetValue = BigInteger.valueOf(en.getValue());
			mDeclarations.add(new Axiom(loc, new Attribute[0],
					ExpressionFactory.newBinaryExpression(loc, BinaryExpression.Operator.COMPEQ, funcIdExpr,
							mExpressionTranslation.constructPointerForIntegerValues(loc,
									functionPointerPointerBaseValue, offsetValue))));
		}

		mDeclarations.addAll(0, mPostProcessor.postProcess(loc, globalHook));

		/*
		 * this must come after the post processor because the post processor might add declarations when dispatching
		 * initializers of static variables
		 */
		mDeclarations.addAll(mStaticObjectsHandler.getGlobalDeclarations());

		// this has to happen after postprocessing as pping may add sizeof
		// constants for initializations
		mDeclarations.addAll(mTypeSizeComputer.getConstants());
		mDeclarations.addAll(mTypeSizeComputer.getAxioms());
		mDeclarations.addAll(mMemoryHandler.declareMemoryModelInfrastructure(this, loc, globalHook));
		mDeclarations.addAll(mInitHandler.declareInitializationInfrastructure(main, loc));
		if (mDataRaceChecker != null) {
			mDeclarations.addAll(mDataRaceChecker.declareRaceCheckingInfrastructure(loc));
		}

		// add type declarations introduced by the translation, e.g., $Pointer$
		mDeclarations.addAll(
				((TypeHandler) mTypeHandler).constructTranslationDefinedDeclarations(loc, mExpressionTranslation));

		/**
		 * For Notes on our handling of procedures see {@link FunctionHandler.handleFunctionDefinition(..)}. Short
		 * version:
		 * <li>procedure implementations have already been inserted into the Boogie program by code above
		 * <li>procedure declarations have been collected in the ProcedureManager
		 * <li>now we recompute the declarations, in order to give them correct modifies clauses and insert them into
		 * the Boogie program
		 *
		 * have to block this in prerun, because there, memory model is not declared which may cause problems with the
		 * call graph computation
		 */
		if (!mIsPrerun) {
			// handle proc. declaration & resolve their transitive modified globals
			mDeclarations.addAll(mProcedureManager.computeFinalProcedureDeclarations(mMemoryHandler));
		}

		/**
		 * Add declarations of Boogie functions (as opposed to Boogie procedures) to the Boogie program that have been
		 * collected by the ExpressionTranslation
		 */
		final Collection<FunctionDeclaration> declaredFunctions =
				mExpressionTranslation.getFunctionDeclarations().getDeclaredFunctions().values();
		mExpressionTranslation.getFunctionDeclarations().finish();
		mDeclarations.addAll(declaredFunctions);
		// TODO Need to get a CLocation from somewhere
		// the overall translation result:
		final Unit boogieUnit = new Unit(
				mLocationFactory.createRootCLocation(
						units.stream().map(a -> a.getSourceTranslationUnit()).collect(Collectors.toSet())),
				mDeclarations.toArray(new Declaration[mDeclarations.size()]));
		final IASTTranslationUnit hook = units.get(0).getSourceTranslationUnit();

		// annotate the Unit with LTLPropertyChecks if applicable
		for (final LTLExpressionExtractor ex : mGlobAcslExtractors) {
			final Map<String, LTLPropertyCheck.CheckableExpression> checkableAtomicPropositions = new LinkedHashMap<>();

			for (final Entry<String, de.uni_freiburg.informatik.ultimate.model.acsl.ast.Expression> en : ex
					.getAP2SubExpressionMap().entrySet()) {
				final ExpressionResult r = (ExpressionResult) main.dispatch(en.getValue(), hook);
				// TODO: some switchToRValue and handling of sideeffects?
				checkableAtomicPropositions.put(en.getKey(), new CheckableExpression(r.getLrValue().getValue(), null));
			}
			final LTLPropertyCheck propCheck =
					new LTLPropertyCheck(ex.getLTLFormatString(), checkableAtomicPropositions, null);
<<<<<<< HEAD
			propCheck.annotate(boogieUnit);
=======
			ltlProperyChecks.add(propCheck);
		}

		/**
		 * Add declarations of Boogie functions (as opposed to Boogie procedures) to the Boogie program that have been
		 * collected by the ExpressionTranslation
		 */
		final Collection<FunctionDeclaration> declaredFunctions =
				mExpressionTranslation.getFunctionDeclarations().getDeclaredFunctions().values();
		mExpressionTranslation.getFunctionDeclarations().finish();
		mDeclarations.addAll(declaredFunctions);

		// the overall translation result:
		final Unit boogieUnit = new Unit(
				mLocationFactory.createRootCLocation(
						units.stream().map(a -> a.getSourceTranslationUnit()).collect(Collectors.toSet())),
				mDeclarations.toArray(new Declaration[mDeclarations.size()]));
		for (final LTLPropertyCheck ltlPropertyCheck : ltlProperyChecks) {
			ltlPropertyCheck.annotate(boogieUnit);
>>>>>>> c8395059
		}

		return new CHandlerTranslationResult(boogieUnit, mSymbolTable.getBoogieCIdentifierMapping());
	}

	/**
	 * @deprecated is not supported in this handler! Do not use!
	 */
	@Deprecated

	public Result visit(final IDispatcher main, final ACSLNode node) {
		throw new UnsupportedOperationException("Implementation Error: Use ACSLHandler for: " + node.getClass());
	}

	public Result visit(final IDispatcher main, final CASTDesignatedInitializer node) {
		return mInitHandler.handleDesignatedInitializer(main, mLocationFactory, mMemoryHandler, mStructHandler, node);
	}

	public Result visit(final IDispatcher main, final IASTArraySubscriptExpression node) {
		return mArrayHandler.handleArraySubscriptExpression(main, mMemoryHandler, mStructHandler, node);
	}

	public Result visit(final IDispatcher main, final IASTASMDeclaration node) {
		if (mSettings.isSvcompMode()) {
			// workaround for now: ignore inline assembler instructions
			return new SkipResult();
		}
		final String msg = "CHandler: Not yet implemented: \"" + node.getRawSignature() + "\" (Type: "
				+ node.getClass().getName() + ")";
		throw new UnsupportedSyntaxException(mLocationFactory.createCLocation(node), msg);
	}

	public Result visit(final IDispatcher main, final IASTBinaryExpression node) {
		final ILocation loc = mLocationFactory.createCLocation(node);
		final ExpressionResult leftOperand = (ExpressionResult) main.dispatch(node.getOperand1());
		final ExpressionResult rightOperand = (ExpressionResult) main.dispatch(node.getOperand2());
		//@CL, with binary expression, we check bitwise operator first
		boolean isBit = BitabsTranslation.containBitwise(node.getOperand2());
		switch (node.getOperator()) {
		case IASTBinaryExpression.op_assign: {
			
			//@Cyrus, debug. In this case we only transform with and-rule: r= a&b => r<=b, r<=a, they are positive, 
			// and rhs is a bitwise binary expression.
			
			mLogger.debug("left hand side expression in assignment: "+ leftOperand.getLrValue().toString());
			if (isBit & (node.getOperand1() instanceof IASTIdExpression)) {
				return BitabsTranslation.abstractAssgin(this, mProcedureManager, mDeclarations, mExpressionTranslation, mNameHandler, mAuxVarInfoBuilder,
						mSymbolTable, mExprResultTransformer, main, mLocationFactory, node);
			} else {
					final ExpressionResultBuilder builder = new ExpressionResultBuilder();
					builder.addAllExceptLrValue(leftOperand);
					final CType lType = leftOperand.getLrValue().getCType().getUnderlyingType();
					final ExpressionResult rightOperandSwitched = mExprResultTransformer
							.makeRepresentationReadyForConversionAndRexBoolToInt(rightOperand, loc, lType, node);
					builder.addAllIncludingLrValue(rightOperandSwitched);
					return makeAssignment(loc, leftOperand.getLrValue(), leftOperand.getNeighbourUnionFields(), builder.build(),
					node);
					}
			}
		case IASTBinaryExpression.op_equals:
		case IASTBinaryExpression.op_notequals: {
			final ExpressionResult rl = mExprResultTransformer.transformSwitchRexBoolToInt(leftOperand, loc, node);
			final ExpressionResult rr = mExprResultTransformer.transformSwitchRexBoolToInt(rightOperand, loc, node);
			return mCExpressionTranslator.handleEqualityOperators(loc, node.getOperator(), rl, rr);
		}
		case IASTBinaryExpression.op_greaterEqual:
		case IASTBinaryExpression.op_greaterThan:
		case IASTBinaryExpression.op_lessEqual:
		case IASTBinaryExpression.op_lessThan: {
		/*
		 * if (isBit & (node.getOperand1() instanceof IASTIdExpression)) {
		 * System.out.println("---get bitwise in realational operators: "+node.toString(
		 * )); return BitabsTranslation.abstractRelational(this, mProcedureManager,
		 * mDeclarations, mExpressionTranslation, mNameHandler, mAuxVarInfoBuilder,
		 * mSymbolTable, mExprResultTransformer, main, mLocationFactory, node); } else {
		 */
				final ExpressionResult rl = mExprResultTransformer.switchToRValue(leftOperand, loc, node);
				final ExpressionResult rr = mExprResultTransformer.switchToRValue(rightOperand, loc, node);
				return mCExpressionTranslator.handleRelationalOperators(loc, node.getOperator(), rl, rr);
		//	}
		}

		case IASTBinaryExpression.op_logicalAnd:
		case IASTBinaryExpression.op_logicalOr: {
			final ExpressionResult rl = mExprResultTransformer.transformSwitchRexIntToBool(leftOperand, loc, node);
			final ExpressionResult rr = mExprResultTransformer.transformSwitchRexIntToBool(rightOperand, loc, node);
			return handleAndOrOperators(loc, node.getOperator(), rl, rr);
		}
		case IASTBinaryExpression.op_modulo:
		case IASTBinaryExpression.op_multiply:
		case IASTBinaryExpression.op_divide: {
			final ExpressionResult rl = mExprResultTransformer.transformSwitchRexBoolToInt(leftOperand, loc, node);
			final ExpressionResult rr = mExprResultTransformer.transformSwitchRexBoolToInt(rightOperand, loc, node);
			return mCExpressionTranslator.handleMultiplicativeOperation(loc, node.getOperator(), rl, rr, node);
		}
		case IASTBinaryExpression.op_moduloAssign:
		case IASTBinaryExpression.op_multiplyAssign:
		case IASTBinaryExpression.op_divideAssign: {
			final ExpressionResult rl = mExprResultTransformer.transformSwitchRexBoolToInt(leftOperand, loc, node);
			final ExpressionResult rr = mExprResultTransformer.transformSwitchRexBoolToInt(rightOperand, loc, node);
			final ExpressionResult result =
					mCExpressionTranslator.handleMultiplicativeOperation(loc, node.getOperator(), rl, rr, node);
			return makeAssignment(loc, leftOperand.getLrValue(), Collections.emptyList(), result, node);
		}
		case IASTBinaryExpression.op_plus:
		case IASTBinaryExpression.op_minus: {
			assert checkSubstractPointerArith(node, leftOperand,
					rightOperand) : "subtraction is not allowed in pointer arithmetic, right?";

			// if we are "adding" arrays, they must be treated as pointers
			final ExpressionResult rl = mExprResultTransformer.transformDecaySwitchRexBoolToInt(leftOperand, loc, node);
			final ExpressionResult rr =
					mExprResultTransformer.transformDecaySwitchRexBoolToInt(rightOperand, loc, node);

			return mCExpressionTranslator.handleAdditiveOperation(loc, node.getOperator(), rl, rr, node);
		}
		case IASTBinaryExpression.op_plusAssign:
		case IASTBinaryExpression.op_minusAssign: {
			assert checkSubstractPointerArith(node, leftOperand,
					rightOperand) : "subtraction is not allowed in pointer arithmetic, right?";

			final ExpressionResult rl = mExprResultTransformer.transformDecaySwitchRexBoolToInt(leftOperand, loc, node);
			final ExpressionResult rr =
					mExprResultTransformer.transformDecaySwitchRexBoolToInt(rightOperand, loc, node);
			final ExpressionResult result =
					mCExpressionTranslator.handleAdditiveOperation(loc, node.getOperator(), rl, rr, node);
			return makeAssignment(loc, leftOperand.getLrValue(), Collections.emptyList(), result, node);
		}
		case IASTBinaryExpression.op_binaryAnd:
		case IASTBinaryExpression.op_binaryOr:
		case IASTBinaryExpression.op_binaryXor: {
			final ExpressionResult rl = mExprResultTransformer.transformSwitchRexBoolToInt(leftOperand, loc, node);
			final ExpressionResult rr = mExprResultTransformer.transformSwitchRexBoolToInt(rightOperand, loc, node);
			return mCExpressionTranslator.handleBitwiseArithmeticOperation(loc, node.getOperator(), rl, rr, node);
		}
		case IASTBinaryExpression.op_binaryAndAssign:
		case IASTBinaryExpression.op_binaryOrAssign:
		case IASTBinaryExpression.op_binaryXorAssign: {
			final ExpressionResult rl = mExprResultTransformer.transformSwitchRexBoolToInt(leftOperand, loc, node);
			final ExpressionResult rr = mExprResultTransformer.transformSwitchRexBoolToInt(rightOperand, loc, node);
			final ExpressionResult result =
					mCExpressionTranslator.handleBitwiseArithmeticOperation(loc, node.getOperator(), rl, rr, node);
			return makeAssignment(loc, leftOperand.getLrValue(), Collections.emptyList(), result, node);
		}
		case IASTBinaryExpression.op_shiftLeft:
		case IASTBinaryExpression.op_shiftRight: {
			final ExpressionResult rl = mExprResultTransformer.transformSwitchRexBoolToInt(leftOperand, loc, node);
			final ExpressionResult rr = mExprResultTransformer.transformSwitchRexBoolToInt(rightOperand, loc, node);
			return mCExpressionTranslator.handleBitshiftOperation(loc, node.getOperator(), rl, rr, node);

		}
		case IASTBinaryExpression.op_shiftLeftAssign:
		case IASTBinaryExpression.op_shiftRightAssign: {
			final ExpressionResult rl = mExprResultTransformer.transformSwitchRexBoolToInt(leftOperand, loc, node);
			final ExpressionResult rr = mExprResultTransformer.transformSwitchRexBoolToInt(rightOperand, loc, node);
			final ExpressionResult result =
					mCExpressionTranslator.handleBitshiftOperation(loc, node.getOperator(), rl, rr, node);
			return makeAssignment(loc, leftOperand.getLrValue(), Collections.emptyList(), result, node);
		}
		default: 
			final String msg = "Unknown or unsupported unary operation";
			throw new UnsupportedSyntaxException(loc, msg);
		}
	}

	private static boolean checkSubstractPointerArith(final IASTBinaryExpression node,
			final ExpressionResult leftOperand, final ExpressionResult rightOperand) {
		if (!(leftOperand.getLrValue().getCType() instanceof CArray)
				|| node.getOperator() == IASTBinaryExpression.op_plus) {
			return true;
		}
		return !(rightOperand.getLrValue().getCType() instanceof CArray)
				|| node.getOperator() == IASTBinaryExpression.op_plus;
	}

	private Result handleAndOrOperators(final ILocation loc, final int operator, final ExpressionResult rl,
			final ExpressionResult rr) {
		final ExpressionResultBuilder builder = new ExpressionResultBuilder();

		// // NOTE: no rr.stmt
		builder.addAllExceptLrValue(rl);

		// NOTE: do not unconditionally add rr.stmt as it may be short-circuited
		builder.addDeclarations(rr.getDeclarations());
		builder.addAuxVars(rr.getAuxVars());
		builder.addOverapprox(rr.getOverapprs());

		final BinaryExpression.Operator boogieOp;
		if (operator == IASTBinaryExpression.op_logicalOr) {
			boogieOp = BinaryExpression.Operator.LOGICOR;
		} else if (operator == IASTBinaryExpression.op_logicalAnd) {
			boogieOp = BinaryExpression.Operator.LOGICAND;
		} else {
			throw new IllegalArgumentException("Wrong binary operator " + operator);
		}

		if (rr.getStatements().isEmpty()) {
			// no statements in right operands, hence no side effects in operand
			// we can directly combine operands with LOGICAND/OR
			final RValue newRVal =
					new RValue(ExpressionFactory.newBinaryExpression(loc, boogieOp, rl.getLrValue().getValue(),
							rr.getLrValue().getValue()), new CPrimitive(CPrimitive.CPrimitives.INT), true);

			builder.setLrValue(newRVal);
			return builder.build();
		}

		// there are side effects, we have to handle them
		// create and add shortcircuit "auxvar #t~SHORT~UID"
		final CPrimitive intType = new CPrimitive(CPrimitives.INT);
		final AuxVarInfo auxvarInfo = mAuxVarInfoBuilder.constructAuxVarInfo(loc, intType,
				new PrimitiveType(loc, BoogieType.TYPE_BOOL, SFO.BOOL), SFO.AUXVAR.SHORTCIRCUIT);
		builder.addDeclaration(auxvarInfo.getVarDec());
		builder.addAuxVar(auxvarInfo);
		final RValue auxvarRval = new RValue(auxvarInfo.getExp(), intType, true);

		// add auxvar assignment "#t~SHORT~UID = left"
		final AssignmentStatement assignStmt = StatementFactory.constructAssignmentStatement(loc,
				new LeftHandSide[] { auxvarInfo.getLhs() }, new Expression[] { rl.getLrValue().getValue() });
		builder.addStatementAndAnnotateOverapprox(assignStmt);

		final Statement[] thenPart;
		final Statement[] elsePart;
		final List<Statement> tmpList = new ArrayList<>();
		tmpList.addAll(rr.getStatements());
		tmpList.add(StatementFactory.constructAssignmentStatement(loc, new LeftHandSide[] { auxvarInfo.getLhs() },
				new Expression[] { rr.getLrValue().getValue() }));
		if (boogieOp == Operator.LOGICAND) {
			// generate "if (#t~SHORT~UID) {#t~SHORT~UID = right;}"
			thenPart = tmpList.toArray(new Statement[tmpList.size()]);
			elsePart = new Statement[0];
		} else {
			// generate "if (#t~SHORT~UID) {} else {#t~SHORT~UID = right;}"
			thenPart = new Statement[0];
			elsePart = tmpList.toArray(new Statement[tmpList.size()]);
		}
		final IfStatement ifStatement = new IfStatement(loc, auxvarRval.getValue(), thenPart, elsePart);
		builder.addStatementAndAnnotateOverapprox(ifStatement);
		builder.setLrValue(auxvarRval);
		return builder.build();
	}

	public Result visit(final IDispatcher main, final IASTBreakStatement node) {
		final ArrayList<Statement> stmt = new ArrayList<>();
		stmt.add(new BreakStatement(mLocationFactory.createCLocation(node)));
		return new ExpressionResult(stmt, null);
	}

	/**
	 * Translate a case statement for use inside a switch statement. C99:6.8.4.2-3: "The expression of each case label
	 * shall be an integer constant expression and no two of the case constant expressions in the same switch statement
	 * shall have the same value after conversion."
	 *
	 */

	public Result visit(final IDispatcher main, final IASTCaseStatement node) {
		final ILocation loc = mLocationFactory.createCLocation(node);
		final ExpressionResult dispatched = (ExpressionResult) main.dispatch(node.getExpression());
		final ExpressionResult switched =
				mExprResultTransformer.switchToRValue(dispatched, mLocationFactory.createCLocation(node), node);
		return mExpressionTranslation.convertIntToInt(loc, switched, new CPrimitive(CPrimitives.INT));
	}

	public Result visit(final IDispatcher main, final IASTCastExpression node) {
		final ILocation loc = mLocationFactory.createCLocation(node);

		// TODO: check validity of cast?

		final TypesResult resTypes = (TypesResult) main.dispatch(node.getTypeId().getDeclSpecifier());

		mCurrentDeclaredTypes.push(resTypes);
		final DeclaratorResult declResult = (DeclaratorResult) main.dispatch(node.getTypeId().getAbstractDeclarator());
		final CType newCType = declResult.getDeclaration().getType();
		mCurrentDeclaredTypes.pop();

		ExpressionResult expr = (ExpressionResult) main.dispatch(node.getOperand());

		if (!expr.hasLRValue()) {
			// creates a void expression for null RValues
			final Expression newExpression = ExpressionFactory.createVoidDummyExpression(loc);
			final RValue rVal = new RValue(newExpression, new CPrimitive(CPrimitives.VOID));
			expr = new ExpressionResultBuilder().addAllExceptLrValue(expr).setLrValue(rVal).build();
		}
		expr = mExprResultTransformer.makeRepresentationReadyForConversion(expr, loc, newCType, node);
		checkUnsupportedPointerCast(expr, loc, newCType);

		if (mSettings.isAdaptMemoryModelResolutionOnPointerCasts() && mIsPrerun) {
			checkIfNecessaryMemoryModelAdaption(node, loc, newCType, expr);
		}

		expr = mExprResultTransformer.rexBoolToInt(expr, loc);
		expr = mExprResultTransformer.performImplicitConversion(expr, newCType, loc);
		return expr;
	}

	private void checkIfNecessaryMemoryModelAdaption(final IASTCastExpression node, final ILocation loc,
			final CType castTargetType, final ExpressionResult operand) {
		final CType operandType = operand.getLrValue().getCType().getUnderlyingType();
		if (!(operandType instanceof CArray) && !(operandType instanceof CPointer)
				|| !(castTargetType instanceof CArray) && !(castTargetType instanceof CPointer)) {
			return;
		}

		// memory model adaptation might be necessary
		final CType operandValueType;
		if (operandType instanceof CArray) {
			operandValueType = ((CArray) operandType).getValueType().getUnderlyingType();
		} else {
			operandValueType = ((CPointer) operandType).getPointsToType().getUnderlyingType();
		}

		final CType castTargetValueType;
		if (castTargetType instanceof CArray) {
			castTargetValueType = ((CArray) castTargetType).getValueType().getUnderlyingType();
		} else {
			castTargetValueType = ((CPointer) castTargetType).getPointsToType().getUnderlyingType();
		}

		final Expression operandTypeByteSizeExp;
		try {
			operandTypeByteSizeExp = mTypeSizeComputer.constructBytesizeExpression(loc, operandValueType, node);
		} catch (final UnsupportedOperationException e) {
			mLogger.debug("saw a pointer cast to a type that we could not get a type size for, not adapting memory "
					+ "model");
			return;
		}
		final BigInteger operandTypeByteSize =
				mTypeSizes.extractIntegerValue(operandTypeByteSizeExp, mTypeSizeComputer.getSizeT(), node);

		final Expression castTargetByteSizeExp;
		try {
			castTargetByteSizeExp = mTypeSizeComputer.constructBytesizeExpression(loc, castTargetValueType, node);
		} catch (final UnsupportedOperationException e) {
			mLogger.debug("saw a pointer cast to a type that we could not get a type size for, not adapting memory "
					+ "model");
			return;
		}
		final BigInteger castTargetByteSize =
				mTypeSizes.extractIntegerValue(castTargetByteSizeExp, mTypeSizeComputer.getSizeT(), node);

		if (castTargetByteSize.compareTo(operandTypeByteSize) <= 0) {
			// type sizes are already compatible
			return;
		}

		final String msg;
		if (mSettings.getMemoryModelPreference() == MemoryModel.HoenickeLindenmann_Original) {
			// memory model has no resolution and the operand is
			// cast to a bigger type
			msg = "Found a cast between two array/pointer types where the value type is smaller than the "
					+ "cast-to type while using memory model " + MemoryModel.HoenickeLindenmann_Original;
		} else if (BigInteger.valueOf(mSettings.getMemoryModelPreference().getByteSize())
				.compareTo(operandTypeByteSize) > 0) {
			// memory model resolution is strictly bigger than the operand's type's, and the operand is
			// cast to a bigger type
			msg = "Found a cast between two array/pointer types where the value type is smaller than the"
					+ " cast-to type, and where that value type is smaller than our current memory "
					+ "model resolution";
		} else {
			// no need to change memory model
			return;
		}

		if (operandTypeByteSize.intValueExact() == 0) {
			// operand's type has size 0 -- not sure what makes sense to do here, doing nothing
			// case where I encountered it was a struct with a 0-sized array in it; if someone wants to read more on
			// that phenomenon:
			// https://stackoverflow.com/questions/52630441/c-struct-with-zero-sized-array-members
			return;
		}

		if (mLogger.isDebugEnabled()) {
			mLogger.debug(msg);
			mLogger.debug(" at location: " + loc);
			mLogger.debug(" current memory model: " + mSettings.getMemoryModelPreference());
		}
		// signal a restart of the translation with a memory model precise
		// enough for the operands
		signalTranslationRestartWithDifferentSettings(new TranslationSettings.SettingsChange(loc, msg,
				MemoryModel.getPreciseEnoughMemoryModelFor(operandTypeByteSize.intValueExact())));
	}

	public Result visit(final IDispatcher main, final IASTCompoundStatement node) {
		final ExpressionResultBuilder resultBuilder = new ExpressionResultBuilder();
		LRValue expr = null;
		final IASTNode parent = node.getParent();

		if (isNewScopeRequired(parent)) {
			beginScope();
		}

		for (final IASTNode child : node.getChildren()) {
			checkForACSL(main, resultBuilder, child, null, true);
			final Result r = main.dispatch(child);
			if (r instanceof ExpressionResult) {
				final ExpressionResult res = (ExpressionResult) r;
				resultBuilder.addDeclarations(res.getDeclarations());
				resultBuilder.addStatements(res.getStatements());
				expr = res.getLrValue();
//				if (!((ExpressionResult) r).getOverapprs().isEmpty()) {
//					throw new AssertionError("Forgot to pass overapproximation flags to statements: " + ((ExpressionResult) r).getOverapprs());
//				}
			} else if (r.getNode() != null && r.getNode() instanceof Body) {
				assert false : "should not happen, as CompoundStatement now yields an "
						+ "ExpressionResult or a CompoundStatementExpressionResult";
				// already have a unique naming for variables! --> unfold
				final Body b = (Body) r.getNode();
				resultBuilder.addDeclarations(Arrays.asList(b.getLocalVars()));
				resultBuilder.addStatements(Arrays.asList(b.getBlock()));
			} else if (r instanceof SkipResult) {
				// skip
			} else {
				assert false : "should not happen, as CompoundStatement now yields an "
						+ "ExpressionResult or a CompoundStatementExpressionResult, but was " + r.getClass();
			}
		}
		checkForACSL(main, resultBuilder, null, node, true);
		if (isNewScopeRequired(parent)) {
			updateStmtsAndDeclsAtScopeEnd(resultBuilder, node);

			endScope();
		}
		resultBuilder.setLrValue(expr);
		return resultBuilder.build();
	}

	public Result visit(final IDispatcher main, final IASTConditionalExpression node) {
		final ILocation loc = mLocationFactory.createCLocation(node);
		assert node.getChildren().length == 3;
		ExpressionResult opCondition = (ExpressionResult) main.dispatch(node.getLogicalConditionExpression());
		opCondition = mExprResultTransformer.switchToRValue(opCondition, loc, node);
		ExpressionResult opPositive = (ExpressionResult) main.dispatch(node.getPositiveResultExpression());
		opPositive = mExprResultTransformer.switchToRValue(opPositive, loc, node);
		ExpressionResult opNegative = (ExpressionResult) main.dispatch(node.getNegativeResultExpression());
		opNegative = mExprResultTransformer.switchToRValue(opNegative, loc, node);
		return mCExpressionTranslator.handleConditionalOperator(loc, opCondition, opPositive, opNegative, node);
	}

	public Result visit(final IDispatcher main, final IASTContinueStatement cs) {
		final ILocation loc = mLocationFactory.createCLocation(cs);
		final ArrayList<Statement> stmt = new ArrayList<>();
		stmt.add(new GotoStatement(loc, new String[] { mInnerMostLoopLabel.peek() }));
		final ExpressionResult contResult = new ExpressionResult(stmt, null);
		return contResult;
	}

	public Result visit(final IDispatcher main, final IASTDeclarationStatement node) {
		return main.dispatch(node.getDeclaration());
	}

	public Result visit(final IDispatcher main, final IASTDeclarator node) {
		final ILocation loc = mLocationFactory.createCLocation(node);
		final TypesResult pendingResType = mCurrentDeclaredTypes.peek();

		// are we running the PRDispatcher (PR stands for PreRun)?
		// --> in that case "isOnHeap" has not yet been determined, we set it to false
		final boolean isOnHeap = isOnHeap(node);

		final IASTPointerOperator[] pointerOps = node.getPointerOperators();
		final CType nestedPointerType = getPointerType(pointerOps.length, pendingResType.getCType());
		final TypesResult resType = TypesResult.create(pendingResType, nestedPointerType);

		// Adapt the name for multiparse input
		final String declName;
		final CType cType;
		if (node instanceof IASTArrayDeclarator) {
			final IASTArrayDeclarator arrDecl = (IASTArrayDeclarator) node;

			// the innermost type is the value type..
			CType arrayType = resType.getCType();

			// expression results of from array modifiers
			final ArrayList<ExpressionResult> expressionResults = new ArrayList<>();

			final ListIterator<IASTArrayModifier> it =
					Arrays.asList(arrDecl.getArrayModifiers()).listIterator(arrDecl.getArrayModifiers().length);
			while (it.hasPrevious()) {
				final IASTArrayModifier am = it.previous();
				final RValue sizeFactor;
				if (am.getConstantExpression() != null) {
					// case where we have a number between the brackets,
					// e.g., a[23] or a[n+1]
					final ExpressionResult dispatched = (ExpressionResult) main.dispatch(am.getConstantExpression());
					final ExpressionResult switched = mExprResultTransformer.switchToRValue(dispatched, loc, node);
					final ExpressionResult converted = mExpressionTranslation.convertIntToInt(loc, switched,
							mExpressionTranslation.getCTypeOfPointerComponents());
					expressionResults.add(converted);
					sizeFactor = (RValue) converted.getLrValue();
				} else if (am.getConstantExpression() == null
						&& arrDecl.getArrayModifiers()[arrDecl.getArrayModifiers().length - 1] == am) {
					// the innermost array modifier may be empty, if there is an initializer; like
					// int a[1][2][] = {...}
					final int intSizeFactor;
					if (arrDecl.getInitializer() != null) {
						if (arrDecl.getInitializer() instanceof IASTEqualsInitializer) {
							intSizeFactor = computeSizeOfInitializer((IASTEqualsInitializer) arrDecl.getInitializer());
						} else {
							throw new UnsupportedOperationException("expected IASTEqualsInitializer");
						}
					} else if (resType.getCType() instanceof CFunction) {
						// if we have an array of function pointers,
						// the initializer is stored in the parent node
						// 2016-12-31 Matthias: I think this is only a workaround.
						// What if we do not have an array of function pointers
						// but an arrray of pointers to function pointers? Then
						// we probably have to check the parent of the parent
						final IASTFunctionDeclarator fundecl = (IASTFunctionDeclarator) arrDecl.getParent();
						if (fundecl.getInitializer() != null) {
							intSizeFactor = computeSizeOfInitializer((IASTEqualsInitializer) fundecl.getInitializer());
						} else {
							throw new UnsupportedOperationException("expected initializer");
						}
					} else {
						// we have an incomplete array type without an initializer --
						// this may happen in a function parameter..
						intSizeFactor = CArray.INCOMPLETE_ARRY_MAGIC_NUMBER;
					}
					// Index type of the array. All C expressions that access the array are
					// converted to this type.
					// In the past we wanted a type that is large enough for the
					// CArray.INCOMPLETE_ARRY_MAGIC_NUMBER.
					// If we work with an unsigned type for pointer components we have to rethink
					// the use of the magic number.
					final CPrimitive arrayIndexCtype = mExpressionTranslation.getCTypeOfPointerComponents();
					final Expression sizeExpression = mTypeSizes.constructLiteralForIntegerType(loc, arrayIndexCtype,
							BigInteger.valueOf(intSizeFactor));
					sizeFactor = new RValue(sizeExpression, arrayIndexCtype, false, false);

				} else {
					throw new IncorrectSyntaxException(loc, "wrong array type in declaration");
				}
				arrayType = new CArray(sizeFactor, arrayType);
			}
			final ExpressionResult allResults = new ExpressionResultBuilder()
					.addAllExceptLrValue(expressionResults.toArray(new ExpressionResult[expressionResults.size()]))
					.build();
			if (!allResults.getDeclarations().isEmpty() || !allResults.getStatements().isEmpty()
					|| !allResults.getAuxVars().isEmpty()) {
				throw new AssertionError("passing these results is not yet implemented");
			}
			cType = arrayType;
			declName = getNonFunctionDeclaratorName(node);
		} else if (node instanceof IASTStandardFunctionDeclarator) {
			// functions as well as function pointers can have IASTStandardFunctionDeclarator
			final IASTStandardFunctionDeclarator funcDecl = (IASTStandardFunctionDeclarator) node;
			final IASTParameterDeclaration[] paramDecls = funcDecl.getParameters();
			CDeclaration[] paramsParsed = new CDeclaration[paramDecls.length];
			for (int i = 0; i < paramDecls.length; i++) {
				final DeclaratorResult decl = (DeclaratorResult) main.dispatch(paramDecls[i]);
				if (decl.getDeclaration().getName() == "" && decl.getDeclaration().getType() instanceof CPrimitive
						&& ((CPrimitive) decl.getDeclaration().getType()).getType().equals(CPrimitives.VOID)) {
					assert paramDecls.length == 1;
					paramsParsed = new CDeclaration[0];
					break;
				}
				paramsParsed[i] = decl.getDeclaration();
			}
			final IASTName name = funcDecl.getName();
			final IBinding binding = name.resolveBinding();
			if (binding == null) {
				// this happens if the parent is actually a cast
				cType = CFunction.createEmptyCFunction().newReturnType(resType.getCType()).newParameter(paramsParsed);
			} else if (binding instanceof IProblemBinding) {
				// this happens if CDT detects a parse issue at this position
				mLogger.warn("Detected problem " + ((IProblemBinding) binding).getMessage() + " at " + loc);
				cType = CFunction.createEmptyCFunction().newReturnType(resType.getCType()).newParameter(paramsParsed);
			} else if (binding instanceof IFunction) {
				cType = CFunction.createCFunction(resType.getCType(), paramsParsed, (IFunction) binding);
			} else if (binding instanceof IVariable) {
				// it is a function pointer
				cType = CFunction.tryCreateCFunction(resType.getCType(), paramsParsed, (IVariable) binding);
			} else if (binding instanceof ITypedef) {
				// it is a typedef of a function pointer or a function
				cType = CFunction.tryCreateCFunction(resType.getCType(), paramsParsed, (ITypedef) binding);
			} else {
				throw new UnsupportedOperationException(
						"Cannot extract function type from binding " + binding.getClass());
			}
			declName = mSymbolTable.applyMultiparseRenaming(node.getContainingFilename(), node.getName().toString());
		} else if (node instanceof ICASTKnRFunctionDeclarator) {
			final ICASTKnRFunctionDeclarator funcDecl = (ICASTKnRFunctionDeclarator) node;

			assert funcDecl.getParameterDeclarations().length == funcDecl
					.getParameterNames().length : "implicit int declarations are forbidden from C99 on, this is one, right?";

			final CDeclaration[] paramsParsed = new CDeclaration[funcDecl.getParameterDeclarations().length];
			for (int i = 0; i < funcDecl.getParameterDeclarations().length; i++) {
				final DeclarationResult paramDeclRes =
						(DeclarationResult) main.dispatch(funcDecl.getParameterDeclarations()[i]);
				assert paramDeclRes.getDeclarations().size() == 1;
				paramsParsed[i] = paramDeclRes.getDeclarations().get(0);
			}
			cType = CFunction.createCFunction(resType.getCType(), paramsParsed,
					(IFunction) funcDecl.getName().getBinding());
			declName = mSymbolTable.applyMultiparseRenaming(node.getContainingFilename(), node.getName().toString());
		} else {
			cType = resType.getCType();
			declName = getNonFunctionDeclaratorName(node);
		}
		final int bitfieldSize;
		if (node instanceof IASTFieldDeclarator) {
			final IASTExpression expr = ((IASTFieldDeclarator) node).getBitFieldSize();
			final ExpressionResult res = (ExpressionResult) main.dispatch(expr);

			assert res.hasNoSideEffects() && res.hasLRValue() : "unexpected, todo: deal with sideeffects";

			final BigInteger bigIntExtracted = CTranslationUtil.extractIntegerValue(res.getLrValue().getValue());
			bitfieldSize = bigIntExtracted.intValueExact();
		} else {
			// we use -1 to indicate that this is no bitfield
			bitfieldSize = -1;
		}

		if (node.getNestedDeclarator() != null) {
			mCurrentDeclaredTypes.push(TypesResult.create(resType, cType));
			DeclaratorResult result = (DeclaratorResult) main.dispatch(node.getNestedDeclarator());
			mCurrentDeclaredTypes.pop();
			if (node.getInitializer() != null) {
				final CDeclaration cdec = result.getDeclaration();
				result = new DeclaratorResult(new CDeclaration(cdec.getType(), cdec.getName(), node.getInitializer(),
						null, cdec.isOnHeap(), CStorageClass.UNSPECIFIED, bitfieldSize));
			}
			return result;
		}
		final DeclaratorResult result = new DeclaratorResult(new CDeclaration(cType, declName, node.getInitializer(),
				null, isOnHeap, CStorageClass.UNSPECIFIED, bitfieldSize));
		return result;
	}

	private boolean isOnHeap(final IASTDeclarator node) {
		if (mIsPrerun) {
			return false;
		}
		if (mVariablesOnHeap.contains(node)) {
			return true;
		}
		final IBinding binding = node.getName().resolveBinding();
		if (binding instanceof CVariable) {
			final IASTNode[] decls = ((CVariable) binding).getDeclarations();
			// check if any of the declarations of this var are on heap, because then, all have to be on heap
			if (decls != null && decls.length > 0) {
				for (final IASTNode decl : decls) {
					if (decl == null) {
						// DD: Bug in CDT sometimes yields null in this array
						continue;
					}
					if (mVariablesOnHeap.contains(decl.getParent())) {
						return true;
					}
				}
			}
		}
		return false;
	}

	/**
	 * Create a nested {@link CPointer} type that ultimately points to the supplied type. If length is smaller or equal
	 * zero, the supplied type is returned.
	 *
	 * @param length
	 *            The nesting depth
	 * @param cType
	 *            The underlying type
	 * @return The new CPointer.
	 */
	private static CType getPointerType(int length, final CType cType) {
		CType type = cType;
		for (; length > 0; --length) {
			type = new CPointer(type);
		}
		return type;
	}

	public Result visit(final IDispatcher main, final IASTDefaultStatement node) {
		final ArrayList<Statement> stmt = new ArrayList<>();
		final ArrayList<Declaration> decl = new ArrayList<>();
		// final Map<VariableDeclaration, ILocation> emptyAuxVars = new
		// LinkedHashMap<>(0);
		final Set<AuxVarInfo> emptyAuxVars = new LinkedHashSet<>(0);
		final List<Overapprox> overappr = new ArrayList<>();
		return new ExpressionResult(stmt,
				new RValue(ExpressionFactory.createBooleanLiteral(mLocationFactory.createCLocation(node), true),
						new CPrimitive(CPrimitives.INT)),
				decl, emptyAuxVars, overappr);
	}

	public Result visit(final IDispatcher main, final IASTDoStatement node) {
		final ExpressionResult condResult = (ExpressionResult) main.dispatch(node.getCondition());
		final String loopLabel = mNameHandler.getGloballyUniqueIdentifier(SFO.LOOPLABEL);
		mInnerMostLoopLabel.push(loopLabel);
		final Result bodyResult = main.dispatch(node.getBody());
		mInnerMostLoopLabel.pop();
		final LoopInvariantSpecification witnessInvariant = main.fetchInvariantAtLoop(node);
		return handleLoops(main, node, bodyResult, condResult, loopLabel, witnessInvariant);
	}

	public Result visit(final IDispatcher main, final IASTEqualsInitializer node) {
		return main.dispatch(node.getInitializerClause());
	}

	public Result visit(final IDispatcher main, final IASTExpressionList node) {
		final List<ExpressionResult> results = new ArrayList<>();
		for (final IASTExpression expr : node.getExpressions()) {
			results.add((ExpressionResult) main.dispatch(expr));
		}
		return new ExpressionListResult(results);
	}

	public Result visit(final IDispatcher main, final IASTExpressionStatement node) {
			
		final Result r = main.dispatch(node.getExpression());
		if (r instanceof ExpressionResult) {
			final ExpressionResult rExp = (ExpressionResult) r;

			final ArrayList<Statement> stmt = new ArrayList<>(rExp.getStatements());
			final ArrayList<Declaration> decl = new ArrayList<>(rExp.getDeclarations());
			final List<Overapprox> overappr = new ArrayList<>();
			stmt.addAll(CTranslationUtil.createHavocsForAuxVars(rExp.getAuxVars()));
			overappr.addAll(rExp.getOverapprs());
			return new ExpressionResult(stmt, rExp.getLrValue(), decl, Collections.emptySet(), overappr);
		} else if (r instanceof ExpressionListResult) {
			final ArrayList<Statement> stmt = new ArrayList<>();
			final ArrayList<Declaration> decl = new ArrayList<>();
			final List<Overapprox> overappr = new ArrayList<>();
			// final Map<VariableDeclaration, ILocation> emptyAuxVars = new
			// LinkedHashMap<>(0);
			for (final ExpressionResult res : ((ExpressionListResult) r).getList()) {
				if (!res.getStatements().isEmpty()) {
					stmt.addAll(res.getStatements());
					decl.addAll(res.getDeclarations());
					stmt.addAll(CTranslationUtil.createHavocsForAuxVars(res.getAuxVars()));
					overappr.addAll(res.getOverapprs());
				}
			}

			return new ExpressionResult(stmt, null, decl, Collections.emptySet(), overappr);
		} else if (r instanceof SkipResult) {
			return r;
		}
		final String msg = "We always convert to AssignmentStatement, other options raise this error!";
		final ILocation loc = mLocationFactory.createCLocation(node);
		throw new UnsupportedSyntaxException(loc, msg);
	}

	public Result visit(final IDispatcher main, final IASTFieldReference node) {
		return mStructHandler.handleFieldReference(main, mExprResultTransformer, node);
	}

	public Result visit(final IDispatcher main, final IASTForStatement node) {
		final String loopLabel = mNameHandler.getGloballyUniqueIdentifier(SFO.LOOPLABEL);
		final LoopInvariantSpecification witnessInvariant = main.fetchInvariantAtLoop(node);
		return handleLoops(main, node, null, null, loopLabel, witnessInvariant);
	}

	public Result visit(final IDispatcher main, final IASTFunctionCallExpression node) {
		final IASTExpression functionName = node.getFunctionNameExpression();
		if (functionName instanceof IASTIdExpression) {
			final Result standardFunction =
					mStandardFunctionHandler.translateStandardFunction(main, node, (IASTIdExpression) functionName);
			if (standardFunction != null) {
				return standardFunction;
			}
		}
		final Check check = new Check(Check.Spec.PRE_CONDITION);
		final ILocation loc = mLocationFactory.createCLocation(node, check);
		return mFunctionHandler.handleFunctionCallExpression(main, loc, functionName, node.getArguments());
	}

	public Result visit(final IDispatcher main, final IASTFunctionDefinition node) {
		if (!isReachable(node)) {
			// Unreachable function declaration. Test for parent=TU skipped: Not necessary, right?
			return new SkipResult();
		}

		final TypesResult resType = (TypesResult) main.dispatch(node.getDeclSpecifier());

		mCurrentDeclaredTypes.push(resType);
		final DeclaratorResult declResult = (DeclaratorResult) main.dispatch(node.getDeclarator());
		mCurrentDeclaredTypes.pop();
		assert declResult.getDeclaration().getType() instanceof CFunction;
		return mFunctionHandler.handleFunctionDefinition(main, mMemoryHandler, node, declResult.getDeclaration(),
				mContract);
	}

	public Result visit(final IDispatcher main, final IASTGotoStatement node) {
		final ArrayList<Statement> stmt = new ArrayList<>();
		if (!mIsPrerun) {
			final AssertStatement assertWitnessInvariant = ((MainDispatcher) main).fetchInvariantAtGoto(node);
			if (assertWitnessInvariant != null) {
				stmt.add(assertWitnessInvariant);
			}
		}
		final String[] name = new String[] { node.getName().toString() };
		stmt.add(new GotoStatement(mLocationFactory.createCLocation(node), name));
		return new ExpressionResult(stmt, null);
	}

	public Result visit(final IDispatcher main, final IASTIdExpression node) {
		final ILocation loc = mLocationFactory.createCLocation(node);

		// Apply multifile input prefixing transformations to the ID
		final String cId = node.getName().toString();
		// cIdMp is only relevant for procedures and global variables
		final String cIdMp = mSymbolTable.applyMultiparseRenaming(node.getContainingFilename(), cId);

		// deal with builtin constants
		if ("NULL".equals(cId)) {
			return new ExpressionResult(new RValue(mExpressionTranslation.constructNullPointer(loc),
					new CPointer(new CPrimitive(CPrimitives.VOID))));

		} else if ("__PRETTY_FUNCTION__".equals(cId) || "__FUNCTION__".equals(cId)) {
			// TODO: Was only in SvComp14Handler, but seems useful anywhere
			final CType returnType = new CPointer(new CPrimitive(CPrimitives.CHAR));
			// final String tId = main.mNameHandler.getTempVarUID(SFO.AUXVAR.NONDET,
			// returnType);
			// final VariableDeclaration tVarDecl = new VariableDeclaration(loc, new
			// Attribute[0], new VarList[] {
			// new VarList(loc, new String[] { tId },
			// main.mTypeHandler.constructPointerType(loc)) });
			final AuxVarInfo auxvar = mAuxVarInfoBuilder.constructAuxVarInfo(loc, returnType, SFO.AUXVAR.NONDET);
			final RValue rvalue = new RValue(auxvar.getExp(), returnType);
			final ArrayList<Declaration> decls = new ArrayList<>();
			decls.add(auxvar.getVarDec());
			// final Map<VariableDeclaration, ILocation> auxVars = new LinkedHashMap<>();
			// auxVars.put(auxvar.getVarDec(), loc);
			return new ExpressionResult(new ArrayList<Statement>(), rvalue, decls, Collections.singleton(auxvar));
		} else if (!mSymbolTable.containsCSymbol(node, cIdMp)
				&& ("NAN".equals(cId) || "INFINITY".equals(cId) || "inf".equals(cId))) {
			final ExpressionResult result = mExpressionTranslation.createNanOrInfinity(loc, cId);
			return result;
		} else if (mExpressionTranslation.isNumberClassificationMacro(cId)) {
			final RValue rvalue = mExpressionTranslation.handleNumberClassificationMacro(loc, cId);
			return new ExpressionResult(rvalue);
		} else if ("__func__".equals(cId)) {
			final CType cType = new CPointer(new CPrimitive(CPrimitives.CHAR));
			// final String tId = mNameHandler.getTempVarUID(SFO.AUXVAR.NONDET, cType);
			// final VariableDeclaration tVarDecl = new VariableDeclaration(loc, new
			// Attribute[0],
			// new VarList[] { new VarList(loc, new String[] { tId },
			// mTypeHandler.constructPointerType(loc)) });
			final AuxVarInfo auxvar = mAuxVarInfoBuilder.constructAuxVarInfo(loc, cType, SFO.AUXVAR.NONDET);
			final RValue rvalue = new RValue(auxvar.getExp(), cType);
			final ArrayList<Declaration> decls = new ArrayList<>();
			decls.add(auxvar.getVarDec());
			// final Map<VariableDeclaration, ILocation> auxVars = new LinkedHashMap<>();
			// auxVars.put(auxvar.getVarDec(), loc);
			return new ExpressionResult(new ArrayList<Statement>(), rvalue, decls, Collections.singleton(auxvar));
		}

		final String bId;
		final CType cType;
		final boolean useHeap;
		final boolean intFromPtr;
		DeclarationInformation declarationInformation;

		if (mSymbolTable.containsCSymbol(node, cId)) {
			if (mProcedureManager.hasProcedure(cIdMp)) {
				mLogger.warn("Possible shadowing of function " + cId);
			}
			// a local variable
			final SymbolTableValue stv = mSymbolTable.findCSymbol(node, cId);
			bId = stv.getBoogieName();
			cType = stv.getCType();
			useHeap = isHeapVar(bId);
			intFromPtr = stv.isIntFromPointer();
			declarationInformation = stv.getDeclarationInformation();
		} else if (mSymbolTable.containsCSymbol(node, cIdMp)) {
			if (mProcedureManager.hasProcedure(cIdMp)) {
				mLogger.warn("Possible shadowing of function " + cId);
			}
			// we have a normal variable
			final SymbolTableValue stv = mSymbolTable.findCSymbol(node, cIdMp);
			bId = stv.getBoogieName();
			cType = stv.getCType();
			useHeap = isHeapVar(bId);
			intFromPtr = stv.isIntFromPointer();
			declarationInformation = stv.getDeclarationInformation();
			// } else if (mFunctionHandler.getProcedures().keySet().contains(cId)) {
		} else if (mProcedureManager.hasProcedure(cIdMp)) {
			// C11 6.3.2.1.4 says: A function designator is an expression that
			// has function type.
			final CFunction cFunction = mProcedureManager.getCFunctionType(cIdMp);
			cType = cFunction;
			bId = SFO.FUNCTION_ADDRESS + cIdMp;
			useHeap = true;
			intFromPtr = false;
			declarationInformation = DeclarationInformation.DECLARATIONINFO_GLOBAL;
		} else if (mFunctionToIndex.containsKey(cIdMp)) {
			throw new AssertionError("function not known to function handler");
		} else {
			throw new UnsupportedSyntaxException(loc,
					"identifier is not declared (neither a variable nor a function name): " + cId + " in file "
							+ node.getContainingFilename());
		}

		BoogieType boogieType;
		{
			final ASTType astType = mTypeHandler.cType2AstType(loc, cType);
			boogieType = mTypeHandler.getBoogieTypeForBoogieASTType(astType);
		}

		LRValue lrVal = null;
		if (useHeap) {
			final IdentifierExpression idExp = // new IdentifierExpression(loc, bId);
					ExpressionFactory.constructIdentifierExpression(loc, mTypeHandler.getBoogiePointerType(), bId,
							declarationInformation);
			// convention: the ctype in the symbol table of something that we put on the
			// heap
			// is the same as it would be if we did not put it on heap
			lrVal = LRValueFactory.constructHeapLValue(mTypeHandler, idExp, cType, intFromPtr, null);
		} else {
			final VariableLHS idLhs = // new VariableLHS(loc, bId);
					ExpressionFactory.constructVariableLHS(loc, boogieType, bId, declarationInformation);
			lrVal = new LocalLValue(idLhs, cType, false, intFromPtr, null);
		}
		return new ExpressionResult(lrVal);
	}

	public Result visit(final IDispatcher main, final IASTIfStatement node) {
		final ILocation loc = mLocationFactory.createCLocation(node);
		final ArrayList<Declaration> decl = new ArrayList<>();
		final ArrayList<Statement> stmt = new ArrayList<>();
		final List<Overapprox> overappr = new ArrayList<>();
		// final Map<VariableDeclaration, ILocation> emptyAuxVars = new
		// LinkedHashMap<>();

		ExpressionResult condResult = (ExpressionResult) main.dispatch(node.getConditionExpression());
		condResult = mExprResultTransformer.transformSwitchRexIntToBool(condResult, loc, node);
		final RValue cond = (RValue) condResult.getLrValue();
		decl.addAll(condResult.getDeclarations());
		stmt.addAll(condResult.getStatements());
		overappr.addAll(condResult.getOverapprs());
		final List<HavocStatement> havocs = CTranslationUtil.createHavocsForAuxVars(condResult.getAuxVars());

		final Result thenResult = main.dispatch(node.getThenClause());
		final List<Statement> thenStmt = new ArrayList<>();
		thenStmt.addAll(havocs);
		if (thenResult instanceof ExpressionResult) {
			final ExpressionResult re = (ExpressionResult) thenResult;
			decl.addAll(re.getDeclarations());
			thenStmt.addAll(re.getStatements());
		} else if (thenResult != null) {
			if (thenResult.getNode() instanceof Body) {
				final Body thenPart = (Body) thenResult.getNode();
				thenStmt.addAll(Arrays.asList(thenPart.getBlock()));
				decl.addAll(Arrays.asList(thenPart.getLocalVars()));
			} else if (thenResult instanceof SkipResult) {
				// add no statements or declarations
			} else {
				final String msg = "Error: unexpected dispatch result";
				throw new IncorrectSyntaxException(loc, msg);
			}
		}

		final List<Statement> elseStmt = new ArrayList<>();
		elseStmt.addAll(havocs);
		if (node.getElseClause() != null) {
			final Result elseResult = main.dispatch(node.getElseClause());
			if (elseResult instanceof ExpressionResult) {
				final ExpressionResult re = (ExpressionResult) elseResult;
				decl.addAll(re.getDeclarations());
				elseStmt.addAll(re.getStatements());
			} else if (elseResult != null) {
				if (elseResult.getNode() instanceof Body) {
					final Body elsePart = (Body) elseResult.getNode();
					elseStmt.addAll(Arrays.asList(elsePart.getBlock()));
					decl.addAll(Arrays.asList(elsePart.getLocalVars()));
				}
			} else {
				final String msg = "Error: unexpected dispatch result";
				throw new IncorrectSyntaxException(loc, msg);
			}
		}
		assert thenStmt != null;
		assert elseStmt != null;
		// TODO : handle if(pointer), if(pointer==NULL) and if(pointer==0)
		final IfStatement ifStmt = new IfStatement(loc, cond.getValue(),
				thenStmt.toArray(new Statement[thenStmt.size()]), elseStmt.toArray(new Statement[elseStmt.size()]));
		for (final Overapprox overapprItem : overappr) {
			overapprItem.annotate(ifStmt);
		}
		stmt.add(ifStmt);
		return new ExpressionResult(stmt, null, decl, Collections.emptySet(), overappr);
	}

	public Result visit(final IDispatcher main, final IASTTypeIdInitializerExpression node) {
		// node represents a compound literal (something like "(int []) { 1, 2 }")
		final ILocation loc = mLocationFactory.createCLocation(node);

		// translate type
		final IASTTypeId typeId = node.getTypeId();
		final TypesResult declSpecifierResult = (TypesResult) main.dispatch(typeId.getDeclSpecifier());
		mCurrentDeclaredTypes.push(declSpecifierResult);
		final DeclaratorResult declaratorResult = (DeclaratorResult) main.dispatch(typeId.getAbstractDeclarator());
		mCurrentDeclaredTypes.pop();

		final CDeclaration cDeclaration = declaratorResult.getDeclaration();
		assert !cDeclaration.hasInitializer() : "unexpected, inspect this case";
		assert !cDeclaration.isOnHeap() : "unexpected, inspect this case";
		final CType cType = cDeclaration.getType().getUnderlyingType();

		// translate initializer
		final IASTInitializer initializer = node.getInitializer();
		final InitializerResult ir = (InitializerResult) main.dispatch(initializer);

		final boolean isAddressTaken = node.getParent() instanceof IASTUnaryExpression
				&& ((IASTUnaryExpression) node.getParent()).getOperator() == IASTUnaryExpression.op_amper;
		// catch simple case
		if (!isAddressTaken) {
			if (cType instanceof CPrimitive || cType instanceof CEnum) {
				final CPrimitive cPrim = (CPrimitive) cType;
				final ExpressionResult exprRes = mExprResultTransformer
						.switchToRValue(InitializerResult.getFirstValueInInitializer(ir), loc, node);
				assert exprRes.hasLRValue();
				final ExpressionResult converted =
						mExprResultTransformer.performImplicitConversion(exprRes, cType, loc);

				final RValue rVal = (RValue) converted.getLrValue();

				// used to check if rVal is a constant
				final BigInteger intVal = mTypeSizes.extractIntegerValue(rVal, node);

				if (converted.hasNoSideEffects() && intVal != null
						&& cPrim.getGeneralType() == CPrimitiveCategory.INTTYPE) {
					// ExpressionResult is just an integer constant
					return converted;
				}
			}
		}

		/*
		 * @formatter:off
		 * treat the general case
		 *  - introduce an auxiliary variable aux of type pointer
		 *    (c type: pointer to the type from the compound literal's type id)
		 *  - aux points to fresh memory
		 *  - the value of aux never changes and aux is associated with this compound literal
		 *  - set the contents of aux to the value of the initializer
		 *  - the scope of the compound literal depends on where it occurs, like for variable declarations
		 *  TODO:
		 *  - the const specifier is not supported at the moment
		 *    -- we would have to check that the compound literal's memory is not written to
		 *    -- we would have to account for possible sharing of memory between different compound literals, and
		 *      possibly string literals (right now, the addresses of distinct compound literals are guaranteed to be
		 *       distinct in our Boogie program, even if the compound literals have the same contents, this is unsound)
		 * @formatter:on
		 */

		/*
		 * find out the size of the memory block that the compound literal takes, there are two cases - incomplete array
		 * declarator: (e.g. (int [])): then the size depends on the initializer - otherwise: the size is given by the
		 * CType
		 */
		mTypeSizeComputer.constructBytesizeExpression(loc, cType, node);

		final ExpressionResultBuilder builder = new ExpressionResultBuilder();

		final CPointer pointerType = new CPointer(cType);

		// declare aux
		final AuxVarInfo aux;
		{

			/*
			 * note: it seems ok to make the aux declaration local to Ultimate.Init, since the compound literal cannot
			 * be from another point in the program. (this is in contrast e.g. to on heap variables, which aux is
			 * somewhat similar to)
			 */
			final DeclarationInformation declInfo =
					mProcedureManager.isGlobalScope() ? new DeclarationInformation(StorageClass.LOCAL, SFO.INIT)
							: new DeclarationInformation(StorageClass.LOCAL, mProcedureManager.getCurrentProcedureID());

			aux = mAuxVarInfoBuilder.constructAuxVarInfoForBlockScope(loc, pointerType, SFO.AUXVAR.COMPOUNDLITERAL,
					declInfo);
			builder.addDeclaration(aux.getVarDec());
			// do not add aux var to builder for havoccing here (havoccing is done after freeing at endScope
		}

		// add malloc/free
		{
			final LocalLValue llv = new LocalLValue(aux.getLhs(), cType, null);
			if (mProcedureManager.isGlobalScope()) {
				final CallStatement malloc = mMemoryHandler.getUltimateMemAllocCall(llv, loc, node, MemoryArea.STACK);
				mStaticObjectsHandler.addStatementsForUltimateInit(Collections.singletonList(malloc));

			} else {
				final LocalLValueILocationPair llvp = new LocalLValueILocationPair(llv, loc);
				// malloc auxvar; note that in contrast to on-heap variables, this malloc must only happen at the
				// beginning
				// of the scope, not each time the declaration point of the variable/this compound literal is reached
				mMemoryHandler.addVariableToBeMalloced(llvp);
				// schedule aux to be freed at scope end
				mMemoryHandler.addVariableToBeFreed(llvp);
			}
		}

		// write the contents of the compound literal to the memory location designated by aux
		final ExpressionResult initialization = mInitHandler.initialize(loc, aux.getLhs(), cType, ir, true, node);
		builder.addAllExceptLrValue(initialization);

		builder.setLrValue(LRValueFactory.constructHeapLValue(mTypeHandler, aux.getExp(), cType, null));

		return builder.build();
	}

	public Result visit(final IDispatcher main, final IASTInitializerClause node) {
		if (node.getChildren().length == 1) {
			final ExpressionResult rex = (ExpressionResult) main.dispatch(node.getChildren()[0]);
			return mExprResultTransformer.switchToRValue(rex, mLocationFactory.createCLocation(node), node);
		}
		throw new UnsupportedOperationException(
				"Cannot understand initializer that has more than two children." + node.getRawSignature());
	}

	public Result visit(final IDispatcher main, final IASTInitializerList node) {
		final ILocation loc = mLocationFactory.createCLocation(node);
		if (node.getClauses().length != node.getSize()) {
			throw new IllegalArgumentException("You might have parsed your code with "
					+ "ITranslationUnit.AST_SKIP_TRIVIAL_EXPRESSIONS_IN_AGGREGATE_INITIALIZERS!");
		}
		final InitializerResultBuilder result = new InitializerResultBuilder();
		for (final IASTInitializerClause i : node.getClauses()) {
			final Result r = main.dispatch(i);
			if (r instanceof InitializerResult) {
				result.addChild((InitializerResult) r);
			} else if (r instanceof ExpressionResult) {
				ExpressionResult rex = (ExpressionResult) r;
				rex = mExprResultTransformer.transformDecaySwitch(rex, loc, node);
				result.addChild(new InitializerResultBuilder().setRootExpressionResult(rex).build());
			} else {
				final String msg = "Unexpected result";
				throw new UnsupportedSyntaxException(loc, msg);
			}
		}
		return result.build();
	}

	public Result visit(final IDispatcher main, final IASTLabelStatement node) {
		final ILocation loc = mLocationFactory.createCLocation(node);
		final ArrayList<Statement> stmt = new ArrayList<>();
		final ArrayList<Declaration> decl = new ArrayList<>();
		// final Map<VariableDeclaration, ILocation> emptyAuxVars = new
		// LinkedHashMap<>(0);
		final List<Overapprox> overappr = new ArrayList<>();
		final String label = node.getName().toString();
		if ("ERROR".equals(label)) {
			final String longDescription =
					"The label \"ERROR\" does not have a special meaning in the translation mode you selected. You might want to change your settings and use the SV-COMP translation mode.";
			mReporter.warn(loc, longDescription);
		}
		stmt.add(new Label(loc, label));
		final Result r = main.dispatch(node.getNestedStatement());
		if (r instanceof ExpressionResult) {
			final ExpressionResult res = (ExpressionResult) r;
			decl.addAll(res.getDeclarations());
			stmt.addAll(res.getStatements());
			overappr.addAll(res.getOverapprs());
			return new ExpressionResult(stmt, res.getLrValue(), decl, Collections.emptySet(), overappr);
		} else if (r instanceof SkipResult) {
			return new ExpressionResult(stmt, null, decl, Collections.emptySet());
		} else { // r instanceof Result ...
			RValue expr = null;
			if (r.getNode() instanceof Statement) {
				stmt.add((Statement) r.getNode());
			} else if (r.getNode() instanceof Declaration) {
				decl.add((Declaration) r.getNode());
			} else if (r.getNode() instanceof Expression) {
				expr = new RValue((Expression) r.getNode(), null);// FIXME ??
			} else if (r.getNode() instanceof Body) {
				// we already have a unique naming for variables! --> unfold
				final Body b = (Body) r.getNode();
				decl.addAll(Arrays.asList(b.getLocalVars()));
				stmt.addAll(Arrays.asList(b.getBlock()));
			} else {
				final String msg = "Unexpected boogie AST node type: " + r.getNode().getClass();
				throw new UnsupportedSyntaxException(loc, msg);
			}
			return new ExpressionResult(stmt, expr, decl, Collections.emptySet());
		}
	}

	public Result visit(final IDispatcher main, final IASTLiteralExpression node) {
		final ILocation loc = mLocationFactory.createCLocation(node);

		switch (node.getKind()) {
		case IASTLiteralExpression.lk_float_constant: {
			final String val = new String(node.getValue());
			final RValue rVal = mExpressionTranslation.translateFloatingLiteral(loc, val);
			assert rVal != null : "result must not be null";
			return new ExpressionResult(rVal);
		}
		case IASTLiteralExpression.lk_char_constant: {

			final CCharacterConstant characterConstant =
					new CCharacterConstant(new String(node.getValue()), mTypeSizes.getSignednessOfChar());
			final Expression literal = mTypeSizes.constructLiteralForIntegerType(loc, characterConstant.getType(),
					characterConstant.getRepresentingValue());
			return new ExpressionResult(new RValue(literal, characterConstant.getType()));
		}
		case IASTLiteralExpression.lk_integer_constant: {
			final String val = new String(node.getValue());
			final RValue rVal = mExpressionTranslation.translateIntegerLiteral(loc, val);
			return new ExpressionResult(rVal);
		}
		case IASTLiteralExpression.lk_string_literal:
			return handleStringLiteralExpression(loc, main, node);
		case IASTLiteralExpression.lk_false:
			return new ExpressionResult(
					new RValue(ExpressionFactory.createBooleanLiteral(loc, false), new CPrimitive(CPrimitives.INT)));
		case IASTLiteralExpression.lk_true:
			return new ExpressionResult(
					new RValue(ExpressionFactory.createBooleanLiteral(loc, true), new CPrimitive(CPrimitives.INT)));
		default:
			final String msg = "Unknown or unsupported kind of IASTLiteralExpression";
			throw new UnsupportedSyntaxException(loc, msg);
		}
	}

	/**
	 * Add Boogie code for allocation and writing of string literals. TODO 20211105
	 * Matthias: Optimization: String literals are stored in a separate read-only
	 * area of the memory. String literals can neither be modified nor deallocated.
	 */
	private Result handleStringLiteralExpression(final ILocation loc, final IDispatcher main,
			final IASTLiteralExpression node) {
		// Note: We can either use loc here or create a new ignore-loc s.t. the string
		// literal assignment will not be shown in the backtranslation
		final ILocation actualLoc = LocationFactory.createIgnoreCLocation(node);

		final CStringLiteral stringLiteral = new CStringLiteral(node.getValue(), mTypeSizes.getSignednessOfChar());
		final int sizeInBytes = stringLiteral.getByteValues().size();
		final Expression sizeInBytesExpr = mTypeSizes.constructLiteralForIntegerType(actualLoc,
				mExpressionTranslation.getCTypeOfPointerComponents(), BigInteger.valueOf(sizeInBytes));

		final RValue dimension = new RValue(sizeInBytesExpr, mExpressionTranslation.getCTypeOfPointerComponents());
		final CArray arrayType = new CArray(dimension, new CPrimitive(CPrimitives.CHAR));
		final CPointer pointerType = new CPointer(new CPrimitive(CPrimitives.CHAR));

		final AuxVarInfo auxvar;
		final RValue addressRValue;
		final CallStatement ultimateAllocCall;
		if (MemoryHandler.FIXED_ADDRESSES_FOR_INITIALIZATION) {
			auxvar = null;
			final Pair<RValue, CallStatement> pair = mMemoryHandler.getUltimateMemAllocInitCall(actualLoc, arrayType,
					node);

			addressRValue = pair.getFirst();
			ultimateAllocCall = pair.getSecond();

		} else {
			auxvar = mAuxVarInfoBuilder.constructGlobalAuxVarInfo(actualLoc, pointerType, SFO.AUXVAR.STRINGLITERAL);
			addressRValue = new RValueForArrays(auxvar.getExp(), arrayType);
			// the declaration of the variable that corresponds to a string literal has to
			// be made global
			mStaticObjectsHandler.addGlobalVarDeclarationWithoutCDeclaration(auxvar.getVarDec());
			ultimateAllocCall = mMemoryHandler.getUltimateMemAllocCall(sizeInBytesExpr, auxvar.getLhs(), actualLoc,
					MemoryArea.STACK);
		}

		final List<Statement> statements = new ArrayList<>();
		statements.add(ultimateAllocCall);

		// Overapproximate string literals of length STRING_OVERAPPROXIMATION_THRESHOLD
		// or longer
		final boolean writeValues = stringLiteral.getByteValues()
				.size() < ExpressionTranslation.STRING_OVERAPPROXIMATION_THRESHOLD;
		if (writeValues) {
			final ExpressionResult exprRes = mInitHandler.writeStringLiteral(actualLoc, addressRValue, stringLiteral,
					node);
			assert !exprRes.hasLRValue();
			assert exprRes.getDeclarations().isEmpty();
			assert exprRes.getOverapprs().isEmpty();
			assert exprRes.getAuxVars().isEmpty();
			assert exprRes.getNeighbourUnionFields().isEmpty();
			statements.addAll(exprRes.getStatements());
		}
		mStaticObjectsHandler.addStatementsForUltimateInit(statements);

		final List<Overapprox> overapproxList;
		if (writeValues) {
			overapproxList = Collections.emptyList();
		} else {
			final Overapprox overapprox = new Overapprox("large string literal", actualLoc);
			overapproxList = new ArrayList<>();
			overapproxList.add(overapprox);
		}
		return new StringLiteralResult(addressRValue, overapproxList, auxvar, stringLiteral, !writeValues);
	}

	public Result visit(final IDispatcher main, final IASTNode node) {
		final String msg = "CHandler: Not yet implemented: \"" + node.getRawSignature() + "\" (Type: "
				+ node.getClass().getName() + ")";
		final ILocation loc = mLocationFactory.createCLocation(node);
		throw new UnsupportedSyntaxException(loc, msg);
	}

	public Result visit(final IDispatcher main, final IASTNullStatement node) {
		return new SkipResult();
	}

	public Result visit(final IDispatcher main, final IASTParameterDeclaration node) {
		final TypesResult resType = (TypesResult) main.dispatch(node.getDeclSpecifier());

		mCurrentDeclaredTypes.push(resType);
		final DeclaratorResult declResult = (DeclaratorResult) main.dispatch(node.getDeclarator());
		mCurrentDeclaredTypes.pop();
		return declResult;
	}

	public Result visit(final IDispatcher main, final IASTPointer node) {
		// TODO : implement pointer IASTPointer? When is this required?!
		throw new UnsupportedOperationException("This should have been handled before ...");
	}

	public Result visit(final IDispatcher main, final IASTProblem node) {
		final String msg = "Syntax error in C program: " + node.getMessage();
		final ILocation loc = mLocationFactory.createCLocation(node);
		throw new IncorrectSyntaxException(loc, msg);
	}

	public Result visit(final IDispatcher main, final IASTProblemDeclaration node) {
		final String msg = "Syntax error (declaration problem) in C program: " + node.getProblem().getMessage();
		final ILocation loc = mLocationFactory.createCLocation(node);
		throw new IncorrectSyntaxException(loc, msg);
	}

	public Result visit(final IDispatcher main, final IASTProblemExpression node) {
		final String msg = "Syntax error (expression problem) in C program: " + node.getProblem().getMessage();
		final ILocation loc = mLocationFactory.createCLocation(node);
		throw new IncorrectSyntaxException(loc, msg);
	}

	public Result visit(final IDispatcher main, final IASTProblemStatement node) {
		final String msg = "Syntax error (statement problem) in C program: " + node.getProblem().getMessage();
		final ILocation loc = mLocationFactory.createCLocation(node);
		throw new IncorrectSyntaxException(loc, msg);
	}

	public Result visit(final IDispatcher main, final IASTProblemTypeId node) {
		final String msg = "Syntax error (type ID problem) in C program: " + node.getProblem().getMessage();
		final ILocation loc = mLocationFactory.createCLocation(node);
		throw new IncorrectSyntaxException(loc, msg);
	}

	public Result visit(final IDispatcher main, final IASTReturnStatement node) {
		return mFunctionHandler.handleReturnStatement(main, mMemoryHandler, node);
	}

	/**
	 * Visit the SimpleDeclaration (which may be quite complex in fact..). The return value here may have different
	 * uses:
	 * <li>for global variables and declarations inside of struct definitions, it is a ResultDeclaration (containing the
	 * Boogie Declaration of the variable)
	 * <li>for local variables that have an initializer, a ResultExpression is returned which contains (Boogie)
	 * statements and declarations that make the initialization according to the initializer
	 * <li>for local variables without an initializer, a havoc statement is inserted into the ResultExpression instead
	 * The declarations themselves of the local variables (and f.i. typedefs) are stored in the symbolTable and inserted
	 * into the Boogie code at the next endScope()
	 * <p>
	 * Declarations of static variables are added to mDeclarationsGlobalInBoogie such that they can be declared and
	 * initialized globally.
	 * <p>
	 * Variables/types that are global in Boogie but not in C are stored in the Symboltable to keep the association of
	 * BoogieId and CId.
	 */

	public Result visit(final IDispatcher main, final IASTSimpleDeclaration node) {
		final ILocation loc = mLocationFactory.createCLocation(node);
		if (node.getParent() instanceof IASTTranslationUnit && !isReachable(node)) {
			// Unreachable global declaration.
			return new SkipResult();
		}

		// not sure what it means when the declspecifier is null ..
		if (node.getDeclSpecifier() == null) {
			final String msg = "This statement can be removed!";
			mReporter.warn(loc, msg);
			return new SkipResult();
		}

		// we have an enum declaration

		// if (node.getDeclSpecifier() instanceof IASTEnumerationSpecifier) {
		// TODO 2018-09-02 Matthias: In the past we called here a void method
		// handleEnumDeclaration(main, node) which itself dispatched the
		// IASTEnumerationSpecifier and then added the enumeration constants
		// to the symbol table and the declarations of the enumeration
		// constants to our StaticObjectsHandler. As consequence was that
		// we could not process files in which a just defined enumeration
		// constant is used as a value in the very same declaration.
		// I moved the adding to symbol table and StaticObjectsHandler
		// to the code that handles the IASTEnumerationSpecifier and now
		// the handleEnumDeclaration seems obsolete.
		// I did not carefully check if the new code works with incomplete
		// enum declarations.
		// }

		/*
		 * obtain type information from the DeclSpecifier
		 */
		final Result declSpecifierResult = main.dispatch(node.getDeclSpecifier());
		assert declSpecifierResult instanceof SkipResult || declSpecifierResult instanceof TypesResult;

		if (declSpecifierResult instanceof SkipResult) {
			return declSpecifierResult;
		}

		if (!(declSpecifierResult instanceof TypesResult)) {
			final String msg = "Unknown result type: " + declSpecifierResult.getClass();
			throw new UnsupportedSyntaxException(loc, msg);
		}

		final TypesResult typeResult = (TypesResult) declSpecifierResult;
		// Skip will be overwritten in
		// case of a global or a local
		// initialized variable

		final CStorageClass storageClass = scConstant2StorageClass(node.getDeclSpecifier().getStorageClass());

		mCurrentDeclaredTypes.push(typeResult);
		/**
		 * Christian: C allows several declarations of "similar" types in one go. For instance:
		 * <code>int a, b[2];</code> Here <code>a</code> has type <code>int</code> and <code>b</code> has type
		 * <code>int[]</code>. To solve this, the declaration items are visited one after another.
		 */
		final List<Result> intermediateResults = new ArrayList<>();
		for (final IASTDeclarator declarator : node.getDeclarators()) {
			final DeclaratorResult declResult = (DeclaratorResult) main.dispatch(declarator);
			final CDeclaration cDec = declResult.getDeclaration();
			cDec.setStorageClass(storageClass);

			// are we in prerun mode?
			if (mIsPrerun) {
				// all unions should be on heap
				if (CStructOrUnion.isUnion(cDec.getType().getUnderlyingType())
						&& storageClass != CStorageClass.TYPEDEF) {
					addToVariablesOnHeap(declarator.getName());
				}
			}

			if (cDec.getType() instanceof CFunction && storageClass != CStorageClass.TYPEDEF) {
				// update functionHandler.procedures instead of symbol table
				mFunctionHandler.handleFunctionDeclarator(main, mLocationFactory.createCLocation(declarator), mContract,
						cDec, declarator);
				continue;
			}
			intermediateResults.add(handleIASTDeclarator(main, loc, node, declResult, declarator, cDec, storageClass));
		}
		mCurrentDeclaredTypes.pop();

		final List<Result> noSkipIntermediateResult =
				intermediateResults.stream().filter(a -> !(a instanceof SkipResult)).collect(Collectors.toList());
		if (noSkipIntermediateResult.isEmpty()) {
			return new SkipResult();
		}
		final Result first = noSkipIntermediateResult.get(0);
		if (noSkipIntermediateResult.size() == 1) {
			return first;
		}
		if (first instanceof ExpressionResult) {
			final ExpressionResultBuilder erb = new ExpressionResultBuilder();
			for (final Result result : noSkipIntermediateResult) {
				final ExpressionResult exprResult = (ExpressionResult) result;
				erb.addAllExceptLrValue(exprResult);
				assert exprResult.getLrValue() == null;
			}
			return erb.build();
		}
		if (first instanceof DeclarationResult) {
			return new DeclarationResult(noSkipIntermediateResult.stream()
					.flatMap(a -> ((DeclarationResult) a).getDeclarations().stream()).collect(Collectors.toList()));
		}
		throw new AssertionError("Unexpected result type: " + first.getClass().getSimpleName());
	}

	/**
	 * Translate a switch statement as described in C99: 6.8.4.2
	 */
	public Result visit(final IDispatcher main, final IASTSwitchStatement node) {
		final ILocation loc = mLocationFactory.createCLocation(node);
		final ExpressionResultBuilder resultBuilder = new ExpressionResultBuilder();

		// dispatch the controlling expression, convert it to int
		final Result switchParam = main.dispatch(node.getControllerExpression());
		ExpressionResult expr = mExprResultTransformer.switchToRValue((ExpressionResult) switchParam, loc,
				node.getControllerExpression());
		// 6.8.4.2-1: "The controlling expression of a switch statement shall have integer type."
		// note that this does not mean that it has "int" type, it may be long or char, for instance
		assert expr.getLrValue().getCType().isIntegerType();
		// 6.8.4.2-5: "The integer promotions are performed on the controlling
		// expression."
		expr = mExprResultTransformer.doIntegerPromotion(loc, expr);

		resultBuilder.addAllExceptLrValue(expr);

		final Expression switchArg = expr.getLrValue().getValue();

		final CPrimitive intType = new CPrimitive(CPrimitives.INT);
		final String breakLabelName = mNameHandler.getGloballyUniqueIdentifier("SWITCH~BREAK~");

		final AuxVarInfo switchAuxvar = mAuxVarInfoBuilder.constructAuxVarInfo(loc, intType,
				new PrimitiveType(loc, BoogieType.TYPE_BOOL, SFO.BOOL), SFO.AUXVAR.SWITCH);

		resultBuilder.addDeclaration(switchAuxvar.getVarDec());
		resultBuilder.addAuxVar(switchAuxvar);

		boolean isFirst = true;
		boolean firstCond = true;
		Expression cond = null;
		ILocation locC = null;

		ArrayList<Statement> ifBlock = new ArrayList<>();
		beginScope();
		for (final IASTNode child : node.getBody().getChildren()) {
			if (isFirst && !(child instanceof IASTCaseStatement || child instanceof IASTDefaultStatement)) {
				// declarations in the beginning of a switch body (i.e. before the first
				// case/default) are used,
				// statements are dropped
				// see example 6.8.4.2-7

				// we need to dispatch the child in order to fill the symbol table with
				// declarations accordingly
				// the result can only contain statements, which we drop.
				main.dispatch(child);

				continue;
			}
			isFirst = false;
			{
				final ExpressionResultBuilder acslResultBuilder = new ExpressionResultBuilder();
				checkForACSL(main, acslResultBuilder, child, null, true);
				ifBlock.addAll(acslResultBuilder.getStatements());
				resultBuilder.addDeclarations(acslResultBuilder.getDeclarations());
			}

			if (child instanceof IASTCaseStatement || child instanceof IASTDefaultStatement) {
				ExpressionResult caseExpression = (ExpressionResult) main.dispatch(child);
				if (locC != null) {
					final IfStatement ifStmt = new IfStatement(locC, switchAuxvar.getExp(),
							ifBlock.toArray(new Statement[ifBlock.size()]), new Statement[0]);
					for (final Overapprox overapprItem : caseExpression.getOverapprs()) {
						overapprItem.annotate(ifStmt);
					}

					if (firstCond) {
						final AssignmentStatement assign = StatementFactory.constructAssignmentStatement(locC,
								new LeftHandSide[] { switchAuxvar.getLhs() }, new Expression[] { cond });
						resultBuilder.addStatement(assign);
						firstCond = false;
					} else {
						final AssignmentStatement assign = StatementFactory.constructAssignmentStatement(locC,
								new LeftHandSide[] { switchAuxvar.getLhs() }, new Expression[] { ExpressionFactory
										.newBinaryExpression(locC, Operator.LOGICOR, switchAuxvar.getExp(), cond) });
						resultBuilder.addStatement(assign);
					}
					resultBuilder.addStatement(ifStmt);
				}

				ifBlock = new ArrayList<>();
				locC = mLocationFactory.createCLocation(child);

				if (child instanceof IASTCaseStatement) {
					// 6.8.4.2-5: "The constant expression in each case label is converted to the
					// promoted type of the controlling expression"
					caseExpression = mExpressionTranslation.convertIntToInt(locC, caseExpression,
							(CPrimitive) expr.getLrValue().getCType());
					cond = ExpressionFactory.newBinaryExpression(locC, Operator.COMPEQ, switchArg,
							caseExpression.getLrValue().getValue());
					resultBuilder.addAllExceptLrValue(caseExpression);
				} else {
					// default statement
					cond = caseExpression.getLrValue().getValue();
				}
			} else {
				final Result r = main.dispatch(child);

				if (r instanceof ExpressionResult) {
					final ExpressionResult res = (ExpressionResult) r;
					resultBuilder.addDeclarations(res.getDeclarations());
					resultBuilder.addAuxVars(res.getAuxVars());
					resultBuilder.addOverapprox(res.getOverapprs());
					for (final Statement s : res.getStatements()) {
						if (s instanceof BreakStatement) {
							ifBlock.add(new GotoStatement(locC, new String[] { breakLabelName }));
						} else {
							ifBlock.add(s);
						}
					}
				}
				if (r.getNode() != null && r.getNode() instanceof Body) {
					// we already have a unique naming for variables! -> unfold
					final Body b = (Body) r.getNode();
					resultBuilder.addDeclarations(Arrays.asList(b.getLocalVars()));
					for (final Statement s : b.getBlock()) {
						if (s instanceof BreakStatement) {
							ifBlock.add(new GotoStatement(locC, new String[] { breakLabelName }));
						} else {
							ifBlock.add(s);
						}
					}
				}
			}
		}
		if (locC != null) {
			assert cond != null;
			final IfStatement ifStmt = new IfStatement(locC, switchAuxvar.getExp(),
					ifBlock.toArray(new Statement[ifBlock.size()]), new Statement[0]);
			for (final Overapprox overapprItem : resultBuilder.getOverappr()) {
				overapprItem.annotate(ifStmt);
			}

			if (firstCond) {
				final AssignmentStatement assign = StatementFactory.constructAssignmentStatement(locC,
						new LeftHandSide[] { switchAuxvar.getLhs() }, new Expression[] { cond });
				resultBuilder.addStatement(assign);
				firstCond = false;
			} else {
				final AssignmentStatement assign = StatementFactory.constructAssignmentStatement(locC,
						new LeftHandSide[] { switchAuxvar.getLhs() }, new Expression[] { ExpressionFactory
								.newBinaryExpression(locC, Operator.LOGICOR, switchAuxvar.getExp(), cond) });
				resultBuilder.addStatement(assign);
			}
			resultBuilder.addStatement(ifStmt);
		}
		checkForACSL(main, resultBuilder, null, node, true);

		resultBuilder.addStatement(new Label(loc, breakLabelName));
		resultBuilder.addStatements(CTranslationUtil.createHavocsForAuxVars(resultBuilder.getAuxVars()));

		// Use body as hook: This is the scope holder for switch statements! (as controller expression is child of the
		// switch itself and may not have scope access.)
		updateStmtsAndDeclsAtScopeEnd(resultBuilder, node.getBody());
		endScope();

		assert resultBuilder.getLrValue() == null;
		return resultBuilder.build();
	}

	public Result visit(final IDispatcher main, final IASTTranslationUnit node) {
		for (final IASTPreprocessorStatement preS : node.getAllPreprocessorStatements()) {
			final Result r = main.dispatch(preS);
			if (!(r instanceof SkipResult)) {
				throw new UnsupportedOperationException("Not yet implemented " + preS.toString());
			}
		}
		final ILocation loc = mLocationFactory.createCLocation(node);
		if (!mIsPrerun) {
			try {
				mAcsl = main.nextACSLStatement();
			} catch (final ParseException e1) {
				final String msg = "Skipped a ACSL node due to: " + e1.getMessage();
				mReporter.unsupportedSyntax(loc, msg);
			}

			final ExpressionResultBuilder acslResultBuilder = new ExpressionResultBuilder();
			// TODO(thrax): Check if decl should be passed as null or not.
			checkForACSL(main, acslResultBuilder, node, null, false);
			mDeclarations.addAll(acslResultBuilder.getDeclarations());
		}

		// NOTE: Hack for ACSL was removed; we should first process C and then ACSL.
		for (final IASTNode child : node.getChildren()) {
			// Ignore included declarations which might cause problems
			if (!child.isPartOfTranslationUnitFile()) {
				continue;
			}
			processTUchild(main, mDeclarations, child);
		}

		// TODO(thrax): Check if decl should be passed as null.
		final ExpressionResultBuilder acslResultBuilder = new ExpressionResultBuilder();
		// checkForACSL(main, null, decl, node, null, false);
		checkForACSL(main, acslResultBuilder, node, null, false);
		mDeclarations.addAll(acslResultBuilder.getDeclarations());

		// The declarations (which are needed for the caller) are handled as a member as they
		// do not consist of a Boogie node.
		// So as a workaround null is returned here
		return null;
	}

	public Result visit(final IDispatcher main, final IASTTypeIdExpression node) {
		final ILocation loc = mLocationFactory.createCLocation(node);
		switch (node.getOperator()) {
		case IASTTypeIdExpression.op_sizeof: {
			final TypesResult rt = (TypesResult) main.dispatch(node.getTypeId().getDeclSpecifier());
			mCurrentDeclaredTypes.push(rt);
			// main.dispatch(node.getTypeId().getAbstractDeclarator());
			final DeclaratorResult dr = (DeclaratorResult) main.dispatch(node.getTypeId().getAbstractDeclarator());
			mCurrentDeclaredTypes.pop();
			// TypesResult checked = checkForPointer(main,
			// node.getTypeId().getAbstractDeclarator().getPointerOperators(),
			// rt, false);

			return new ExpressionResult(
					new RValue(mMemoryHandler.calculateSizeOf(loc, dr.getDeclaration().getType(), node),
							mTypeSizeComputer.getSizeT()));
		}
		case IASTTypeIdExpression.op_typeof: {
			final TypesResult rt = (TypesResult) main.dispatch(node.getTypeId().getDeclSpecifier());

			mCurrentDeclaredTypes.push(rt);
			final DeclaratorResult dr = (DeclaratorResult) main.dispatch(node.getTypeId().getAbstractDeclarator());
			mCurrentDeclaredTypes.pop();

			return dr;
		}
		default:
			break;
		}
		final String msg = "Unsupported boogie AST node type: " + node.getClass();
		throw new UnsupportedSyntaxException(loc, msg);
	}

	public Result visit(final IDispatcher main, final IASTUnaryExpression node) {
		final ILocation loc = mLocationFactory.createCLocation(node);
		final Result result = main.dispatch(node.getOperand());
		final ExpressionResult operand = CTranslationUtil
				.convertExpressionListToExpressionResultIfNecessary(mExprResultTransformer, loc, result, node);

		switch (node.getOperator()) {
		case IASTUnaryExpression.op_minus:
		case IASTUnaryExpression.op_not:
		case IASTUnaryExpression.op_plus:
		case IASTUnaryExpression.op_tilde: {
			final ExpressionResult rop = mExprResultTransformer.switchToRValue(operand, loc, node);
			return mCExpressionTranslator.handleUnaryArithmeticOperators(loc, node.getOperator(), rop, node);
		}
		case IASTUnaryExpression.op_postFixIncr:
		case IASTUnaryExpression.op_postFixDecr: {
			return mCExpressionTranslator.handlePostfixIncrementAndDecrement(loc, node.getOperator(), operand, node,
					a -> makeAssignment(loc, operand.getLrValue(), Collections.emptyList(), a, node));
		}
		case IASTUnaryExpression.op_prefixDecr:
		case IASTUnaryExpression.op_prefixIncr: {
			return mCExpressionTranslator.handlePrefixIncrementAndDecrement(node.getOperator(), loc, operand, node,
					a -> makeAssignment(loc, operand.getLrValue(), Collections.emptyList(), a, node));
		}
		case IASTUnaryExpression.op_bracketedPrimary:
			return operand;
		case IASTUnaryExpression.op_sizeof:
			final CType operandType = operand.getCType().getUnderlyingType();
			return new ExpressionResult(
					new RValue(mMemoryHandler.calculateSizeOf(loc, operandType, node), mTypeSizeComputer.getSizeT()),
					Collections.emptySet());
		case IASTUnaryExpression.op_star: {
			return handleIndirectionOperator(operand, loc, node);
		}
		case IASTUnaryExpression.op_amper: {
			return handleAddressOfOperator(operand, loc, node);
		}
		case IASTUnaryExpression.op_alignOf:
		default:
			final String msg = "Unknown or unsupported unary operation: " + node.getOperator();
			throw new UnsupportedSyntaxException(loc, msg);
		}
	}

	public Result visit(final IDispatcher main, final IASTWhileStatement node) {
		final ExpressionResult condResult = (ExpressionResult) main.dispatch(node.getCondition());
		final String loopLabel = mNameHandler.getGloballyUniqueIdentifier(SFO.LOOPLABEL);
		mInnerMostLoopLabel.push(loopLabel);
		final Result bodyResult = main.dispatch(node.getBody());
		mInnerMostLoopLabel.pop();
		final LoopInvariantSpecification witnessInvariant = main.fetchInvariantAtLoop(node);
		return handleLoops(main, node, bodyResult, condResult, loopLabel, witnessInvariant);
	}

	public Result visit(final IDispatcher main, final IGNUASTCompoundStatementExpression node) {
		return main.dispatch(node.getCompoundStatement());
	}

	/**
	 * central methods for beginning a scope in all necessary ScopedThings (f.i. symbolTable,..)
	 */

	public void beginScope() {
		mTypeHandler.beginScope();
		mMemoryHandler.beginScope();
	}

	/**
	 * central methods for ending a scope in all necessary ScopedThings (f.i. symbolTable,..)
	 */

	public void endScope() {
		mTypeHandler.endScope();
		mMemoryHandler.endScope();
	}

	public void clearContract() {
		mContract.clear();
	}

	public boolean isHeapVar(final String boogieId) {
		return mBoogieIdsOfHeapVars.contains(boogieId);
	}

	/**
	 * @param bId
	 *            Boogie ID
	 */
	public void addBoogieIdsOfHeapVars(final String bId) {
		mBoogieIdsOfHeapVars.add(bId);
	}

	/**
	 * Checks resType, whether it needs some special treatment for pointers, according the value in pointerOps. Also in
	 * case the flag putOnHeap is set -- which is the case for our special HeapVariables.
	 *
	 * @param pointerOps
	 *            the pointer operator array.
	 * @param resType
	 *            the type to check.
	 * @param putOnHeap
	 *            indicates whether we are dealing with a HeapVar
	 * @return the checked ResultTypes object.
	 */
	public TypesResult checkForPointer(final IASTPointerOperator[] pointerOps, final TypesResult resType,
			final boolean putOnHeap) {
		if (putOnHeap || pointerOps.length != 0) {
			// TODO : not sure, if this is enough!
			// There could be multiple PointerOperators (i.e.
			// IASTPointer) - what does that mean for the translation?
			final ASTType t = mTypeHandler.constructPointerType(null);
			final CType cvar = new CPointer(resType.getCType());
			return new TypesResult(t, resType.isConst(), resType.isVoid(), cvar);
		}
		return resType;
	}

	/**
	 * Convert an LrValue of array type to an (otherwise equivalent) RValue of pointer type.
	 * <p>
	 * Background: Array expressions can be used in place of pointer expressions in C. (An array may "decay" to a
	 * pointer in C standard terminology.) E.g. when an array is assigned to a pointer variable.
	 *
	 *
	 *
	 * @param rightLrVal
	 * @return
	 */
	public RValue decayArrayLrValToPointer(final ILocation loc, final LRValue rightLrVal, final IASTNode hook) {
		assert rightLrVal.getCType().getUnderlyingType() instanceof CArray;

		final Expression newValue;
		if (mIsPrerun) {
			final Expression oldValue;
			if (rightLrVal instanceof HeapLValue) {
				/*
				 * Can happen for example if we have an array in a struct and now are dealing with a pointer to that
				 * struct. (see for example examples/CToBoogieTranslation/regression/pointerArithOnArrays.c)
				 */
				oldValue = ((HeapLValue) rightLrVal).getAddress();
			} else {
				oldValue = rightLrVal.getValue();
			}
			// circumvents Boogie type checking during preprocessing
			newValue = ExpressionFactory.replaceBoogieType(oldValue, mTypeHandler.getBoogiePointerType());
			moveArrayAndStructIdsOnHeap(loc, rightLrVal.getUnderlyingType(), oldValue, Collections.emptySet(), hook);
		} else {
			if (rightLrVal instanceof RValueForArrays) {
				newValue = rightLrVal.getValue();
			} else {
				newValue = ((HeapLValue) rightLrVal).getAddress();
			}
		}
		final CType newType = new CPointer(((CArray) rightLrVal.getCType().getUnderlyingType()).getValueType());
		return new RValue(newValue, newType);
	}

	public static CStorageClass scConstant2StorageClass(final int storageClass) {
		switch (storageClass) {
		case IASTDeclSpecifier.sc_auto:
			return CStorageClass.AUTO;
		case IASTDeclSpecifier.sc_extern:
			return CStorageClass.EXTERN;
		case IASTDeclSpecifier.sc_mutable:
			return CStorageClass.MUTABLE;
		case IASTDeclSpecifier.sc_register:
			return CStorageClass.REGISTER;
		case IASTDeclSpecifier.sc_static:
			return CStorageClass.STATIC;
		case IASTDeclSpecifier.sc_typedef:
			return CStorageClass.TYPEDEF;
		case IASTDeclSpecifier.sc_unspecified:
			return CStorageClass.UNSPECIFIED;
		default:
			throw new AssertionError("should not happen");
		}
	}

	/**
	 *
	 * @param loc
	 * @param leftHandSide
	 *            value of the left hand side that will be assigned to
	 * @param leftHandSideOtherUnionFields
	 *            information about union fields that need to be havocced in our struct representation of an off-heap
	 *            union
	 * @param rhsConverted
	 *            contains:
	 *            <li>the value (LRValue) of the right hand side of the assignment
	 *            <li>side effects (statements, declarations) etc. that are needed to prepare the value of the right
	 *            hand side of the assignment
	 *            <li>side effects that are needed to prepare the value of the left hand side of the assignment
	 * @return
	 */
	public ExpressionResult makeAssignment(final ILocation loc, final LRValue leftHandSide,
			final Collection<ExpressionResult> leftHandSideOtherUnionFields, final ExpressionResult rhs,
			final IASTNode hook) {

		// do implicit cast -- assume the types are compatible
		final ExpressionResult rhsConverted =
				mExprResultTransformer.performImplicitConversion(rhs, leftHandSide.getCType(), loc);
		final RValue rightHandSideValueWithConversionsApplied = (RValue) rhsConverted.getLrValue();
		// for wraparound --> and avoiding it for ints that store pointers
		// updates the value in the symbol table accordingly
		// TODO: this is really ugly, do we still need this??
		if (rightHandSideValueWithConversionsApplied.isIntFromPointer()) {
			if (leftHandSide instanceof HeapLValue) {
				final Expression address = ((HeapLValue) leftHandSide).getAddress();
				if (address instanceof IdentifierExpression) {
					final String lId =
							((IdentifierExpression) ((HeapLValue) leftHandSide).getAddress()).getIdentifier();
					markAsIntFromPointer(loc, lId, hook);
				} else {
					// TODO
				}
			} else if (leftHandSide instanceof LocalLValue) {
				String lId = null;
				final LeftHandSide value = ((LocalLValue) leftHandSide).getLhs();
				if (value instanceof VariableLHS) {
					lId = ((VariableLHS) value).getIdentifier();
					markAsIntFromPointer(loc, lId, hook);
				} else {
					// TODO
				}
			}
			throw new AssertionError("Presumed that IntFromPointer workaound is not used any more.");
		}

		// add the assignment statement
		if (leftHandSide instanceof HeapLValue) {
			// left hand side of assignment is on heap

			final ExpressionResultBuilder builder = new ExpressionResultBuilder().addAllExceptLrValue(rhsConverted);

			// construct and add a statement that
			final HeapLValue hlv = (HeapLValue) leftHandSide;

			Expression rhsWithBitfieldTreatment;
			if (hlv.getBitfieldInformation() != null) {
				final int bitfieldWidth = hlv.getBitfieldInformation().getNumberOfBits();
				rhsWithBitfieldTreatment = mExpressionTranslation.eraseBits(loc,
						rightHandSideValueWithConversionsApplied.getValue(),
						(CPrimitive) CEnum.replaceEnumWithInt(hlv.getCType().getUnderlyingType()), bitfieldWidth, hook);
			} else {
				rhsWithBitfieldTreatment = rightHandSideValueWithConversionsApplied.getValue();
			}
			builder.addStatements(mMemoryHandler.getWriteCall(loc, hlv, rhsWithBitfieldTreatment,
					rightHandSideValueWithConversionsApplied.getCType(), false, hook));

			// the value of an assignment statement expression is the right hand side of the assignment
			builder.setLrValue(rightHandSideValueWithConversionsApplied);

			if (mDataRaceChecker != null) {
				mDataRaceChecker.checkOnWrite(builder, loc, leftHandSide);
			}
			return builder.build();
		} else if (leftHandSide instanceof LocalLValue) {
			// left hand side of assignment is off heap

			final ExpressionResultBuilder builder = new ExpressionResultBuilder();
			/*
			 * take over everything but neighbour union fields -- those will be given to assignorHavocUnionNeighbours as
			 * an extra parameter
			 */
			
			builder.addStatements(rhsConverted.getStatements());
			builder.addDeclarations(rhsConverted.getDeclarations());
			builder.addOverapprox(rhsConverted.getOverapprs());
			builder.addAuxVars(rhsConverted.getAuxVars());
			final LocalLValue lValue = (LocalLValue) leftHandSide;
			builder.setLrValue(lValue);

			Expression rhsWithBitfieldTreatment;
			if (lValue.getBitfieldInformation() != null) {
				final int bitfieldWidth = lValue.getBitfieldInformation().getNumberOfBits();
				rhsWithBitfieldTreatment =
						mExpressionTranslation.eraseBits(loc, rightHandSideValueWithConversionsApplied.getValue(),
								(CPrimitive) CEnum.replaceEnumWithInt(lValue.getCType().getUnderlyingType()),
								bitfieldWidth, hook);
			} else {
				rhsWithBitfieldTreatment = rightHandSideValueWithConversionsApplied.getValue();
			}
			final AssignmentStatement assignStmt = StatementFactory.constructAssignmentStatement(loc,
					new LeftHandSide[] { lValue.getLhs() }, new Expression[] { rhsWithBitfieldTreatment });

			builder.addStatement(assignStmt);
			
			for (final Overapprox oa : rhsConverted.getOverapprs()) {
				for (final Statement stm : builder.getStatements()) {
					oa.annotate(stm);
				}
			}
			// TODO: DD 2020-12-02: havocing neighbours should only happen if the field is really on the stack -- it
			// seems that this cannot happen anymore
			// final ExpressionResultBuilder builderWithUnionFieldAndNeighboursUpdated =
			// assignOrHavocUnionNeighbours(loc,
			// (RValue) rhsConverted.getLrValue(), rhsConverted.getNeighbourUnionFields(),
			// rightHandSideValueWithConversionsApplied, builder, hook);
			// return builderWithUnionFieldAndNeighboursUpdated.build();

			if (mDataRaceChecker != null) {
				mDataRaceChecker.checkOnWrite(builder, loc, leftHandSide);
			}
			return builder.build();
		} else {
			throw new AssertionError("Type error: trying to assign to an RValue in Statement" + loc.toString());
		}
	}

	/**
	 * At the end of a scope, typically a C compound statement, we need to insert some mallocs and frees surrounding the
	 * stmt block, and we need to insert all the declarations that are needed for that block, according to the symbol
	 * table. (at the dispatch of a simple declaration, the declarations are stored in the symbol table)
	 *
	 * Updates the given ExpressionResultBuilder in place. Adds some declarations and resets the statements. Based on
	 * information in the symbol table concerning the scope that is to be closed.
	 */
	public void updateStmtsAndDeclsAtScopeEnd(final ExpressionResultBuilder exprResultBuilder, final IASTNode hook) {
		exprResultBuilder.resetStatements(mMemoryHandler.insertMallocs(exprResultBuilder.getStatements(), hook));
		for (final SymbolTableValue stv : mSymbolTable.getInnermostCScopeValues(hook)) {
			// there may be a null declaration in case of foo(void) -- therefore we need to
			// check the second conjunct
			// (case where this is called from FunctionHandler.handleFunctionDefinition)
			if (!stv.isBoogieGlobalVar() && stv.getBoogieDecl() != null) {
				exprResultBuilder.addDeclaration(stv.getBoogieDecl());
			}
		}
	}

	/**
	 * @return true iff this is called while in prerun mode, false otherwise
	 */
	public void moveArrayAndStructIdsOnHeap(final ILocation loc, final CType underlyingType, final Expression expr,
			final Set<AuxVarInfo> auxVars, final IASTNode hook) {

		final IASTNode exprHook = CTranslationUtil.findExpressionHook(hook);

		if (!mIsPrerun) {
			if (underlyingType instanceof CArray) {
				throw new AssertionError("on-heap/off-heap bug: array has to be on-heap");
			}
			return;
		}
		final BoogieIdExtractor bie = new BoogieIdExtractor();
		bie.processExpression(expr);
		for (final String id : bie.getIds()) {
			final String cid = mSymbolTable.getCIdForBoogieId(id);
			if (cid == null) {
				// expression does not have a corresponding c identifier --> nothing to move on heap
				continue;
			}
			final SymbolTableValue value = mSymbolTable.findCSymbol(exprHook, cid);
			if (value == null) {
				throw new AssertionError("no entry in symbol table for C-ID " + cid);
			}
			final CType type = value.getCType().getUnderlyingType();
			if (type instanceof CArray || type instanceof CStructOrUnion) {
				addToVariablesOnHeap(value.getDeclarationNode());
			}
		}
	}

	private boolean isReachable(final IASTDeclaration node) {
		return mReachableDeclarations == null || mReachableDeclarations.contains(node);
	}

	private void checkUnsupportedPointerCast(final ExpressionResult expr, final ILocation loc, final CType newCType) {
		if (!POINTER_CAST_IS_UNSUPPORTED_SYNTAX) {
			return;
		}
		if (!(newCType instanceof CPointer) || !(expr.getLrValue().getCType() instanceof CPointer)) {
			return;
		}
		final CType newPointsToType = ((CPointer) newCType).getPointsToType();
		final CType exprPointsToType = ((CPointer) expr.getLrValue().getCType()).getPointsToType();
		if (newPointsToType instanceof CPrimitive && exprPointsToType instanceof CPrimitive) {
			if (((CPrimitive) newPointsToType).getGeneralType() == CPrimitiveCategory.INTTYPE
					&& ((CPrimitive) exprPointsToType).getGeneralType() == CPrimitiveCategory.INTTYPE) {
				if (mTypeSizes.isUnsigned((CPrimitive) newPointsToType)
						&& !mTypeSizes.isUnsigned((CPrimitive) exprPointsToType)
						|| !(mTypeSizes.isUnsigned((CPrimitive) newPointsToType)
								&& mTypeSizes.isUnsigned((CPrimitive) exprPointsToType))) {
					throw new UnsupportedSyntaxException(loc,
							"unsupported cast: " + exprPointsToType + " pointer  to " + newPointsToType + " pointer");
				}

			} else if (((CPrimitive) newPointsToType).getGeneralType() == CPrimitiveCategory.VOID
					&& ((CPrimitive) exprPointsToType).getGeneralType() == CPrimitiveCategory.INTTYPE
					|| ((CPrimitive) newPointsToType).getGeneralType() == CPrimitiveCategory.INTTYPE
							&& ((CPrimitive) exprPointsToType).getGeneralType() == CPrimitiveCategory.VOID) {
				throw new UnsupportedSyntaxException(loc,
						"unsupported cast: " + exprPointsToType + " pointer  to " + newPointsToType + " pointer");
			}
		}
	}

	private Result handleIASTDeclarator(final IDispatcher main, final ILocation loc, final IASTSimpleDeclaration node,
			final DeclaratorResult declResult, final IASTDeclarator hook, final CDeclaration cDec,
			final CStorageClass storageClass) {

		// if the same variable is declared multiple times (within the same scope), we
		// only keep one declaration if one of them has an initializer, we keep that one.
		// if we are inside a struct declaration however, this does not apply, we
		// proceed as normal, as the result is needed to build the struct type

		final boolean isInsideStructDeclaration = mSymbolTable.isInsideStructDeclaration(hook);

		if (!isInsideStructDeclaration) {
			final SymbolTableValue stv = mSymbolTable.findCSymbolInInnermostScope(hook, cDec.getName());
			if (stv != null && (!stv.getCDecl().hasInitializer() || cDec.hasInitializer())
					&& mProcedureManager.isGlobalScope()) {
				// Keep the last STV with an initializer
				mStaticObjectsHandler.removeDeclaration(mSymbolTable.findCSymbol(hook, cDec.getName()).getBoogieDecl());
			}
		}

		final boolean onHeap = cDec.isOnHeap();
		final String bId = mNameHandler.getUniqueIdentifier(node, cDec.getName(), mSymbolTable.getCScopeId(hook),
				onHeap, cDec.getType());
		if (onHeap) {
			addBoogieIdsOfHeapVars(bId);
		}

		final DeclarationInformation declarationInformation = getDeclarationInfo(storageClass);

		// this is only to have a minimal symbolTableEntry (containing boogieID) for translation of the initializer
		mSymbolTable.storeCSymbol(hook, cDec.getName(),
				new SymbolTableValue(bId, null, cDec, declarationInformation, hook, false));
		final InitializerResult initializer = translateInitializer(main, cDec);
		cDec.setInitializerResult(initializer);

		final ASTType translatedType;
		if (onHeap) {
			translatedType = mTypeHandler.constructPointerType(loc);
		} else {
			translatedType = mTypeHandler.cType2AstType(loc, cDec.getType());
		}

		final Declaration boogieDec;
		final Result result;
		if (storageClass == CStorageClass.TYPEDEF) {
			boogieDec = new TypeDeclaration(loc, new Attribute[0], false, bId, new String[0], translatedType);

			final BoogieType boogieType = mTypeHandler.getBoogieTypeForCType(cDec.getType());

			mTypeHandler.addDefinedType(bId, new TypesResult(new NamedType(loc, boogieType, cDec.getName(), null),
					false, false, cDec.getType()));
			if (cDec.getType().getUnderlyingType().isIncomplete() && !cDec.getType().getUnderlyingType().isVoidType()) {
				final String identifier;
				if (cDec.getType().getUnderlyingType() instanceof CStructOrUnion) {
					identifier = ((CStructOrUnion) cDec.getType().getUnderlyingType()).getName();
				} else if (cDec.getType().getUnderlyingType() instanceof CEnum) {
					identifier = ((CEnum) cDec.getType().getUnderlyingType()).getName();
				} else {
					throw new AssertionError(
							"missing support for global incomplete " + cDec.getType().getUnderlyingType());
				}
				mTypeHandler.registerNamedIncompleteType(identifier, cDec.getName());
			}
			// TODO: add a sizeof-constant for the type??
			mStaticObjectsHandler.addGlobalTypeDeclaration((TypeDeclaration) boogieDec, cDec);
			result = new SkipResult();
		} else if (storageClass == CStorageClass.STATIC && !mProcedureManager.isGlobalScope()) {
			// we have a local static variable -> special treatment
			// global static variables are treated like normal global variables..
			boogieDec = new VariableDeclaration(loc, new Attribute[0],
					new VarList[] { new VarList(loc, new String[] { bId }, translatedType) });
			mStaticObjectsHandler.addGlobalVariableDeclaration((VariableDeclaration) boogieDec, cDec);
			result = new SkipResult();
		} else {
			final BoogieType boogieType =
					mTypeHandler.getBoogieTypeForBoogieASTType(mTypeHandler.cType2AstType(loc, cDec.getType()));

			/**
			 * For Variable length arrays we have a "non-real" initializer which just initializes the aux var for the
			 * array's size. We do not want to treat this like other initializers (call initVar and so).
			 */
			final boolean hasRealInitializer =
					cDec.hasInitializer() && (!(cDec.getType() instanceof CArray) || cDec.getInitializer() != null);

			if (!hasRealInitializer && !mProcedureManager.isGlobalScope() && !isInsideStructDeclaration) {
				// in case of a local variable declaration without an
				// initializer, we need to insert a
				// havoc statement (because otherwise the variable is
				// always the same within a loop which
				// may lead to unsoundness)
				// ..except if OnHeap. Then it is malloced instead.
				// (--> this is done below this ite-branching by
				// memoryHandler.addVariableToBeMallocedAndFreed(...))

				final ExpressionResultBuilder erb = new ExpressionResultBuilder();

				final VariableLHS lhs =
						ExpressionFactory.constructVariableLHS(loc, boogieType, bId, declarationInformation);

				if (cDec.hasInitializer()) {
					// must be a non-real initializer for variable length array size
					// --> need to pass this on
					// TODO: double check this
					erb.addAllExceptLrValue(cDec.getInitializer().getRootExpressionResult());
				}

				// no initializer --> essentially needs to be havoced f.i. in each loop iteration
				if (!onHeap) {
					erb.addStatement(new HavocStatement(loc, new VariableLHS[] { lhs }));
				} else {
					final LocalLValue llVal = new LocalLValue(lhs, cDec.getType(), null);
					// old solution: havoc via an auxvar, new solution (below):
					// just malloc at the right place (much shorter for arrays and structs..)
					erb.addStatement(mMemoryHandler.getUltimateMemAllocCall(llVal, loc, node, MemoryArea.STACK));
					mMemoryHandler.addVariableToBeFreed(
							new LocalLValueILocationPair(llVal, LocationFactory.createIgnoreLocation(loc)));
				}
				result = erb.build();
			} else if (hasRealInitializer && !mProcedureManager.isGlobalScope() && !isInsideStructDeclaration) {
				// in case of a local variable declaration with an initializer, the statements
				// and delcs necessary for the initialization are the result
				final VariableLHS lhs =
						ExpressionFactory.constructVariableLHS(loc, boogieType, bId, declarationInformation);
				final ExpressionResultBuilder erb = new ExpressionResultBuilder();
				final ExpressionResult initRex =
						mInitHandler.initialize(loc, lhs, cDec.getType(), cDec.getInitializer(), hook);

				if (onHeap) {
					final LocalLValue llVal = new LocalLValue(lhs, cDec.getType(), null);
					mMemoryHandler.addVariableToBeFreed(new LocalLValueILocationPair(llVal, loc));
					erb.addStatement(mMemoryHandler.getUltimateMemAllocCall(llVal, loc, node, MemoryArea.STACK));
				}
				erb.addAllExceptLrValueAndHavocAux(initRex);
				result = erb.build();
			} else {
				// in case of global variables, the result is the declaration, initialization is
				// done in the postProcessor in case this simpleDeclaration is part of a struct
				// definition, we also need the Declarations as a result
				result = new DeclarationResult(cDec);
			}
			assert translatedType != null : "Variable lists need to have a type";
			boogieDec = new VariableDeclaration(loc, new Attribute[0],
					new VarList[] { new VarList(loc, new String[] { bId }, translatedType) });
		}

		// reset the symbol table value with its final contents
		// TODO: Unnamed struct fields have cDec.getName() == "" ; is this supposed to happen?
		mSymbolTable.storeCSymbol(hook, cDec.getName(),
				new SymbolTableValue(bId, boogieDec, cDec, declarationInformation, hook, false));
		return result;
	}

	private DeclarationInformation getDeclarationInfo(final CStorageClass storageClass) {
		if (storageClass == CStorageClass.TYPEDEF || storageClass == CStorageClass.STATIC
				|| mProcedureManager.isGlobalScope()) {
			return DeclarationInformation.DECLARATIONINFO_GLOBAL;
		}
		return new DeclarationInformation(StorageClass.LOCAL, mProcedureManager.getCurrentProcedureID());
	}

	/**
	 * Triggers the translation of the untranslated initializer from the CAST into a ResultDeclaration that we work
	 * with. (Earlier this was done in visit IASTDeclarator, i.e. where the declarator was dispatched, but this is too
	 * early when we have something like struct list myList = { &myList}, because we need to have some symbolTable entry
	 * for translating this initializer, see visit ISimpleDeclaraton for this, too.)
	 *
	 */
	private static InitializerResult translateInitializer(final IDispatcher main, final CDeclaration cDec) {
		final IASTInitializer init = cDec.getIASTInitializer();
		if (init == null) {
			return null;
		}
		final Result res = main.dispatch(init);

		if (res instanceof InitializerResult) {
			return (InitializerResult) res;
		} else if (res instanceof ExpressionResult) {
			return new InitializerResultBuilder().setRootExpressionResult((ExpressionResult) res).build();
		} else {
			throw new AssertionError(
					"Expected either InitializerResult or ExpressionResult, but got " + res.getClass());
		}
	}

	private static int computeSizeOfInitializer(final IASTEqualsInitializer equalsInitializer) {
		final int intSizeFactor;
		if (equalsInitializer.getInitializerClause() instanceof IASTInitializerList) {
			final IASTInitializerList initList = (IASTInitializerList) equalsInitializer.getInitializerClause();
			intSizeFactor = initList.getSize();
			return intSizeFactor;
		} else if (equalsInitializer.getInitializerClause() instanceof CASTLiteralExpression
				&& ((CASTLiteralExpression) equalsInitializer.getInitializerClause())
						.getKind() == IASTLiteralExpression.lk_string_literal) {
			final CASTLiteralExpression lit = (CASTLiteralExpression) equalsInitializer.getInitializerClause();
			/*
			 * subtracting -1 because lit.getValue includes the quotation marks (-2) and we will add a termination
			 * character (+1), for example the string literals "bla" will give us length 7, as C will store it as 'b'
			 * 'l' 'a' '\0'
			 */
			return lit.getValue().length - 1;
		} else {
			throw new AssertionError("attempting to compute size of an unforseen kind of initializer expression");
		}
	}

	private RValue convertToPointerRValue(final LRValue lrValue, final BoogieType pointerType) {
		assert mIsPrerun;
		if (lrValue instanceof HeapLValue) {
			throw new AssertionError("does this occur??");
		}
		final Expression oldValue = lrValue.getValue();
		final Expression convertedValue = ExpressionFactory.replaceBoogieType(oldValue, pointerType);

		return new RValue(convertedValue, new CPointer(lrValue.getCType()));
	}

	/**
	 * Whether or not a new Scope should be started for this compound statement.
	 *
	 * @param env
	 *            the environment in which the CompoundStatement is.
	 * @return whether to open a new scope in the symbol table or not.
	 */
	private static boolean isNewScopeRequired(final IASTNode env) {
		return !(env instanceof IASTForStatement) && !(env instanceof IASTFunctionDefinition);
	}

	private void moveIdOnHeap(final ILocation loc, final IdentifierExpression idExpr, final IASTNode hook) {
		final String id = idExpr.getIdentifier();
		final String cid = mSymbolTable.getCIdForBoogieId(id);
		final SymbolTableValue value = mSymbolTable.findCSymbol(hook, cid);
		addToVariablesOnHeap(value.getDeclarationNode());
	}

	private void addToVariablesOnHeap(final IASTNode var) {
		mVariablesOnHeap.add(var);
	}

	/**
	 * For symbols that may or may not be global (essentially variable declarations), we need to apply multiparse
	 * renaming if they are in the global scope.
	 *
	 * This method checks whether they are global and renames the variable appropriately.
	 *
	 */
	private String getNonFunctionDeclaratorName(final IASTDeclarator node) {
		if (isGlobal(node)) {
			return mSymbolTable.applyMultiparseRenaming(node.getContainingFilename(), node.getName().toString());
		}
		return node.getName().toString();
	}

	private static boolean isGlobal(final IASTDeclarator node) {
		assert node != null;
		if (node instanceof IASTFunctionDeclarator) {
			return true;
		}
		if (node instanceof IASTFieldDeclarator) {
			// fields in a struct are never global in this sense; the struct may be global
			return false;
		}
		IASTNode parent = node.getParent();
		while (parent != null) {
			if (parent instanceof IASTFunctionDeclarator) {
				// its a declarator inside of a function, it must be local
				return false;
			}
			if (parent instanceof ICASTCompositeTypeSpecifier) {
				// it is a declarator inside of another type, it must be local
				return false;
			}
			if (parent instanceof IASTTranslationUnit) {
				return true;
			}
			parent = parent.getParent();
		}
		return true;
	}

	/**
	 * add havocs if we have a write to a union (which is not on heap, otherwise the heap model should deal with
	 * everything)
	 *
	 * @param loc
	 * @param rVal
	 * @param neighbourUnionFields
	 * @param rightHandSideWithConversionsApplied
	 * @param builder
	 *
	 * @return
	 */
	private ExpressionResultBuilder assignOrHavocUnionNeighbours(final ILocation loc, final RValue rVal,
			final Collection<ExpressionResult> neighbourUnionFields, final RValue rightHandSideWithConversionsApplied,
			final ExpressionResultBuilder builderIn, final IASTNode hook) {
		ExpressionResultBuilder builder = new ExpressionResultBuilder(builderIn);

		for (final ExpressionResult er : neighbourUnionFields) {
			// do not havoc when the type of the field is "compatible"
			if (rightHandSideWithConversionsApplied.getCType().equals(er.getLrValue().getCType())
					|| rightHandSideWithConversionsApplied.getCType().getUnderlyingType() instanceof CPrimitive
							&& er.getLrValue().getCType() instanceof CPrimitive
							&& ((CPrimitive) rightHandSideWithConversionsApplied.getCType().getUnderlyingType())
									.getGeneralType().equals(((CPrimitive) er.getLrValue().getCType()).getGeneralType())
							&& mMemoryHandler.calculateSizeOf(loc, rightHandSideWithConversionsApplied.getCType(),
									hook) == mMemoryHandler.calculateSizeOf(loc, er.getLrValue().getCType(), hook)) {

				builder.resetLrValue(rVal);
				final ExpressionResult assignment =
						makeAssignment(loc, er.getLrValue(), Collections.emptyList(), builder.build(), hook);
				builder = new ExpressionResultBuilder().addAllExceptLrValue(assignment)
						.setLrValue(assignment.getLrValue());

			} else {
				// otherwise we consider the value undefined, thus havoc it
				// TODO: maybe not use auxiliary variables so lavishly
				final AuxVarInfo auxVar =
						mAuxVarInfoBuilder.constructAuxVarInfo(loc, er.getLrValue().getCType(), SFO.AUXVAR.UNION);

				builder.addDeclaration(auxVar.getVarDec());
				builder.addAuxVar(auxVar);

				final RValue tmpVarRVal = new RValueForArrays(auxVar.getExp(), er.getLrValue().getCType());

				final Overapprox overapp = new Overapprox(
						"field of union updated " + "--> havoccing other fields (CHandler.makeAssignment(..))", loc);
				builder.addOverapprox(overapp);
				builder.resetLrValue(tmpVarRVal);

				final ExpressionResult assignment =
						makeAssignment(loc, er.getLrValue(), Collections.emptyList(), builder.build(), hook);
				builder = new ExpressionResultBuilder().addAllExceptLrValue(assignment)
						.setLrValue(assignment.getLrValue());
			}
		}
		return builder;
	}

	/**
	 * Checks ACSL for the next element and whether it must be added at the place where this method is called.
	 *
	 * @param main
	 *            the main IDispatcher.
	 * @param stmt
	 *            the statement list where the acsl should be appended - this is assumed to be <code>null</code> when
	 *            called from within the <i>translation unit</i>.
	 * @param next
	 *            the current child node of a translation unit of compound statement that will be added next. Should be
	 *            <code>null</code> when called at the end of <i>compound statement</i>.
	 * @param resultBuilder
	 *            the result builder where code translated from the ACSL code can be added to by this method
	 * @param compoundStatement
	 *            true iff this method was called during translation of a compound statement
	 * @param translationUnit
	 *            true iff this method was called during translation of the translation unit
	 * @param parent
	 *            the parent node of the current ACSL node. This should only be set if called at the end of a
	 *            <i>compound statement</i> and <code>null</code> otherwise.
	 */
	private void checkForACSL(final IDispatcher main, final ExpressionResultBuilder resultBuilder, final IASTNode next,
			final IASTNode parent, final boolean compoundStatement) {
		if (mAcsl == null) {
			return;
		}
		if (next instanceof IASTTranslationUnit) {
			for (final ACSLNode globAcsl : mAcsl.getAcsl()) {
				if (globAcsl instanceof GlobalLTLInvariant) {
					final LTLExpressionExtractor extractor = new LTLExpressionExtractor();
					extractor.run(globAcsl);
					mGlobAcslExtractors.add(extractor);
					try {
						mAcsl = main.nextACSLStatement();
					} catch (final ParseException e1) {
						final String msg = "Skipped a ACSL node due to: " + e1.getMessage();
						final ILocation loc = mLocationFactory.createCLocation(parent);
						mReporter.unsupportedSyntax(loc, msg);
					}
				}
			}
			// TODO: deal with other global ACSL stuff

		} else if (mAcsl.getSuccessorCNode() == null) {
			if (parent != null && compoundStatement && next == null) {
				// ACSL at the end of a function or at the end of the last statement in a switch
				// that is not terminated by a break
				// TODO: the latter case needs fixing, the ACSL is inserted outside the
				// corresponding if-scope right now
				// example: int s = 1; switch (s) { case 0: s++; //@ assert \false; } will yield
				// a unsafe boogie program
				for (final ACSLNode acslNode : mAcsl.getAcsl()) {
					final int parentLineEnd = parent.getFileLocation().getEndingLineNumber();
					final int aclsLineStart = acslNode.getStartingLineNumber();
					if (parentLineEnd <= aclsLineStart) {
						// handle later ...
						return;
					}
					final int parentLineStart = parent.getFileLocation().getStartingLineNumber();
					final int acslLineEnd = acslNode.getEndingLineNumber();
					if (parentLineEnd < acslLineEnd || parentLineStart > aclsLineStart) {
						// TODO: DD: It seems strange that we may skip a single acslNode in this case
						continue;
					}

					final Result acslResult = main.dispatch(acslNode, parent);
					if (acslResult instanceof ExpressionResult) {
						resultBuilder.addDeclarations(((ExpressionResult) acslResult).getDeclarations());
						resultBuilder.addStatements(((ExpressionResult) acslResult).getStatements());
						resultBuilder.addStatements(
								CTranslationUtil.createHavocsForAuxVars(((ExpressionResult) acslResult).getAuxVars()));

					} else {
						final String msg = "Unexpected ACSL comment: " + acslResult.getNode().getClass();
						final ILocation loc = mLocationFactory.createCLocation(parent);
						throw new IncorrectSyntaxException(loc, msg);
					}
				}

				try {
					mAcsl = main.nextACSLStatement();
				} catch (final ParseException e1) {
					final String msg = "Skipped a ACSL node due to: " + e1.getMessage();
					final ILocation loc = mLocationFactory.createCLocation(parent);
					mReporter.unsupportedSyntax(loc, msg);
				}
			}

			// ELSE:
			// ACSL for next compound statement -> handle it next call
			// or in case of translation unit, ACSL in an unexpected
			// location!
		} else if (mAcsl.getSuccessorCNode().equals(next)) {
			assert mContract.isEmpty();
			for (final ACSLNode acslNode : mAcsl.getAcsl()) {
				if (compoundStatement) {
					// this means we are in a compound statement
					if (acslNode instanceof Contract || acslNode instanceof LoopAnnot) {
						// Loop contract
						mContract.add(acslNode);
					} else if (acslNode instanceof CodeAnnot) {
						final Result acslResult = main.dispatch(acslNode, next);
						if (acslResult instanceof ExpressionResult) {
							final ExpressionResult re = (ExpressionResult) acslResult;
							resultBuilder.addStatements(re.getStatements());
							resultBuilder.addDeclarations(re.getDeclarations());
						} else {
							resultBuilder.addStatement((Statement) acslResult.getNode());
						}
					} else {
						final String msg = "Unexpected ACSL comment: " + acslNode.getClass();
						final ILocation loc = mLocationFactory.createCLocation(next);
						throw new IncorrectSyntaxException(loc, msg);
					}
				} else {
					// this means we are in the translation unit
					if (acslNode instanceof Contract || acslNode instanceof LoopAnnot) {
						// Function contract
						mContract.add(acslNode);
					}
				}
			}
			try {
				mAcsl = main.nextACSLStatement();
			} catch (final ParseException e1) {
				final String msg = "Skipped a ACSL node due to: " + e1.getMessage();
				final ILocation loc = mLocationFactory.createCLocation(parent);
				mReporter.unsupportedSyntax(loc, msg);
			}

		}
	}

	private void markAsIntFromPointer(final ILocation loc, final String lId, final IASTNode hook) {
		final String cId4Boogie = mSymbolTable.getCIdForBoogieId(lId);
		final SymbolTableValue old = mSymbolTable.findCSymbol(hook, cId4Boogie);
		final SymbolTableValue newSTV = old.createMarkedIsIntFromPointer();
		mSymbolTable.storeCSymbol(hook, cId4Boogie, newSTV);
	}

	private void processTUchild(final IDispatcher main, final ArrayList<Declaration> decl, final IASTNode child) {
		final ExpressionResultBuilder acslResultBuilder = new ExpressionResultBuilder();
		checkForACSL(main, acslResultBuilder, child, null, false);
		decl.addAll(acslResultBuilder.getDeclarations());
		final Result childRes = main.dispatch(child);

		if (childRes instanceof DeclarationResult) {
			// we have to add a global variable
			final DeclarationResult rd = (DeclarationResult) childRes;

			for (final CDeclaration cd : rd.getDeclarations()) {

				if (cd.getType().isIncomplete() && !cd.isOnHeap()) {
					/*
					 * type of this (variable) declaration is incomplete at the end of the file -- omit the declaration
					 * from Boogie program
					 *
					 * EDIT (alex Nov '18): additional constraint for omission: only omit if object is not on heap. If
					 * it is on heap, then the corresponding pointer may still be used, even if the type is never
					 * completed (if the declaration has storage class extern).
					 */
					continue;
				}

				final Declaration boogieDecl = mSymbolTable.getBoogieDeclForCDecl(cd);
				if (boogieDecl instanceof VariableDeclaration) {
					mStaticObjectsHandler.addGlobalVariableDeclaration((VariableDeclaration) boogieDecl, cd);
				} else {
					throw new AssertionError("TODO: handle this case!");
				}
			}
		} else {
			if (childRes instanceof SkipResult) {
				return;
			}
			if (childRes.getNode() == null) {
				return;
			}
			assert childRes.getClass() == Result.class;
			assert childRes.getNode() != null;
			decl.add((Declaration) childRes.getNode());
		}
	}

	/**
	 * Handle the address operator according to Section 6.5.3.2 of C11.
	 */
	private Result handleAddressOfOperator(final ExpressionResult er, final ILocation loc, final IASTNode hook)
			throws AssertionError {
		final RValue rVal;
		if (er.getLrValue() instanceof HeapLValue) {
			rVal = ((HeapLValue) er.getLrValue()).getAddressAsPointerRValue(mTypeHandler.getBoogiePointerType());
		} else if (er.getLrValue() instanceof LocalLValue) {
			if (mIsPrerun) {
				// We are in the prerun mode.
				// As a workaround, we (incorrectly) return the value
				// instead of the address. But we add variables to the
				// heapVars and hence in the non-prerun mode the input
				// will be a HeapLValue instead of a LocalLValue.
				final Expression expr = er.getLrValue().getValue();
				if (expr instanceof IdentifierExpression) {
					final IdentifierExpression idExpr = (IdentifierExpression) expr;
					moveIdOnHeap(loc, idExpr, hook);
				} else {
					moveArrayAndStructIdsOnHeap(loc, er.getLrValue().getUnderlyingType(), expr, er.getAuxVars(), hook);
				}
				rVal = convertToPointerRValue(er.getLrValue(), mTypeHandler.getBoogiePointerType());
			} else {
				throw new AssertionError("cannot take address of LocalLValue: this is a on-heap/off-heap bug");
			}
		} else if (er.getLrValue() instanceof RValue) {
			throw new AssertionError("cannot take address of RValue");
		} else {
			throw new AssertionError("Unknown value");
		}
		return new ExpressionResultBuilder().addAllExceptLrValue(er).setLrValue(rVal).build();
	}

	/**
	 * Handle the indirection operator according to Section 6.5.3.2 of C11. (The indirection operator is the star for
	 * pointer dereference.)
	 */
	private Result handleIndirectionOperator(final ExpressionResult expr, final ILocation loc, final IASTNode hook) {
		final ExpressionResult rop = mExprResultTransformer.makeRepresentationReadyForConversion(expr, loc,
				new CPointer(new CPrimitive(CPrimitives.VOID)), hook);
		final RValue rValue = (RValue) rop.getLrValue();
		if (!(rValue.getCType().getUnderlyingType() instanceof CPointer)) {
			throw new IllegalArgumentException("dereference needs pointer but got " + rValue.getCType());
		}
		final CPointer pointer = (CPointer) rValue.getCType().getUnderlyingType();
		final CType pointedType = pointer.getPointsToType();
		if (pointedType.isIncomplete()) {
			return new ExpressionWithIncompleteTypeResult(rop.getStatements(),
					LRValueFactory.constructHeapLValue(mTypeHandler, rValue.getValue(), pointedType, null),
					rop.getDeclarations(), rop.getAuxVars(), rop.getOverapprs());

		}
		return new ExpressionResult(rop.getStatements(),
				LRValueFactory.constructHeapLValue(mTypeHandler, rValue.getValue(), pointedType, null),
				rop.getDeclarations(), rop.getAuxVars(), rop.getOverapprs());
	}

	/**
	 * Method that handles loops (for, while, do/while). Each of corresponding visit methods will call this method.
	 *
	 * @param main
	 *            the main IDispatcher
	 * @param node
	 *            the node to visit
	 * @param bodyResult
	 *            the body component of the corresponding loop
	 * @param condResult
	 *            the condition of the loop
	 * @param loopLabel
	 * @param witnessInvariant
	 * @return a result object holding the translated loop (i.e. a while loop)
	 */
	private Result handleLoops(final IDispatcher main, final IASTStatement node, Result bodyResult,
			ExpressionResult condResult, final String loopLabel, final LoopInvariantSpecification witnessInvariant) {
		assert node instanceof IASTWhileStatement || node instanceof IASTDoStatement
				|| node instanceof IASTForStatement;

		final ILocation loc = mLocationFactory.createCLocation(node);

		final ExpressionResultBuilder resultBuilder = new ExpressionResultBuilder();

		Result iterator = null;
		if (node instanceof IASTForStatement) {
			final IASTForStatement forStmt = (IASTForStatement) node;
			// add initialization for this for loop
			final IASTStatement cInitStmt = forStmt.getInitializerStatement();
			if (cInitStmt != null) {
				beginScope();
				final Result initializer = main.dispatch(cInitStmt);
				if (initializer instanceof ExpressionResult) {
					final ExpressionResult rExp = (ExpressionResult) initializer;
					resultBuilder.addAllExceptLrValue(rExp);
				} else if (initializer instanceof SkipResult) {
					// this is an empty statement in the C Code. We will skip it
				} else {
					final String msg = "Uninplemented type of for loop initialization: " + initializer.getClass();
					throw new UnsupportedSyntaxException(loc, msg);
				}
			}

			// translate iterator
			final IASTExpression cItExpr = forStmt.getIterationExpression();
			if (cItExpr != null) {
				iterator = main.dispatch(cItExpr);
			}

			// translate condition
			final IASTExpression cCondExpr = forStmt.getConditionExpression();
			if (cCondExpr != null) {
				condResult = (ExpressionResult) main.dispatch(cCondExpr);
			} else {
				condResult = new ExpressionResult(new RValue(ExpressionFactory.createBooleanLiteral(loc, true),
						new CPrimitive(CPrimitives.BOOL), true), Collections.emptySet());
			}

			mInnerMostLoopLabel.push(loopLabel);
			bodyResult = main.dispatch(forStmt.getBody());
			mInnerMostLoopLabel.pop();
		}
		assert CTranslationUtil.isAuxVarMapComplete(mNameHandler, condResult.getDeclarations(),
				condResult.getAuxVars());

		List<Statement> bodyBlock = new ArrayList<>();
		if (bodyResult instanceof ExpressionResult) {
			final ExpressionResult re = (ExpressionResult) bodyResult;
			resultBuilder.addDeclarations(re.getDeclarations());
			resultBuilder.addOverapprox(re.getOverapprs());
			bodyBlock.addAll(re.getStatements());
		} else if (bodyResult != null) {
			if (bodyResult.getNode() instanceof Body) {
				final Body body = (Body) bodyResult.getNode();
				bodyBlock.addAll(Arrays.asList(body.getBlock()));
				resultBuilder.addDeclarations(Arrays.asList(body.getLocalVars()));
			} else if (bodyResult instanceof SkipResult) {
				// do nothing - this is the special case where the loop does
				// not have a body.
			} else {
				final String msg = "Error: unexpected dispatch result" + bodyResult.getClass();
				throw new UnsupportedSyntaxException(loc, msg);
			}
		}

		if (node instanceof IASTForStatement) {
			// add the loop label (continue statements become a jump to the loop label)
			bodyBlock.add(new Label(loc, loopLabel));
		}

		if (node instanceof IASTForStatement && iterator != null) {
			// add iterator statements of this for loop
			if (iterator instanceof ExpressionListResult) {
				for (final ExpressionResult el : ((ExpressionListResult) iterator).getList()) {
					bodyBlock.addAll(el.getStatements());
					resultBuilder.addDeclarations(el.getDeclarations());
					bodyBlock.addAll(CTranslationUtil.createHavocsForAuxVars(el.getAuxVars()));
				}
			} else if (iterator instanceof ExpressionResult) {
				final ExpressionResult iteratorRE = (ExpressionResult) iterator;
				bodyBlock.addAll(iteratorRE.getStatements());
				resultBuilder.addDeclarations(iteratorRE.getDeclarations());
				resultBuilder.addOverapprox(iteratorRE.getOverapprs());
				bodyBlock.addAll(CTranslationUtil.createHavocsForAuxVars(iteratorRE.getAuxVars()));
			} else {
				final String msg = "Uninplemented type of loop iterator: " + iterator.getClass();
				throw new UnsupportedSyntaxException(loc, msg);
			}
		}

		condResult = mExprResultTransformer.transformSwitchRexIntToBool(condResult, loc, node);
		resultBuilder.addDeclarations(condResult.getDeclarations());
		final RValue condRVal = (RValue) condResult.getLrValue();
		IfStatement ifStmt;
		{
			final Expression cond = ExpressionFactory.constructUnaryExpression(loc, UnaryExpression.Operator.LOGICNEG,
					condRVal.getValue());
			final ArrayList<Statement> thenStmt =
					new ArrayList<>(CTranslationUtil.createHavocsForAuxVars(condResult.getAuxVars()));
			thenStmt.add(new BreakStatement(loc));
			final Statement[] elseStmt =
					CTranslationUtil.createHavocsForAuxVars(condResult.getAuxVars()).toArray(new Statement[0]);
			ifStmt = new IfStatement(loc, cond, thenStmt.toArray(new Statement[thenStmt.size()]), elseStmt);
		}

		if (node instanceof IASTWhileStatement || node instanceof IASTForStatement) {
			bodyBlock.add(0, ifStmt);
			bodyBlock.addAll(0, condResult.getStatements());
			if (node instanceof IASTWhileStatement) {
				bodyBlock.add(0, new Label(loc, loopLabel));
			}
		} else if (node instanceof IASTDoStatement) {
			bodyBlock.add(new Label(loc, loopLabel));
			bodyBlock.addAll(condResult.getStatements());
			bodyBlock.add(ifStmt);
		}

		LoopInvariantSpecification[] spec;
		if (mContract == null) {
			spec = new LoopInvariantSpecification[0];
		} else {
			final List<LoopInvariantSpecification> specList = new ArrayList<>();
			if (witnessInvariant != null) {
				specList.add(witnessInvariant);
			}
			if (node instanceof IASTForStatement || node instanceof IASTWhileStatement
					|| node instanceof IASTDoStatement) {
				for (int i = 0; i < mContract.size(); i++) {
					// retranslate ACSL specification needed e.g., in cases
					// where ids of function parameters differ from is in ACSL
					// expression
					final Result retranslateRes = main.dispatch(mContract.get(i), node);
					if (retranslateRes instanceof ContractResult) {
						final ContractResult resContr = (ContractResult) retranslateRes;
						assert resContr.getSpecs().length == 1;
						for (final Specification cSpec : resContr.getSpecs()) {
							specList.add((LoopInvariantSpecification) cSpec);
						}
					} else {
						specList.add((LoopInvariantSpecification) retranslateRes.getNode());
					}
				}
			}
			spec = specList.toArray(new LoopInvariantSpecification[specList.size()]);
			// take care for behavior and completeness
			clearContract();
		}

		// bit of a workaround using an extra builder here..
		final ExpressionResultBuilder bodyBlockResultBuilder = new ExpressionResultBuilder();
		bodyBlockResultBuilder.addStatements(bodyBlock);

		if (node instanceof IASTForStatement) {
			if (((IASTForStatement) node).getInitializerStatement() != null) {
				updateStmtsAndDeclsAtScopeEnd(bodyBlockResultBuilder, node);
				endScope();

				resultBuilder.addDeclarations(bodyBlockResultBuilder.getDeclarations());
				bodyBlock = bodyBlockResultBuilder.getStatements();
			}
		}

		final ILocation ignoreLocation = LocationFactory.createIgnoreCLocation(node);
		final WhileStatement whileStmt =
				new WhileStatement(ignoreLocation, ExpressionFactory.createBooleanLiteral(ignoreLocation, true), spec,
						bodyBlock.toArray(new Statement[bodyBlock.size()]));
		resultBuilder.getOverappr().stream().forEach(a -> a.annotate(whileStmt));
		resultBuilder.addStatement(whileStmt);

		assert resultBuilder.getLrValue() == null : "there is an lrvalue although there should be none";
		assert resultBuilder.getAuxVars().isEmpty() : "auxvars were added although they should have been havoced";
		return resultBuilder.build();
	}

}
<|MERGE_RESOLUTION|>--- conflicted
+++ resolved
@@ -1,3597 +1,3593 @@
-/*
- * Copyright (C) 2013-2015 Alexander Nutz (nutz@informatik.uni-freiburg.de)
- * Copyright (C) 2013-2015 Daniel Dietsch (dietsch@informatik.uni-freiburg.de)
- * Copyright (C) 2015 Markus Lindenmann (lindenmm@informatik.uni-freiburg.de)
- * Copyright (C) 2012-2015 Matthias Heizmann (heizmann@informatik.uni-freiburg.de)
- * Copyright (C) 2015 Oleksii Saukh (saukho@informatik.uni-freiburg.de)
- * Copyright (C) 2015 Stefan Wissert
- * Copyright (C) 2015 University of Freiburg
- *
- * This file is part of the ULTIMATE CACSL2BoogieTranslator plug-in.
- *
- * The ULTIMATE CACSL2BoogieTranslator plug-in is free software: you can redistribute it and/or modify
- * it under the terms of the GNU Lesser General Public License as published
- * by the Free Software Foundation, either version 3 of the License, or
- * (at your option) any later version.
- *
- * The ULTIMATE CACSL2BoogieTranslator plug-in is distributed in the hope that it will be useful,
- * but WITHOUT ANY WARRANTY; without even the implied warranty of
- * MERCHANTABILITY or FITNESS FOR A PARTICULAR PURPOSE.  See the
- * GNU Lesser General Public License for more details.
- *
- * You should have received a copy of the GNU Lesser General Public License
- * along with the ULTIMATE CACSL2BoogieTranslator plug-in. If not, see <http://www.gnu.org/licenses/>.
- *
- * Additional permission under GNU GPL version 3 section 7:
- * If you modify the ULTIMATE CACSL2BoogieTranslator plug-in, or any covered work, by linking
- * or combining it with Eclipse RCP (or a modified version of Eclipse RCP),
- * containing parts covered by the terms of the Eclipse Public License, the
- * licensors of the ULTIMATE CACSL2BoogieTranslator plug-in grant you additional permission
- * to convey the resulting work.
- */
-/**
- * The base C handler implementation.
- */
-package de.uni_freiburg.informatik.ultimate.cdt.translation.implementation.base;
-
-import java.math.BigInteger;
-import java.text.ParseException;
-import java.util.ArrayDeque;
-import java.util.ArrayList;
-import java.util.Arrays;
-import java.util.Collection;
-import java.util.Collections;
-import java.util.Deque;
-import java.util.LinkedHashMap;
-import java.util.LinkedHashSet;
-import java.util.List;
-import java.util.ListIterator;
-import java.util.Map;
-import java.util.Map.Entry;
-import java.util.Set;
-import java.util.stream.Collectors;
-
-import org.eclipse.cdt.core.dom.ast.IASTASMDeclaration;
-import org.eclipse.cdt.core.dom.ast.IASTArrayDeclarator;
-import org.eclipse.cdt.core.dom.ast.IASTArrayModifier;
-import org.eclipse.cdt.core.dom.ast.IASTArraySubscriptExpression;
-import org.eclipse.cdt.core.dom.ast.IASTBinaryExpression;
-import org.eclipse.cdt.core.dom.ast.IASTBreakStatement;
-import org.eclipse.cdt.core.dom.ast.IASTCaseStatement;
-import org.eclipse.cdt.core.dom.ast.IASTCastExpression;
-import org.eclipse.cdt.core.dom.ast.IASTCompoundStatement;
-import org.eclipse.cdt.core.dom.ast.IASTConditionalExpression;
-import org.eclipse.cdt.core.dom.ast.IASTContinueStatement;
-import org.eclipse.cdt.core.dom.ast.IASTDeclSpecifier;
-import org.eclipse.cdt.core.dom.ast.IASTDeclaration;
-import org.eclipse.cdt.core.dom.ast.IASTDeclarationStatement;
-import org.eclipse.cdt.core.dom.ast.IASTDeclarator;
-import org.eclipse.cdt.core.dom.ast.IASTDefaultStatement;
-import org.eclipse.cdt.core.dom.ast.IASTDoStatement;
-import org.eclipse.cdt.core.dom.ast.IASTEqualsInitializer;
-import org.eclipse.cdt.core.dom.ast.IASTExpression;
-import org.eclipse.cdt.core.dom.ast.IASTExpressionList;
-import org.eclipse.cdt.core.dom.ast.IASTExpressionStatement;
-import org.eclipse.cdt.core.dom.ast.IASTFieldDeclarator;
-import org.eclipse.cdt.core.dom.ast.IASTFieldReference;
-import org.eclipse.cdt.core.dom.ast.IASTForStatement;
-import org.eclipse.cdt.core.dom.ast.IASTFunctionCallExpression;
-import org.eclipse.cdt.core.dom.ast.IASTFunctionDeclarator;
-import org.eclipse.cdt.core.dom.ast.IASTFunctionDefinition;
-import org.eclipse.cdt.core.dom.ast.IASTGotoStatement;
-import org.eclipse.cdt.core.dom.ast.IASTIdExpression;
-import org.eclipse.cdt.core.dom.ast.IASTIfStatement;
-import org.eclipse.cdt.core.dom.ast.IASTInitializer;
-import org.eclipse.cdt.core.dom.ast.IASTInitializerClause;
-import org.eclipse.cdt.core.dom.ast.IASTInitializerList;
-import org.eclipse.cdt.core.dom.ast.IASTLabelStatement;
-import org.eclipse.cdt.core.dom.ast.IASTLiteralExpression;
-import org.eclipse.cdt.core.dom.ast.IASTName;
-import org.eclipse.cdt.core.dom.ast.IASTNode;
-import org.eclipse.cdt.core.dom.ast.IASTNullStatement;
-import org.eclipse.cdt.core.dom.ast.IASTParameterDeclaration;
-import org.eclipse.cdt.core.dom.ast.IASTPointer;
-import org.eclipse.cdt.core.dom.ast.IASTPointerOperator;
-import org.eclipse.cdt.core.dom.ast.IASTPreprocessorStatement;
-import org.eclipse.cdt.core.dom.ast.IASTProblem;
-import org.eclipse.cdt.core.dom.ast.IASTProblemDeclaration;
-import org.eclipse.cdt.core.dom.ast.IASTProblemExpression;
-import org.eclipse.cdt.core.dom.ast.IASTProblemStatement;
-import org.eclipse.cdt.core.dom.ast.IASTProblemTypeId;
-import org.eclipse.cdt.core.dom.ast.IASTReturnStatement;
-import org.eclipse.cdt.core.dom.ast.IASTSimpleDeclaration;
-import org.eclipse.cdt.core.dom.ast.IASTStandardFunctionDeclarator;
-import org.eclipse.cdt.core.dom.ast.IASTStatement;
-import org.eclipse.cdt.core.dom.ast.IASTSwitchStatement;
-import org.eclipse.cdt.core.dom.ast.IASTTranslationUnit;
-import org.eclipse.cdt.core.dom.ast.IASTTypeId;
-import org.eclipse.cdt.core.dom.ast.IASTTypeIdExpression;
-import org.eclipse.cdt.core.dom.ast.IASTTypeIdInitializerExpression;
-import org.eclipse.cdt.core.dom.ast.IASTUnaryExpression;
-import org.eclipse.cdt.core.dom.ast.IASTWhileStatement;
-import org.eclipse.cdt.core.dom.ast.IBinding;
-import org.eclipse.cdt.core.dom.ast.IFunction;
-import org.eclipse.cdt.core.dom.ast.IProblemBinding;
-import org.eclipse.cdt.core.dom.ast.ITypedef;
-import org.eclipse.cdt.core.dom.ast.IVariable;
-import org.eclipse.cdt.core.dom.ast.c.ICASTCompositeTypeSpecifier;
-import org.eclipse.cdt.core.dom.ast.gnu.IGNUASTCompoundStatementExpression;
-import org.eclipse.cdt.core.dom.ast.gnu.c.ICASTKnRFunctionDeclarator;
-import org.eclipse.cdt.internal.core.dom.parser.c.CASTDesignatedInitializer;
-import org.eclipse.cdt.internal.core.dom.parser.c.CASTLiteralExpression;
-import org.eclipse.cdt.internal.core.dom.parser.c.CVariable;
-
-import de.uni_freiburg.informatik.ultimate.boogie.BoogieIdExtractor;
-import de.uni_freiburg.informatik.ultimate.boogie.DeclarationInformation;
-import de.uni_freiburg.informatik.ultimate.boogie.DeclarationInformation.StorageClass;
-import de.uni_freiburg.informatik.ultimate.boogie.ExpressionFactory;
-import de.uni_freiburg.informatik.ultimate.boogie.StatementFactory;
-import de.uni_freiburg.informatik.ultimate.boogie.annotation.LTLPropertyCheck;
-import de.uni_freiburg.informatik.ultimate.boogie.annotation.LTLPropertyCheck.CheckableExpression;
-import de.uni_freiburg.informatik.ultimate.boogie.ast.ASTType;
-import de.uni_freiburg.informatik.ultimate.boogie.ast.AssertStatement;
-import de.uni_freiburg.informatik.ultimate.boogie.ast.AssignmentStatement;
-import de.uni_freiburg.informatik.ultimate.boogie.ast.AssumeStatement;
-import de.uni_freiburg.informatik.ultimate.boogie.ast.Attribute;
-import de.uni_freiburg.informatik.ultimate.boogie.ast.Axiom;
-import de.uni_freiburg.informatik.ultimate.boogie.ast.BinaryExpression;
-import de.uni_freiburg.informatik.ultimate.boogie.ast.BinaryExpression.Operator;
-import de.uni_freiburg.informatik.ultimate.boogie.ast.Body;
-import de.uni_freiburg.informatik.ultimate.boogie.ast.BreakStatement;
-import de.uni_freiburg.informatik.ultimate.boogie.ast.CallStatement;
-import de.uni_freiburg.informatik.ultimate.boogie.ast.ConstDeclaration;
-import de.uni_freiburg.informatik.ultimate.boogie.ast.Declaration;
-import de.uni_freiburg.informatik.ultimate.boogie.ast.Expression;
-import de.uni_freiburg.informatik.ultimate.boogie.ast.FunctionDeclaration;
-import de.uni_freiburg.informatik.ultimate.boogie.ast.GotoStatement;
-import de.uni_freiburg.informatik.ultimate.boogie.ast.HavocStatement;
-import de.uni_freiburg.informatik.ultimate.boogie.ast.IdentifierExpression;
-import de.uni_freiburg.informatik.ultimate.boogie.ast.IfStatement;
-import de.uni_freiburg.informatik.ultimate.boogie.ast.IntegerLiteral;
-import de.uni_freiburg.informatik.ultimate.boogie.ast.Label;
-import de.uni_freiburg.informatik.ultimate.boogie.ast.LeftHandSide;
-import de.uni_freiburg.informatik.ultimate.boogie.ast.LoopInvariantSpecification;
-import de.uni_freiburg.informatik.ultimate.boogie.ast.NamedType;
-import de.uni_freiburg.informatik.ultimate.boogie.ast.PrimitiveType;
-import de.uni_freiburg.informatik.ultimate.boogie.ast.Specification;
-import de.uni_freiburg.informatik.ultimate.boogie.ast.Statement;
-import de.uni_freiburg.informatik.ultimate.boogie.ast.TypeDeclaration;
-import de.uni_freiburg.informatik.ultimate.boogie.ast.UnaryExpression;
-import de.uni_freiburg.informatik.ultimate.boogie.ast.Unit;
-import de.uni_freiburg.informatik.ultimate.boogie.ast.VarList;
-import de.uni_freiburg.informatik.ultimate.boogie.ast.VariableDeclaration;
-import de.uni_freiburg.informatik.ultimate.boogie.ast.VariableLHS;
-import de.uni_freiburg.informatik.ultimate.boogie.ast.WhileStatement;
-import de.uni_freiburg.informatik.ultimate.boogie.type.BoogieType;
-import de.uni_freiburg.informatik.ultimate.cdt.decorator.DecoratedUnit;
-import de.uni_freiburg.informatik.ultimate.cdt.translation.implementation.FlatSymbolTable;
-import de.uni_freiburg.informatik.ultimate.cdt.translation.implementation.LocationFactory;
-import de.uni_freiburg.informatik.ultimate.cdt.translation.implementation.base.TranslationSettings.SettingsChange;
-import de.uni_freiburg.informatik.ultimate.cdt.translation.implementation.base.chandler.ArrayHandler;
-import de.uni_freiburg.informatik.ultimate.cdt.translation.implementation.base.chandler.CCharacterConstant;
-import de.uni_freiburg.informatik.ultimate.cdt.translation.implementation.base.chandler.CStringLiteral;
-import de.uni_freiburg.informatik.ultimate.cdt.translation.implementation.base.chandler.FunctionHandler;
-import de.uni_freiburg.informatik.ultimate.cdt.translation.implementation.base.chandler.InitializationHandler;
-import de.uni_freiburg.informatik.ultimate.cdt.translation.implementation.base.chandler.LocalLValueILocationPair;
-import de.uni_freiburg.informatik.ultimate.cdt.translation.implementation.base.chandler.MemoryHandler;
-import de.uni_freiburg.informatik.ultimate.cdt.translation.implementation.base.chandler.MemoryHandler.MemoryArea;
-import de.uni_freiburg.informatik.ultimate.cdt.translation.implementation.base.chandler.PostProcessor;
-import de.uni_freiburg.informatik.ultimate.cdt.translation.implementation.base.chandler.ProcedureManager;
-import de.uni_freiburg.informatik.ultimate.cdt.translation.implementation.base.chandler.StaticObjectsHandler;
-import de.uni_freiburg.informatik.ultimate.cdt.translation.implementation.base.chandler.StructHandler;
-import de.uni_freiburg.informatik.ultimate.cdt.translation.implementation.base.chandler.TypeSizeAndOffsetComputer;
-import de.uni_freiburg.informatik.ultimate.cdt.translation.implementation.base.chandler.TypeSizes;
-import de.uni_freiburg.informatik.ultimate.cdt.translation.implementation.base.expressiontranslation.ExpressionTranslation;
-import de.uni_freiburg.informatik.ultimate.cdt.translation.implementation.base.expressiontranslation.BitabsTranslation;
-import de.uni_freiburg.informatik.ultimate.cdt.translation.implementation.base.standardfunctions.StandardFunctionHandler;
-import de.uni_freiburg.informatik.ultimate.cdt.translation.implementation.container.AuxVarInfo;
-import de.uni_freiburg.informatik.ultimate.cdt.translation.implementation.container.AuxVarInfoBuilder;
-import de.uni_freiburg.informatik.ultimate.cdt.translation.implementation.container.SymbolTableValue;
-import de.uni_freiburg.informatik.ultimate.cdt.translation.implementation.container.c.CArray;
-import de.uni_freiburg.informatik.ultimate.cdt.translation.implementation.container.c.CEnum;
-import de.uni_freiburg.informatik.ultimate.cdt.translation.implementation.container.c.CFunction;
-import de.uni_freiburg.informatik.ultimate.cdt.translation.implementation.container.c.CPointer;
-import de.uni_freiburg.informatik.ultimate.cdt.translation.implementation.container.c.CPrimitive;
-import de.uni_freiburg.informatik.ultimate.cdt.translation.implementation.container.c.CPrimitive.CPrimitiveCategory;
-import de.uni_freiburg.informatik.ultimate.cdt.translation.implementation.container.c.CPrimitive.CPrimitives;
-import de.uni_freiburg.informatik.ultimate.cdt.translation.implementation.container.c.CStructOrUnion;
-import de.uni_freiburg.informatik.ultimate.cdt.translation.implementation.container.c.CType;
-import de.uni_freiburg.informatik.ultimate.cdt.translation.implementation.exception.IncorrectSyntaxException;
-import de.uni_freiburg.informatik.ultimate.cdt.translation.implementation.exception.UnsupportedSyntaxException;
-import de.uni_freiburg.informatik.ultimate.cdt.translation.implementation.result.CDeclaration;
-import de.uni_freiburg.informatik.ultimate.cdt.translation.implementation.result.CHandlerTranslationResult;
-import de.uni_freiburg.informatik.ultimate.cdt.translation.implementation.result.CStorageClass;
-import de.uni_freiburg.informatik.ultimate.cdt.translation.implementation.result.ContractResult;
-import de.uni_freiburg.informatik.ultimate.cdt.translation.implementation.result.DeclarationResult;
-import de.uni_freiburg.informatik.ultimate.cdt.translation.implementation.result.DeclaratorResult;
-import de.uni_freiburg.informatik.ultimate.cdt.translation.implementation.result.ExpressionListResult;
-import de.uni_freiburg.informatik.ultimate.cdt.translation.implementation.result.ExpressionResult;
-import de.uni_freiburg.informatik.ultimate.cdt.translation.implementation.result.ExpressionResultBuilder;
-import de.uni_freiburg.informatik.ultimate.cdt.translation.implementation.result.ExpressionResultTransformer;
-import de.uni_freiburg.informatik.ultimate.cdt.translation.implementation.result.ExpressionWithIncompleteTypeResult;
-import de.uni_freiburg.informatik.ultimate.cdt.translation.implementation.result.HeapLValue;
-import de.uni_freiburg.informatik.ultimate.cdt.translation.implementation.result.InitializerResult;
-import de.uni_freiburg.informatik.ultimate.cdt.translation.implementation.result.InitializerResultBuilder;
-import de.uni_freiburg.informatik.ultimate.cdt.translation.implementation.result.LRValue;
-import de.uni_freiburg.informatik.ultimate.cdt.translation.implementation.result.LRValueFactory;
-import de.uni_freiburg.informatik.ultimate.cdt.translation.implementation.result.LocalLValue;
-import de.uni_freiburg.informatik.ultimate.cdt.translation.implementation.result.RValue;
-import de.uni_freiburg.informatik.ultimate.cdt.translation.implementation.result.RValueForArrays;
-import de.uni_freiburg.informatik.ultimate.cdt.translation.implementation.result.Result;
-import de.uni_freiburg.informatik.ultimate.cdt.translation.implementation.result.SkipResult;
-import de.uni_freiburg.informatik.ultimate.cdt.translation.implementation.result.StringLiteralResult;
-import de.uni_freiburg.informatik.ultimate.cdt.translation.implementation.result.TypesResult;
-import de.uni_freiburg.informatik.ultimate.cdt.translation.implementation.util.SFO;
-import de.uni_freiburg.informatik.ultimate.cdt.translation.interfaces.handler.INameHandler;
-import de.uni_freiburg.informatik.ultimate.cdt.translation.interfaces.handler.ITypeHandler;
-import de.uni_freiburg.informatik.ultimate.core.lib.models.annotation.Check;
-import de.uni_freiburg.informatik.ultimate.core.lib.models.annotation.Overapprox;
-import de.uni_freiburg.informatik.ultimate.core.model.models.ILocation;
-import de.uni_freiburg.informatik.ultimate.core.model.services.ILogger;
-import de.uni_freiburg.informatik.ultimate.core.model.services.IUltimateServiceProvider;
-import de.uni_freiburg.informatik.ultimate.model.acsl.ACSLNode;
-import de.uni_freiburg.informatik.ultimate.model.acsl.ast.CodeAnnot;
-import de.uni_freiburg.informatik.ultimate.model.acsl.ast.Contract;
-import de.uni_freiburg.informatik.ultimate.model.acsl.ast.GlobalLTLInvariant;
-import de.uni_freiburg.informatik.ultimate.model.acsl.ast.LoopAnnot;
-import de.uni_freiburg.informatik.ultimate.plugins.generator.cacsl2boogietranslator.ICACSL2BoogieBacktranslatorMapping;
-import de.uni_freiburg.informatik.ultimate.plugins.generator.cacsl2boogietranslator.LTLExpressionExtractor;
-import de.uni_freiburg.informatik.ultimate.plugins.generator.cacsl2boogietranslator.preferences.CACSLPreferenceInitializer.MemoryModel;
-import de.uni_freiburg.informatik.ultimate.util.datastructures.relation.Pair;
-
-/**
- * Class that handles translation of C nodes to Boogie nodes.
- *
- * @author Markus Lindenmann
- * @author Oleksii Saukh
- * @author Stefan Wissert
- * @author Matthias Heizmann
- * @author Alexander Nutz
- */
-public class CHandler {
-
-	/**
-	 * If set to true we say Unsupported Syntax if there is some cast of pointers. Right now we are unable to handle
-	 * casts of pointers soundly. However these soundness errors occur seldom.
-	 */
-	private static final boolean POINTER_CAST_IS_UNSUPPORTED_SYNTAX = false;
-
-	private final MemoryHandler mMemoryHandler;
-
-	private final ArrayHandler mArrayHandler;
-
-	private final StaticObjectsHandler mStaticObjectsHandler;
-
-	private final FunctionHandler mFunctionHandler;
-
-	private final PostProcessor mPostProcessor;
-
-	private final INameHandler mNameHandler;
-
-	private final InitializationHandler mInitHandler;
-	private final LinkedHashSet<String> mBoogieIdsOfHeapVars;
-
-	/**
-	 * Stores the labels of the loops we are currently inside. (For translation of a possible continue statement)
-	 */
-	private final Deque<String> mInnerMostLoopLabel;
-
-	private final ILogger mLogger;
-
-	private final List<LTLExpressionExtractor> mGlobAcslExtractors;
-	private final StandardFunctionHandler mStandardFunctionHandler;
-
-	private final ITypeHandler mTypeHandler;
-
-	private final StructHandler mStructHandler;
-
-	/**
-	 * Contract for next procedure
-	 */
-	private final List<ACSLNode> mContract;
-
-	/**
-	 * The symbol table for the translation.
-	 */
-	private final FlatSymbolTable mSymbolTable;
-
-	/**
-	 * Translation from Boogie to C for traces and expressions.
-	 */
-	private final ICACSL2BoogieBacktranslatorMapping mBacktranslator;
-
-	private final ExpressionTranslation mExpressionTranslation;
-
-	private final TypeSizeAndOffsetComputer mTypeSizeComputer;
-
-	/**
-	 * Holds the next ACSL node in the decorator tree.
-	 */
-	private NextACSL mAcsl;
-
-	/**
-	 * This is a stack containing the types of the things declared IASTDeclarator nodes. The last element on the stack
-	 * corresponds to the type of the current (inner) declarator node. There may be several types on this stack if the
-	 * declarators are nested, as in
-	 *
-	 * <pre>
-	 * int *(*a(int))[3]
-	 * </pre>
-	 *
-	 * which declares a function returning a pointer to an array of length three containing int pointers. There are
-	 * three nested declarators: A PointerDeclarator contains an ArrayDeclarator contains a Pointer contains a function.
-	 */
-	private final ArrayDeque<TypesResult> mCurrentDeclaredTypes;
-
-	private final ProcedureManager mProcedureManager;
-
-	/**
-	 * The boogie declarations that are the result of the translation process.
-	 */
-	private final ArrayList<Declaration> mDeclarations;
-
-	private final CTranslationResultReporter mReporter;
-
-	private final TypeSizes mTypeSizes;
-
-	private final LocationFactory mLocationFactory;
-
-	private final AuxVarInfoBuilder mAuxVarInfoBuilder;
-
-	private final TranslationSettings mSettings;
-
-	private final ExpressionResultTransformer mExprResultTransformer;
-
-	private final Map<String, Integer> mFunctionToIndex;
-
-	private final Set<IASTNode> mVariablesOnHeap;
-
-	private final Set<IASTDeclaration> mReachableDeclarations;
-
-	/**
-	 * Our translation is done in two passes. In the first pass (the prerun pass) we construct only a mock Boogie AST
-	 * but determine e.g., which values we store in local variables of the Boogie program and which variables we store
-	 * in the "memory array" of the Boogie program. Only the main pass we construct the AST of the Boogie program that
-	 * is the result of this plugin.
-	 */
-	private final boolean mIsPrerun;
-
-	private Map<String, IASTNode> mFunctionTable;
-
-	/** Set this flag if you want to trigger a restart of the translation with different settings */
-	private boolean mRestartTranslationWithDifferentSettings;
-
-	private TranslationSettings.SettingsChange mSettingsChangeForTranslationRestart;
-
-	private final CExpressionTranslator mCExpressionTranslator;
-
-	private final DataRaceChecker mDataRaceChecker;
-
-	/**
-	 * Constructor for CHandler in pre-run mode.
-	 *
-	 * @param staticObjectsHandler
-	 * @param functionToIndex
-	 * @param set
-	 *
-	 */
-	public CHandler(final IUltimateServiceProvider services, final ILogger logger,
-			final ICACSL2BoogieBacktranslatorMapping backtranslator, final TranslationSettings settings,
-			final FlatSymbolTable symbolTable, final Map<String, IASTNode> functionTable,
-			final ExpressionTranslation exprTrans, final LocationFactory locationFactory, final TypeSizes typeSizes,
-			final Set<IASTDeclaration> reachableDeclarations, final ITypeHandler typeHandler,
-			final CTranslationResultReporter reporter, final INameHandler nameHandler,
-			final StaticObjectsHandler staticObjectsHandler, final Map<String, Integer> functionToIndex,
-			final Set<IASTNode> variablesOnHeap) {
-		mExpressionTranslation = exprTrans;
-		mIsPrerun = true;
-
-		mLogger = logger;
-		mBacktranslator = backtranslator;
-		mLocationFactory = locationFactory;
-		mSymbolTable = symbolTable;
-		mTypeSizes = typeSizes;
-		mSettings = settings;
-		mReachableDeclarations = reachableDeclarations;
-		mTypeHandler = typeHandler;
-		mReporter = reporter;
-		mNameHandler = nameHandler;
-		mStaticObjectsHandler = staticObjectsHandler;
-		mFunctionTable = functionTable;
-
-		mFunctionToIndex = new LinkedHashMap<>(functionToIndex);
-		mVariablesOnHeap = new LinkedHashSet<>(variablesOnHeap);
-
-		mContract = new ArrayList<>();
-		mInnerMostLoopLabel = new ArrayDeque<>();
-		mBoogieIdsOfHeapVars = new LinkedHashSet<>();
-		mCurrentDeclaredTypes = new ArrayDeque<>();
-		mGlobAcslExtractors = new ArrayList<>();
-		mDeclarations = new ArrayList<>();
-
-		mTypeSizeComputer = new TypeSizeAndOffsetComputer(mTypeSizes, mExpressionTranslation, mTypeHandler,
-				mSettings.useBitpreciseBitfields());
-
-		// the procedure manager has to be replaced between pre-run and main run
-		// the following fields form the transitive dependency hull on the procedure manager
-		mProcedureManager = new ProcedureManager(mLogger, settings);
-
-		mAuxVarInfoBuilder = new AuxVarInfoBuilder(mNameHandler, mTypeHandler, mProcedureManager);
-		mMemoryHandler = new MemoryHandler(mTypeSizes, mNameHandler, settings.useSmtBoolArrayWorkaround(), mTypeHandler,
-				mExpressionTranslation, mProcedureManager, mTypeSizeComputer, mAuxVarInfoBuilder, mSettings);
-
-		mStructHandler = new StructHandler(mMemoryHandler, mTypeSizeComputer, mExpressionTranslation, mTypeHandler,
-				mLocationFactory);
-		mDataRaceChecker =
-				mSettings.checkDataRaces()
-						? new DataRaceChecker(mAuxVarInfoBuilder, mMemoryHandler, mTypeHandler, mTypeSizeComputer,
-								mTypeSizes, mProcedureManager, mExpressionTranslation.getFunctionDeclarations(), true)
-						: null;
-		mExprResultTransformer =
-				new ExpressionResultTransformer(this, mMemoryHandler, mStructHandler, mExpressionTranslation,
-						mTypeSizes, mAuxVarInfoBuilder, mTypeHandler, mTypeSizeComputer, mDataRaceChecker);
-		mFunctionHandler = new FunctionHandler(mLogger, mNameHandler, mExpressionTranslation, mProcedureManager,
-				mTypeHandler, mReporter, mAuxVarInfoBuilder, this, mLocationFactory, mSymbolTable,
-				mExprResultTransformer, mVariablesOnHeap);
-		mArrayHandler = new ArrayHandler(mSettings, mExpressionTranslation, mTypeHandler, mTypeSizes,
-				mExprResultTransformer, mMemoryHandler, mLocationFactory);
-		mInitHandler = new InitializationHandler(mSettings, mMemoryHandler, mExpressionTranslation, mProcedureManager,
-				mTypeHandler, mAuxVarInfoBuilder, mTypeSizeComputer, mTypeSizes, this, mExprResultTransformer);
-
-		mCExpressionTranslator = new CExpressionTranslator(mSettings, mMemoryHandler, mExpressionTranslation,
-				mExprResultTransformer, mAuxVarInfoBuilder, mTypeSizes, mStaticObjectsHandler);
-		mStandardFunctionHandler = new StandardFunctionHandler(mLogger, functionTable, mAuxVarInfoBuilder, mNameHandler,
-				mExpressionTranslation, mMemoryHandler, mTypeSizeComputer, mProcedureManager, mReporter, mTypeSizes,
-				mSymbolTable, mSettings, mExprResultTransformer, mLocationFactory, mTypeHandler,
-				mCExpressionTranslator);
-
-		mPostProcessor = new PostProcessor(mLogger, mExpressionTranslation, mTypeHandler, mReporter, mAuxVarInfoBuilder,
-				mFunctionToIndex, mTypeSizes, mSymbolTable, mStaticObjectsHandler, mSettings, mProcedureManager,
-				mMemoryHandler, mInitHandler, mFunctionHandler, this);
-
-	}
-
-	/**
-	 * Constructor for CHandler in main run mode. You need a CHandler that was in prerun mode.
-	 *
-	 * @param prerunCHandler
-	 * @param procedureManager
-	 *            the procedureManager is an argument because the {@link ACSLHandler} depends on having the same
-	 *            instance than the {@link CHandler}
-	 * @param expressionTranslation
-	 * @param typeHandler
-	 * @param staticObjectsHandler
-	 * @param typeSizeAndOffsetComputer
-	 * @param symbolTable
-	 * @param typeSizes
-	 */
-	public CHandler(final CHandler prerunCHandler, final ProcedureManager procedureManager,
-			final StaticObjectsHandler staticObjectsHandler, final TypeHandler typeHandler,
-			final ExpressionTranslation expressionTranslation,
-			final TypeSizeAndOffsetComputer typeSizeAndOffsetComputer, final INameHandler nameHandler,
-			final FlatSymbolTable symbolTable, final TypeSizes typeSizes) {
-		assert prerunCHandler.mIsPrerun : "CHandler not in prerun mode";
-		mIsPrerun = false;
-
-		mContract = new ArrayList<>();
-		mInnerMostLoopLabel = new ArrayDeque<>();
-		mBoogieIdsOfHeapVars = new LinkedHashSet<>();
-		mCurrentDeclaredTypes = new ArrayDeque<>();
-		mGlobAcslExtractors = new ArrayList<>();
-		mDeclarations = new ArrayList<>();
-
-		// reuse these parts of the old CHandler that have state that was created during the prerun
-		mVariablesOnHeap = prerunCHandler.mVariablesOnHeap;
-		mFunctionToIndex = prerunCHandler.mFunctionToIndex;
-		mBacktranslator = prerunCHandler.mBacktranslator;
-		mLocationFactory = prerunCHandler.mLocationFactory;
-
-		// reuse these parts of the old CHandler that do not have state that was created during the prerun
-		mLogger = prerunCHandler.mLogger;
-		mSettings = prerunCHandler.mSettings;
-		mReachableDeclarations = prerunCHandler.mReachableDeclarations;
-		mReporter = prerunCHandler.mReporter;
-
-		// we need to replace the name handler and all instances that depend on it
-		mNameHandler = nameHandler;
-		mSymbolTable = symbolTable;
-		mTypeSizes = typeSizes;
-
-		// we need to replace the static objects handler and all instances that depend on it
-		mStaticObjectsHandler = staticObjectsHandler;
-		mTypeHandler = typeHandler;
-		mExpressionTranslation = expressionTranslation;
-		mTypeSizeComputer = typeSizeAndOffsetComputer;
-
-		// we need to replace the procedure manager and all instances that depend on it
-		mProcedureManager = procedureManager;
-
-		mAuxVarInfoBuilder = new AuxVarInfoBuilder(nameHandler, typeHandler, procedureManager);
-
-		// the memory handler also retains information from the prerun
-		mMemoryHandler = new MemoryHandler(prerunCHandler.mMemoryHandler, typeSizes, nameHandler, typeHandler,
-				expressionTranslation, procedureManager, typeSizeAndOffsetComputer, mAuxVarInfoBuilder, mSettings);
-		mStructHandler = new StructHandler(mMemoryHandler, mTypeSizeComputer, mExpressionTranslation, mTypeHandler,
-				mLocationFactory);
-		mDataRaceChecker =
-				mSettings.checkDataRaces()
-						? new DataRaceChecker(mAuxVarInfoBuilder, mMemoryHandler, mTypeHandler, mTypeSizeComputer,
-								mTypeSizes, mProcedureManager, mExpressionTranslation.getFunctionDeclarations(), false)
-						: null;
-		mExprResultTransformer =
-				new ExpressionResultTransformer(this, mMemoryHandler, mStructHandler, mExpressionTranslation,
-						mTypeSizes, mAuxVarInfoBuilder, mTypeHandler, mTypeSizeComputer, mDataRaceChecker);
-		mFunctionHandler = new FunctionHandler(mLogger, mNameHandler, mExpressionTranslation, procedureManager,
-				mTypeHandler, mReporter, mAuxVarInfoBuilder, this, mLocationFactory, mSymbolTable,
-				mExprResultTransformer, mVariablesOnHeap);
-		mArrayHandler = new ArrayHandler(mSettings, mExpressionTranslation, mTypeHandler, mTypeSizes,
-				mExprResultTransformer, mMemoryHandler, mLocationFactory);
-		mInitHandler = new InitializationHandler(mSettings, mMemoryHandler, mExpressionTranslation, procedureManager,
-				mTypeHandler, mAuxVarInfoBuilder, mTypeSizeComputer, mTypeSizes, this, mExprResultTransformer);
-
-		mCExpressionTranslator = new CExpressionTranslator(mSettings, mMemoryHandler, mExpressionTranslation,
-				mExprResultTransformer, mAuxVarInfoBuilder, mTypeSizes, mStaticObjectsHandler);
-		mStandardFunctionHandler = new StandardFunctionHandler(mLogger, prerunCHandler.mFunctionTable,
-				mAuxVarInfoBuilder, mNameHandler, mExpressionTranslation, mMemoryHandler, mTypeSizeComputer,
-				procedureManager, mReporter, mTypeSizes, mSymbolTable, mSettings, mExprResultTransformer,
-				mLocationFactory, mTypeHandler, mCExpressionTranslator);
-		mPostProcessor = new PostProcessor(mLogger, mExpressionTranslation, mTypeHandler, mReporter, mAuxVarInfoBuilder,
-				mFunctionToIndex, mTypeSizes, mSymbolTable, mStaticObjectsHandler, mSettings, procedureManager,
-				mMemoryHandler, mInitHandler, mFunctionHandler, this);
-
-	}
-
-	/**
-	 * @return An {@link ExpressionResultTransformer} that is bound to this {@link CHandler} instance.
-	 */
-	public ExpressionResultTransformer getExpressionResultTransformer() {
-		return mExprResultTransformer;
-	}
-
-	public CExpressionTranslator getCExpressionTranslator() {
-		return mCExpressionTranslator;
-	}
-
-	private void
-			signalTranslationRestartWithDifferentSettings(final TranslationSettings.SettingsChange settingsChange) {
-		assert mIsPrerun : "currently only checking the restart flag after the prerunner -- might change it perhaps "
-				+ "(in MainTranslator).";
-
-		mRestartTranslationWithDifferentSettings = true;
-
-		if (mSettingsChangeForTranslationRestart == null) {
-			mSettingsChangeForTranslationRestart = settingsChange;
-		} else if (mSettingsChangeForTranslationRestart.equals(settingsChange)) {
-			// nothing to do
-		} else {
-			mLogger.warn("More than one settings change for restart is not yet implemented; using only the first "
-					+ "one to be reported");
-			// do nothing
-		}
-	}
-
-	public boolean restartTranslationWithDifferentSettings() {
-		return mRestartTranslationWithDifferentSettings;
-	}
-
-	public SettingsChange getSettingsChangeForTranslationRestart() {
-		return mSettingsChangeForTranslationRestart;
-	}
-
-	/**
-	 * Translates multiple DecoratorNodes, wrapped in DecoratedUnits. This is the main starting point for the CHandler.
-	 *
-	 * @param main
-	 *            a reference to the main IDispatcher
-	 * @param units
-	 *            the decorator units to visit
-	 * @return a result object
-	 */
-
-	public CHandlerTranslationResult visit(final IDispatcher main, final List<DecoratedUnit> units) {
-		IASTNode globalHook = null;
-		for (final DecoratedUnit du : units) {
-			if (du.getRootNode().getCNode() != null) {
-				if (main instanceof MainDispatcher) {
-					((MainDispatcher) main).updateDecoratorTreeAndIterator(du.getRootNode());
-				}
-				visit(main, (IASTTranslationUnit) du.getRootNode().getCNode());
-				globalHook = du.getRootNode().getCNode();
-			}
-			// ACSL?
-		}
-
-		// Generate additional boogie translation that is collected for all files.
-		final ILocation loc = LocationFactory.createIgnoreCLocation();
-
-		// (alex:) new function pointers
-		final BigInteger functionPointerPointerBaseValue = BigInteger.valueOf(-1);
-		for (final Entry<String, Integer> en : mFunctionToIndex.entrySet()) {
-			final String funcId = SFO.FUNCTION_ADDRESS + en.getKey();
-			final VarList varList = new VarList(loc, new String[] { funcId }, mTypeHandler.constructPointerType(loc));
-			// would unique make sense here?? -- would potentially add lots of axioms
-			mDeclarations.add(new ConstDeclaration(loc, new Attribute[0], false, varList, null, false));
-
-			final Expression funcIdExpr = ExpressionFactory.constructIdentifierExpression(loc,
-					mTypeHandler.getBoogiePointerType(), funcId, DeclarationInformation.DECLARATIONINFO_GLOBAL);
-
-			final BigInteger offsetValue = BigInteger.valueOf(en.getValue());
-			mDeclarations.add(new Axiom(loc, new Attribute[0],
-					ExpressionFactory.newBinaryExpression(loc, BinaryExpression.Operator.COMPEQ, funcIdExpr,
-							mExpressionTranslation.constructPointerForIntegerValues(loc,
-									functionPointerPointerBaseValue, offsetValue))));
-		}
-
-		mDeclarations.addAll(0, mPostProcessor.postProcess(loc, globalHook));
-
-		/*
-		 * this must come after the post processor because the post processor might add declarations when dispatching
-		 * initializers of static variables
-		 */
-		mDeclarations.addAll(mStaticObjectsHandler.getGlobalDeclarations());
-
-		// this has to happen after postprocessing as pping may add sizeof
-		// constants for initializations
-		mDeclarations.addAll(mTypeSizeComputer.getConstants());
-		mDeclarations.addAll(mTypeSizeComputer.getAxioms());
-		mDeclarations.addAll(mMemoryHandler.declareMemoryModelInfrastructure(this, loc, globalHook));
-		mDeclarations.addAll(mInitHandler.declareInitializationInfrastructure(main, loc));
-		if (mDataRaceChecker != null) {
-			mDeclarations.addAll(mDataRaceChecker.declareRaceCheckingInfrastructure(loc));
-		}
-
-		// add type declarations introduced by the translation, e.g., $Pointer$
-		mDeclarations.addAll(
-				((TypeHandler) mTypeHandler).constructTranslationDefinedDeclarations(loc, mExpressionTranslation));
-
-		/**
-		 * For Notes on our handling of procedures see {@link FunctionHandler.handleFunctionDefinition(..)}. Short
-		 * version:
-		 * <li>procedure implementations have already been inserted into the Boogie program by code above
-		 * <li>procedure declarations have been collected in the ProcedureManager
-		 * <li>now we recompute the declarations, in order to give them correct modifies clauses and insert them into
-		 * the Boogie program
-		 *
-		 * have to block this in prerun, because there, memory model is not declared which may cause problems with the
-		 * call graph computation
-		 */
-		if (!mIsPrerun) {
-			// handle proc. declaration & resolve their transitive modified globals
-			mDeclarations.addAll(mProcedureManager.computeFinalProcedureDeclarations(mMemoryHandler));
-		}
-
-		/**
-		 * Add declarations of Boogie functions (as opposed to Boogie procedures) to the Boogie program that have been
-		 * collected by the ExpressionTranslation
-		 */
-		final Collection<FunctionDeclaration> declaredFunctions =
-				mExpressionTranslation.getFunctionDeclarations().getDeclaredFunctions().values();
-		mExpressionTranslation.getFunctionDeclarations().finish();
-		mDeclarations.addAll(declaredFunctions);
-		// TODO Need to get a CLocation from somewhere
-		// the overall translation result:
-		final Unit boogieUnit = new Unit(
-				mLocationFactory.createRootCLocation(
-						units.stream().map(a -> a.getSourceTranslationUnit()).collect(Collectors.toSet())),
-				mDeclarations.toArray(new Declaration[mDeclarations.size()]));
-		final IASTTranslationUnit hook = units.get(0).getSourceTranslationUnit();
-
-		// annotate the Unit with LTLPropertyChecks if applicable
-		for (final LTLExpressionExtractor ex : mGlobAcslExtractors) {
-			final Map<String, LTLPropertyCheck.CheckableExpression> checkableAtomicPropositions = new LinkedHashMap<>();
-
-			for (final Entry<String, de.uni_freiburg.informatik.ultimate.model.acsl.ast.Expression> en : ex
-					.getAP2SubExpressionMap().entrySet()) {
-				final ExpressionResult r = (ExpressionResult) main.dispatch(en.getValue(), hook);
-				// TODO: some switchToRValue and handling of sideeffects?
-				checkableAtomicPropositions.put(en.getKey(), new CheckableExpression(r.getLrValue().getValue(), null));
-			}
-			final LTLPropertyCheck propCheck =
-					new LTLPropertyCheck(ex.getLTLFormatString(), checkableAtomicPropositions, null);
-<<<<<<< HEAD
-			propCheck.annotate(boogieUnit);
-=======
-			ltlProperyChecks.add(propCheck);
-		}
-
-		/**
-		 * Add declarations of Boogie functions (as opposed to Boogie procedures) to the Boogie program that have been
-		 * collected by the ExpressionTranslation
-		 */
-		final Collection<FunctionDeclaration> declaredFunctions =
-				mExpressionTranslation.getFunctionDeclarations().getDeclaredFunctions().values();
-		mExpressionTranslation.getFunctionDeclarations().finish();
-		mDeclarations.addAll(declaredFunctions);
-
-		// the overall translation result:
-		final Unit boogieUnit = new Unit(
-				mLocationFactory.createRootCLocation(
-						units.stream().map(a -> a.getSourceTranslationUnit()).collect(Collectors.toSet())),
-				mDeclarations.toArray(new Declaration[mDeclarations.size()]));
-		for (final LTLPropertyCheck ltlPropertyCheck : ltlProperyChecks) {
-			ltlPropertyCheck.annotate(boogieUnit);
->>>>>>> c8395059
-		}
-
-		return new CHandlerTranslationResult(boogieUnit, mSymbolTable.getBoogieCIdentifierMapping());
-	}
-
-	/**
-	 * @deprecated is not supported in this handler! Do not use!
-	 */
-	@Deprecated
-
-	public Result visit(final IDispatcher main, final ACSLNode node) {
-		throw new UnsupportedOperationException("Implementation Error: Use ACSLHandler for: " + node.getClass());
-	}
-
-	public Result visit(final IDispatcher main, final CASTDesignatedInitializer node) {
-		return mInitHandler.handleDesignatedInitializer(main, mLocationFactory, mMemoryHandler, mStructHandler, node);
-	}
-
-	public Result visit(final IDispatcher main, final IASTArraySubscriptExpression node) {
-		return mArrayHandler.handleArraySubscriptExpression(main, mMemoryHandler, mStructHandler, node);
-	}
-
-	public Result visit(final IDispatcher main, final IASTASMDeclaration node) {
-		if (mSettings.isSvcompMode()) {
-			// workaround for now: ignore inline assembler instructions
-			return new SkipResult();
-		}
-		final String msg = "CHandler: Not yet implemented: \"" + node.getRawSignature() + "\" (Type: "
-				+ node.getClass().getName() + ")";
-		throw new UnsupportedSyntaxException(mLocationFactory.createCLocation(node), msg);
-	}
-
-	public Result visit(final IDispatcher main, final IASTBinaryExpression node) {
-		final ILocation loc = mLocationFactory.createCLocation(node);
-		final ExpressionResult leftOperand = (ExpressionResult) main.dispatch(node.getOperand1());
-		final ExpressionResult rightOperand = (ExpressionResult) main.dispatch(node.getOperand2());
-		//@CL, with binary expression, we check bitwise operator first
-		boolean isBit = BitabsTranslation.containBitwise(node.getOperand2());
-		switch (node.getOperator()) {
-		case IASTBinaryExpression.op_assign: {
-			
-			//@Cyrus, debug. In this case we only transform with and-rule: r= a&b => r<=b, r<=a, they are positive, 
-			// and rhs is a bitwise binary expression.
-			
-			mLogger.debug("left hand side expression in assignment: "+ leftOperand.getLrValue().toString());
-			if (isBit & (node.getOperand1() instanceof IASTIdExpression)) {
-				return BitabsTranslation.abstractAssgin(this, mProcedureManager, mDeclarations, mExpressionTranslation, mNameHandler, mAuxVarInfoBuilder,
-						mSymbolTable, mExprResultTransformer, main, mLocationFactory, node);
-			} else {
-					final ExpressionResultBuilder builder = new ExpressionResultBuilder();
-					builder.addAllExceptLrValue(leftOperand);
-					final CType lType = leftOperand.getLrValue().getCType().getUnderlyingType();
-					final ExpressionResult rightOperandSwitched = mExprResultTransformer
-							.makeRepresentationReadyForConversionAndRexBoolToInt(rightOperand, loc, lType, node);
-					builder.addAllIncludingLrValue(rightOperandSwitched);
-					return makeAssignment(loc, leftOperand.getLrValue(), leftOperand.getNeighbourUnionFields(), builder.build(),
-					node);
-					}
-			}
-		case IASTBinaryExpression.op_equals:
-		case IASTBinaryExpression.op_notequals: {
-			final ExpressionResult rl = mExprResultTransformer.transformSwitchRexBoolToInt(leftOperand, loc, node);
-			final ExpressionResult rr = mExprResultTransformer.transformSwitchRexBoolToInt(rightOperand, loc, node);
-			return mCExpressionTranslator.handleEqualityOperators(loc, node.getOperator(), rl, rr);
-		}
-		case IASTBinaryExpression.op_greaterEqual:
-		case IASTBinaryExpression.op_greaterThan:
-		case IASTBinaryExpression.op_lessEqual:
-		case IASTBinaryExpression.op_lessThan: {
-		/*
-		 * if (isBit & (node.getOperand1() instanceof IASTIdExpression)) {
-		 * System.out.println("---get bitwise in realational operators: "+node.toString(
-		 * )); return BitabsTranslation.abstractRelational(this, mProcedureManager,
-		 * mDeclarations, mExpressionTranslation, mNameHandler, mAuxVarInfoBuilder,
-		 * mSymbolTable, mExprResultTransformer, main, mLocationFactory, node); } else {
-		 */
-				final ExpressionResult rl = mExprResultTransformer.switchToRValue(leftOperand, loc, node);
-				final ExpressionResult rr = mExprResultTransformer.switchToRValue(rightOperand, loc, node);
-				return mCExpressionTranslator.handleRelationalOperators(loc, node.getOperator(), rl, rr);
-		//	}
-		}
-
-		case IASTBinaryExpression.op_logicalAnd:
-		case IASTBinaryExpression.op_logicalOr: {
-			final ExpressionResult rl = mExprResultTransformer.transformSwitchRexIntToBool(leftOperand, loc, node);
-			final ExpressionResult rr = mExprResultTransformer.transformSwitchRexIntToBool(rightOperand, loc, node);
-			return handleAndOrOperators(loc, node.getOperator(), rl, rr);
-		}
-		case IASTBinaryExpression.op_modulo:
-		case IASTBinaryExpression.op_multiply:
-		case IASTBinaryExpression.op_divide: {
-			final ExpressionResult rl = mExprResultTransformer.transformSwitchRexBoolToInt(leftOperand, loc, node);
-			final ExpressionResult rr = mExprResultTransformer.transformSwitchRexBoolToInt(rightOperand, loc, node);
-			return mCExpressionTranslator.handleMultiplicativeOperation(loc, node.getOperator(), rl, rr, node);
-		}
-		case IASTBinaryExpression.op_moduloAssign:
-		case IASTBinaryExpression.op_multiplyAssign:
-		case IASTBinaryExpression.op_divideAssign: {
-			final ExpressionResult rl = mExprResultTransformer.transformSwitchRexBoolToInt(leftOperand, loc, node);
-			final ExpressionResult rr = mExprResultTransformer.transformSwitchRexBoolToInt(rightOperand, loc, node);
-			final ExpressionResult result =
-					mCExpressionTranslator.handleMultiplicativeOperation(loc, node.getOperator(), rl, rr, node);
-			return makeAssignment(loc, leftOperand.getLrValue(), Collections.emptyList(), result, node);
-		}
-		case IASTBinaryExpression.op_plus:
-		case IASTBinaryExpression.op_minus: {
-			assert checkSubstractPointerArith(node, leftOperand,
-					rightOperand) : "subtraction is not allowed in pointer arithmetic, right?";
-
-			// if we are "adding" arrays, they must be treated as pointers
-			final ExpressionResult rl = mExprResultTransformer.transformDecaySwitchRexBoolToInt(leftOperand, loc, node);
-			final ExpressionResult rr =
-					mExprResultTransformer.transformDecaySwitchRexBoolToInt(rightOperand, loc, node);
-
-			return mCExpressionTranslator.handleAdditiveOperation(loc, node.getOperator(), rl, rr, node);
-		}
-		case IASTBinaryExpression.op_plusAssign:
-		case IASTBinaryExpression.op_minusAssign: {
-			assert checkSubstractPointerArith(node, leftOperand,
-					rightOperand) : "subtraction is not allowed in pointer arithmetic, right?";
-
-			final ExpressionResult rl = mExprResultTransformer.transformDecaySwitchRexBoolToInt(leftOperand, loc, node);
-			final ExpressionResult rr =
-					mExprResultTransformer.transformDecaySwitchRexBoolToInt(rightOperand, loc, node);
-			final ExpressionResult result =
-					mCExpressionTranslator.handleAdditiveOperation(loc, node.getOperator(), rl, rr, node);
-			return makeAssignment(loc, leftOperand.getLrValue(), Collections.emptyList(), result, node);
-		}
-		case IASTBinaryExpression.op_binaryAnd:
-		case IASTBinaryExpression.op_binaryOr:
-		case IASTBinaryExpression.op_binaryXor: {
-			final ExpressionResult rl = mExprResultTransformer.transformSwitchRexBoolToInt(leftOperand, loc, node);
-			final ExpressionResult rr = mExprResultTransformer.transformSwitchRexBoolToInt(rightOperand, loc, node);
-			return mCExpressionTranslator.handleBitwiseArithmeticOperation(loc, node.getOperator(), rl, rr, node);
-		}
-		case IASTBinaryExpression.op_binaryAndAssign:
-		case IASTBinaryExpression.op_binaryOrAssign:
-		case IASTBinaryExpression.op_binaryXorAssign: {
-			final ExpressionResult rl = mExprResultTransformer.transformSwitchRexBoolToInt(leftOperand, loc, node);
-			final ExpressionResult rr = mExprResultTransformer.transformSwitchRexBoolToInt(rightOperand, loc, node);
-			final ExpressionResult result =
-					mCExpressionTranslator.handleBitwiseArithmeticOperation(loc, node.getOperator(), rl, rr, node);
-			return makeAssignment(loc, leftOperand.getLrValue(), Collections.emptyList(), result, node);
-		}
-		case IASTBinaryExpression.op_shiftLeft:
-		case IASTBinaryExpression.op_shiftRight: {
-			final ExpressionResult rl = mExprResultTransformer.transformSwitchRexBoolToInt(leftOperand, loc, node);
-			final ExpressionResult rr = mExprResultTransformer.transformSwitchRexBoolToInt(rightOperand, loc, node);
-			return mCExpressionTranslator.handleBitshiftOperation(loc, node.getOperator(), rl, rr, node);
-
-		}
-		case IASTBinaryExpression.op_shiftLeftAssign:
-		case IASTBinaryExpression.op_shiftRightAssign: {
-			final ExpressionResult rl = mExprResultTransformer.transformSwitchRexBoolToInt(leftOperand, loc, node);
-			final ExpressionResult rr = mExprResultTransformer.transformSwitchRexBoolToInt(rightOperand, loc, node);
-			final ExpressionResult result =
-					mCExpressionTranslator.handleBitshiftOperation(loc, node.getOperator(), rl, rr, node);
-			return makeAssignment(loc, leftOperand.getLrValue(), Collections.emptyList(), result, node);
-		}
-		default: 
-			final String msg = "Unknown or unsupported unary operation";
-			throw new UnsupportedSyntaxException(loc, msg);
-		}
-	}
-
-	private static boolean checkSubstractPointerArith(final IASTBinaryExpression node,
-			final ExpressionResult leftOperand, final ExpressionResult rightOperand) {
-		if (!(leftOperand.getLrValue().getCType() instanceof CArray)
-				|| node.getOperator() == IASTBinaryExpression.op_plus) {
-			return true;
-		}
-		return !(rightOperand.getLrValue().getCType() instanceof CArray)
-				|| node.getOperator() == IASTBinaryExpression.op_plus;
-	}
-
-	private Result handleAndOrOperators(final ILocation loc, final int operator, final ExpressionResult rl,
-			final ExpressionResult rr) {
-		final ExpressionResultBuilder builder = new ExpressionResultBuilder();
-
-		// // NOTE: no rr.stmt
-		builder.addAllExceptLrValue(rl);
-
-		// NOTE: do not unconditionally add rr.stmt as it may be short-circuited
-		builder.addDeclarations(rr.getDeclarations());
-		builder.addAuxVars(rr.getAuxVars());
-		builder.addOverapprox(rr.getOverapprs());
-
-		final BinaryExpression.Operator boogieOp;
-		if (operator == IASTBinaryExpression.op_logicalOr) {
-			boogieOp = BinaryExpression.Operator.LOGICOR;
-		} else if (operator == IASTBinaryExpression.op_logicalAnd) {
-			boogieOp = BinaryExpression.Operator.LOGICAND;
-		} else {
-			throw new IllegalArgumentException("Wrong binary operator " + operator);
-		}
-
-		if (rr.getStatements().isEmpty()) {
-			// no statements in right operands, hence no side effects in operand
-			// we can directly combine operands with LOGICAND/OR
-			final RValue newRVal =
-					new RValue(ExpressionFactory.newBinaryExpression(loc, boogieOp, rl.getLrValue().getValue(),
-							rr.getLrValue().getValue()), new CPrimitive(CPrimitive.CPrimitives.INT), true);
-
-			builder.setLrValue(newRVal);
-			return builder.build();
-		}
-
-		// there are side effects, we have to handle them
-		// create and add shortcircuit "auxvar #t~SHORT~UID"
-		final CPrimitive intType = new CPrimitive(CPrimitives.INT);
-		final AuxVarInfo auxvarInfo = mAuxVarInfoBuilder.constructAuxVarInfo(loc, intType,
-				new PrimitiveType(loc, BoogieType.TYPE_BOOL, SFO.BOOL), SFO.AUXVAR.SHORTCIRCUIT);
-		builder.addDeclaration(auxvarInfo.getVarDec());
-		builder.addAuxVar(auxvarInfo);
-		final RValue auxvarRval = new RValue(auxvarInfo.getExp(), intType, true);
-
-		// add auxvar assignment "#t~SHORT~UID = left"
-		final AssignmentStatement assignStmt = StatementFactory.constructAssignmentStatement(loc,
-				new LeftHandSide[] { auxvarInfo.getLhs() }, new Expression[] { rl.getLrValue().getValue() });
-		builder.addStatementAndAnnotateOverapprox(assignStmt);
-
-		final Statement[] thenPart;
-		final Statement[] elsePart;
-		final List<Statement> tmpList = new ArrayList<>();
-		tmpList.addAll(rr.getStatements());
-		tmpList.add(StatementFactory.constructAssignmentStatement(loc, new LeftHandSide[] { auxvarInfo.getLhs() },
-				new Expression[] { rr.getLrValue().getValue() }));
-		if (boogieOp == Operator.LOGICAND) {
-			// generate "if (#t~SHORT~UID) {#t~SHORT~UID = right;}"
-			thenPart = tmpList.toArray(new Statement[tmpList.size()]);
-			elsePart = new Statement[0];
-		} else {
-			// generate "if (#t~SHORT~UID) {} else {#t~SHORT~UID = right;}"
-			thenPart = new Statement[0];
-			elsePart = tmpList.toArray(new Statement[tmpList.size()]);
-		}
-		final IfStatement ifStatement = new IfStatement(loc, auxvarRval.getValue(), thenPart, elsePart);
-		builder.addStatementAndAnnotateOverapprox(ifStatement);
-		builder.setLrValue(auxvarRval);
-		return builder.build();
-	}
-
-	public Result visit(final IDispatcher main, final IASTBreakStatement node) {
-		final ArrayList<Statement> stmt = new ArrayList<>();
-		stmt.add(new BreakStatement(mLocationFactory.createCLocation(node)));
-		return new ExpressionResult(stmt, null);
-	}
-
-	/**
-	 * Translate a case statement for use inside a switch statement. C99:6.8.4.2-3: "The expression of each case label
-	 * shall be an integer constant expression and no two of the case constant expressions in the same switch statement
-	 * shall have the same value after conversion."
-	 *
-	 */
-
-	public Result visit(final IDispatcher main, final IASTCaseStatement node) {
-		final ILocation loc = mLocationFactory.createCLocation(node);
-		final ExpressionResult dispatched = (ExpressionResult) main.dispatch(node.getExpression());
-		final ExpressionResult switched =
-				mExprResultTransformer.switchToRValue(dispatched, mLocationFactory.createCLocation(node), node);
-		return mExpressionTranslation.convertIntToInt(loc, switched, new CPrimitive(CPrimitives.INT));
-	}
-
-	public Result visit(final IDispatcher main, final IASTCastExpression node) {
-		final ILocation loc = mLocationFactory.createCLocation(node);
-
-		// TODO: check validity of cast?
-
-		final TypesResult resTypes = (TypesResult) main.dispatch(node.getTypeId().getDeclSpecifier());
-
-		mCurrentDeclaredTypes.push(resTypes);
-		final DeclaratorResult declResult = (DeclaratorResult) main.dispatch(node.getTypeId().getAbstractDeclarator());
-		final CType newCType = declResult.getDeclaration().getType();
-		mCurrentDeclaredTypes.pop();
-
-		ExpressionResult expr = (ExpressionResult) main.dispatch(node.getOperand());
-
-		if (!expr.hasLRValue()) {
-			// creates a void expression for null RValues
-			final Expression newExpression = ExpressionFactory.createVoidDummyExpression(loc);
-			final RValue rVal = new RValue(newExpression, new CPrimitive(CPrimitives.VOID));
-			expr = new ExpressionResultBuilder().addAllExceptLrValue(expr).setLrValue(rVal).build();
-		}
-		expr = mExprResultTransformer.makeRepresentationReadyForConversion(expr, loc, newCType, node);
-		checkUnsupportedPointerCast(expr, loc, newCType);
-
-		if (mSettings.isAdaptMemoryModelResolutionOnPointerCasts() && mIsPrerun) {
-			checkIfNecessaryMemoryModelAdaption(node, loc, newCType, expr);
-		}
-
-		expr = mExprResultTransformer.rexBoolToInt(expr, loc);
-		expr = mExprResultTransformer.performImplicitConversion(expr, newCType, loc);
-		return expr;
-	}
-
-	private void checkIfNecessaryMemoryModelAdaption(final IASTCastExpression node, final ILocation loc,
-			final CType castTargetType, final ExpressionResult operand) {
-		final CType operandType = operand.getLrValue().getCType().getUnderlyingType();
-		if (!(operandType instanceof CArray) && !(operandType instanceof CPointer)
-				|| !(castTargetType instanceof CArray) && !(castTargetType instanceof CPointer)) {
-			return;
-		}
-
-		// memory model adaptation might be necessary
-		final CType operandValueType;
-		if (operandType instanceof CArray) {
-			operandValueType = ((CArray) operandType).getValueType().getUnderlyingType();
-		} else {
-			operandValueType = ((CPointer) operandType).getPointsToType().getUnderlyingType();
-		}
-
-		final CType castTargetValueType;
-		if (castTargetType instanceof CArray) {
-			castTargetValueType = ((CArray) castTargetType).getValueType().getUnderlyingType();
-		} else {
-			castTargetValueType = ((CPointer) castTargetType).getPointsToType().getUnderlyingType();
-		}
-
-		final Expression operandTypeByteSizeExp;
-		try {
-			operandTypeByteSizeExp = mTypeSizeComputer.constructBytesizeExpression(loc, operandValueType, node);
-		} catch (final UnsupportedOperationException e) {
-			mLogger.debug("saw a pointer cast to a type that we could not get a type size for, not adapting memory "
-					+ "model");
-			return;
-		}
-		final BigInteger operandTypeByteSize =
-				mTypeSizes.extractIntegerValue(operandTypeByteSizeExp, mTypeSizeComputer.getSizeT(), node);
-
-		final Expression castTargetByteSizeExp;
-		try {
-			castTargetByteSizeExp = mTypeSizeComputer.constructBytesizeExpression(loc, castTargetValueType, node);
-		} catch (final UnsupportedOperationException e) {
-			mLogger.debug("saw a pointer cast to a type that we could not get a type size for, not adapting memory "
-					+ "model");
-			return;
-		}
-		final BigInteger castTargetByteSize =
-				mTypeSizes.extractIntegerValue(castTargetByteSizeExp, mTypeSizeComputer.getSizeT(), node);
-
-		if (castTargetByteSize.compareTo(operandTypeByteSize) <= 0) {
-			// type sizes are already compatible
-			return;
-		}
-
-		final String msg;
-		if (mSettings.getMemoryModelPreference() == MemoryModel.HoenickeLindenmann_Original) {
-			// memory model has no resolution and the operand is
-			// cast to a bigger type
-			msg = "Found a cast between two array/pointer types where the value type is smaller than the "
-					+ "cast-to type while using memory model " + MemoryModel.HoenickeLindenmann_Original;
-		} else if (BigInteger.valueOf(mSettings.getMemoryModelPreference().getByteSize())
-				.compareTo(operandTypeByteSize) > 0) {
-			// memory model resolution is strictly bigger than the operand's type's, and the operand is
-			// cast to a bigger type
-			msg = "Found a cast between two array/pointer types where the value type is smaller than the"
-					+ " cast-to type, and where that value type is smaller than our current memory "
-					+ "model resolution";
-		} else {
-			// no need to change memory model
-			return;
-		}
-
-		if (operandTypeByteSize.intValueExact() == 0) {
-			// operand's type has size 0 -- not sure what makes sense to do here, doing nothing
-			// case where I encountered it was a struct with a 0-sized array in it; if someone wants to read more on
-			// that phenomenon:
-			// https://stackoverflow.com/questions/52630441/c-struct-with-zero-sized-array-members
-			return;
-		}
-
-		if (mLogger.isDebugEnabled()) {
-			mLogger.debug(msg);
-			mLogger.debug(" at location: " + loc);
-			mLogger.debug(" current memory model: " + mSettings.getMemoryModelPreference());
-		}
-		// signal a restart of the translation with a memory model precise
-		// enough for the operands
-		signalTranslationRestartWithDifferentSettings(new TranslationSettings.SettingsChange(loc, msg,
-				MemoryModel.getPreciseEnoughMemoryModelFor(operandTypeByteSize.intValueExact())));
-	}
-
-	public Result visit(final IDispatcher main, final IASTCompoundStatement node) {
-		final ExpressionResultBuilder resultBuilder = new ExpressionResultBuilder();
-		LRValue expr = null;
-		final IASTNode parent = node.getParent();
-
-		if (isNewScopeRequired(parent)) {
-			beginScope();
-		}
-
-		for (final IASTNode child : node.getChildren()) {
-			checkForACSL(main, resultBuilder, child, null, true);
-			final Result r = main.dispatch(child);
-			if (r instanceof ExpressionResult) {
-				final ExpressionResult res = (ExpressionResult) r;
-				resultBuilder.addDeclarations(res.getDeclarations());
-				resultBuilder.addStatements(res.getStatements());
-				expr = res.getLrValue();
-//				if (!((ExpressionResult) r).getOverapprs().isEmpty()) {
-//					throw new AssertionError("Forgot to pass overapproximation flags to statements: " + ((ExpressionResult) r).getOverapprs());
-//				}
-			} else if (r.getNode() != null && r.getNode() instanceof Body) {
-				assert false : "should not happen, as CompoundStatement now yields an "
-						+ "ExpressionResult or a CompoundStatementExpressionResult";
-				// already have a unique naming for variables! --> unfold
-				final Body b = (Body) r.getNode();
-				resultBuilder.addDeclarations(Arrays.asList(b.getLocalVars()));
-				resultBuilder.addStatements(Arrays.asList(b.getBlock()));
-			} else if (r instanceof SkipResult) {
-				// skip
-			} else {
-				assert false : "should not happen, as CompoundStatement now yields an "
-						+ "ExpressionResult or a CompoundStatementExpressionResult, but was " + r.getClass();
-			}
-		}
-		checkForACSL(main, resultBuilder, null, node, true);
-		if (isNewScopeRequired(parent)) {
-			updateStmtsAndDeclsAtScopeEnd(resultBuilder, node);
-
-			endScope();
-		}
-		resultBuilder.setLrValue(expr);
-		return resultBuilder.build();
-	}
-
-	public Result visit(final IDispatcher main, final IASTConditionalExpression node) {
-		final ILocation loc = mLocationFactory.createCLocation(node);
-		assert node.getChildren().length == 3;
-		ExpressionResult opCondition = (ExpressionResult) main.dispatch(node.getLogicalConditionExpression());
-		opCondition = mExprResultTransformer.switchToRValue(opCondition, loc, node);
-		ExpressionResult opPositive = (ExpressionResult) main.dispatch(node.getPositiveResultExpression());
-		opPositive = mExprResultTransformer.switchToRValue(opPositive, loc, node);
-		ExpressionResult opNegative = (ExpressionResult) main.dispatch(node.getNegativeResultExpression());
-		opNegative = mExprResultTransformer.switchToRValue(opNegative, loc, node);
-		return mCExpressionTranslator.handleConditionalOperator(loc, opCondition, opPositive, opNegative, node);
-	}
-
-	public Result visit(final IDispatcher main, final IASTContinueStatement cs) {
-		final ILocation loc = mLocationFactory.createCLocation(cs);
-		final ArrayList<Statement> stmt = new ArrayList<>();
-		stmt.add(new GotoStatement(loc, new String[] { mInnerMostLoopLabel.peek() }));
-		final ExpressionResult contResult = new ExpressionResult(stmt, null);
-		return contResult;
-	}
-
-	public Result visit(final IDispatcher main, final IASTDeclarationStatement node) {
-		return main.dispatch(node.getDeclaration());
-	}
-
-	public Result visit(final IDispatcher main, final IASTDeclarator node) {
-		final ILocation loc = mLocationFactory.createCLocation(node);
-		final TypesResult pendingResType = mCurrentDeclaredTypes.peek();
-
-		// are we running the PRDispatcher (PR stands for PreRun)?
-		// --> in that case "isOnHeap" has not yet been determined, we set it to false
-		final boolean isOnHeap = isOnHeap(node);
-
-		final IASTPointerOperator[] pointerOps = node.getPointerOperators();
-		final CType nestedPointerType = getPointerType(pointerOps.length, pendingResType.getCType());
-		final TypesResult resType = TypesResult.create(pendingResType, nestedPointerType);
-
-		// Adapt the name for multiparse input
-		final String declName;
-		final CType cType;
-		if (node instanceof IASTArrayDeclarator) {
-			final IASTArrayDeclarator arrDecl = (IASTArrayDeclarator) node;
-
-			// the innermost type is the value type..
-			CType arrayType = resType.getCType();
-
-			// expression results of from array modifiers
-			final ArrayList<ExpressionResult> expressionResults = new ArrayList<>();
-
-			final ListIterator<IASTArrayModifier> it =
-					Arrays.asList(arrDecl.getArrayModifiers()).listIterator(arrDecl.getArrayModifiers().length);
-			while (it.hasPrevious()) {
-				final IASTArrayModifier am = it.previous();
-				final RValue sizeFactor;
-				if (am.getConstantExpression() != null) {
-					// case where we have a number between the brackets,
-					// e.g., a[23] or a[n+1]
-					final ExpressionResult dispatched = (ExpressionResult) main.dispatch(am.getConstantExpression());
-					final ExpressionResult switched = mExprResultTransformer.switchToRValue(dispatched, loc, node);
-					final ExpressionResult converted = mExpressionTranslation.convertIntToInt(loc, switched,
-							mExpressionTranslation.getCTypeOfPointerComponents());
-					expressionResults.add(converted);
-					sizeFactor = (RValue) converted.getLrValue();
-				} else if (am.getConstantExpression() == null
-						&& arrDecl.getArrayModifiers()[arrDecl.getArrayModifiers().length - 1] == am) {
-					// the innermost array modifier may be empty, if there is an initializer; like
-					// int a[1][2][] = {...}
-					final int intSizeFactor;
-					if (arrDecl.getInitializer() != null) {
-						if (arrDecl.getInitializer() instanceof IASTEqualsInitializer) {
-							intSizeFactor = computeSizeOfInitializer((IASTEqualsInitializer) arrDecl.getInitializer());
-						} else {
-							throw new UnsupportedOperationException("expected IASTEqualsInitializer");
-						}
-					} else if (resType.getCType() instanceof CFunction) {
-						// if we have an array of function pointers,
-						// the initializer is stored in the parent node
-						// 2016-12-31 Matthias: I think this is only a workaround.
-						// What if we do not have an array of function pointers
-						// but an arrray of pointers to function pointers? Then
-						// we probably have to check the parent of the parent
-						final IASTFunctionDeclarator fundecl = (IASTFunctionDeclarator) arrDecl.getParent();
-						if (fundecl.getInitializer() != null) {
-							intSizeFactor = computeSizeOfInitializer((IASTEqualsInitializer) fundecl.getInitializer());
-						} else {
-							throw new UnsupportedOperationException("expected initializer");
-						}
-					} else {
-						// we have an incomplete array type without an initializer --
-						// this may happen in a function parameter..
-						intSizeFactor = CArray.INCOMPLETE_ARRY_MAGIC_NUMBER;
-					}
-					// Index type of the array. All C expressions that access the array are
-					// converted to this type.
-					// In the past we wanted a type that is large enough for the
-					// CArray.INCOMPLETE_ARRY_MAGIC_NUMBER.
-					// If we work with an unsigned type for pointer components we have to rethink
-					// the use of the magic number.
-					final CPrimitive arrayIndexCtype = mExpressionTranslation.getCTypeOfPointerComponents();
-					final Expression sizeExpression = mTypeSizes.constructLiteralForIntegerType(loc, arrayIndexCtype,
-							BigInteger.valueOf(intSizeFactor));
-					sizeFactor = new RValue(sizeExpression, arrayIndexCtype, false, false);
-
-				} else {
-					throw new IncorrectSyntaxException(loc, "wrong array type in declaration");
-				}
-				arrayType = new CArray(sizeFactor, arrayType);
-			}
-			final ExpressionResult allResults = new ExpressionResultBuilder()
-					.addAllExceptLrValue(expressionResults.toArray(new ExpressionResult[expressionResults.size()]))
-					.build();
-			if (!allResults.getDeclarations().isEmpty() || !allResults.getStatements().isEmpty()
-					|| !allResults.getAuxVars().isEmpty()) {
-				throw new AssertionError("passing these results is not yet implemented");
-			}
-			cType = arrayType;
-			declName = getNonFunctionDeclaratorName(node);
-		} else if (node instanceof IASTStandardFunctionDeclarator) {
-			// functions as well as function pointers can have IASTStandardFunctionDeclarator
-			final IASTStandardFunctionDeclarator funcDecl = (IASTStandardFunctionDeclarator) node;
-			final IASTParameterDeclaration[] paramDecls = funcDecl.getParameters();
-			CDeclaration[] paramsParsed = new CDeclaration[paramDecls.length];
-			for (int i = 0; i < paramDecls.length; i++) {
-				final DeclaratorResult decl = (DeclaratorResult) main.dispatch(paramDecls[i]);
-				if (decl.getDeclaration().getName() == "" && decl.getDeclaration().getType() instanceof CPrimitive
-						&& ((CPrimitive) decl.getDeclaration().getType()).getType().equals(CPrimitives.VOID)) {
-					assert paramDecls.length == 1;
-					paramsParsed = new CDeclaration[0];
-					break;
-				}
-				paramsParsed[i] = decl.getDeclaration();
-			}
-			final IASTName name = funcDecl.getName();
-			final IBinding binding = name.resolveBinding();
-			if (binding == null) {
-				// this happens if the parent is actually a cast
-				cType = CFunction.createEmptyCFunction().newReturnType(resType.getCType()).newParameter(paramsParsed);
-			} else if (binding instanceof IProblemBinding) {
-				// this happens if CDT detects a parse issue at this position
-				mLogger.warn("Detected problem " + ((IProblemBinding) binding).getMessage() + " at " + loc);
-				cType = CFunction.createEmptyCFunction().newReturnType(resType.getCType()).newParameter(paramsParsed);
-			} else if (binding instanceof IFunction) {
-				cType = CFunction.createCFunction(resType.getCType(), paramsParsed, (IFunction) binding);
-			} else if (binding instanceof IVariable) {
-				// it is a function pointer
-				cType = CFunction.tryCreateCFunction(resType.getCType(), paramsParsed, (IVariable) binding);
-			} else if (binding instanceof ITypedef) {
-				// it is a typedef of a function pointer or a function
-				cType = CFunction.tryCreateCFunction(resType.getCType(), paramsParsed, (ITypedef) binding);
-			} else {
-				throw new UnsupportedOperationException(
-						"Cannot extract function type from binding " + binding.getClass());
-			}
-			declName = mSymbolTable.applyMultiparseRenaming(node.getContainingFilename(), node.getName().toString());
-		} else if (node instanceof ICASTKnRFunctionDeclarator) {
-			final ICASTKnRFunctionDeclarator funcDecl = (ICASTKnRFunctionDeclarator) node;
-
-			assert funcDecl.getParameterDeclarations().length == funcDecl
-					.getParameterNames().length : "implicit int declarations are forbidden from C99 on, this is one, right?";
-
-			final CDeclaration[] paramsParsed = new CDeclaration[funcDecl.getParameterDeclarations().length];
-			for (int i = 0; i < funcDecl.getParameterDeclarations().length; i++) {
-				final DeclarationResult paramDeclRes =
-						(DeclarationResult) main.dispatch(funcDecl.getParameterDeclarations()[i]);
-				assert paramDeclRes.getDeclarations().size() == 1;
-				paramsParsed[i] = paramDeclRes.getDeclarations().get(0);
-			}
-			cType = CFunction.createCFunction(resType.getCType(), paramsParsed,
-					(IFunction) funcDecl.getName().getBinding());
-			declName = mSymbolTable.applyMultiparseRenaming(node.getContainingFilename(), node.getName().toString());
-		} else {
-			cType = resType.getCType();
-			declName = getNonFunctionDeclaratorName(node);
-		}
-		final int bitfieldSize;
-		if (node instanceof IASTFieldDeclarator) {
-			final IASTExpression expr = ((IASTFieldDeclarator) node).getBitFieldSize();
-			final ExpressionResult res = (ExpressionResult) main.dispatch(expr);
-
-			assert res.hasNoSideEffects() && res.hasLRValue() : "unexpected, todo: deal with sideeffects";
-
-			final BigInteger bigIntExtracted = CTranslationUtil.extractIntegerValue(res.getLrValue().getValue());
-			bitfieldSize = bigIntExtracted.intValueExact();
-		} else {
-			// we use -1 to indicate that this is no bitfield
-			bitfieldSize = -1;
-		}
-
-		if (node.getNestedDeclarator() != null) {
-			mCurrentDeclaredTypes.push(TypesResult.create(resType, cType));
-			DeclaratorResult result = (DeclaratorResult) main.dispatch(node.getNestedDeclarator());
-			mCurrentDeclaredTypes.pop();
-			if (node.getInitializer() != null) {
-				final CDeclaration cdec = result.getDeclaration();
-				result = new DeclaratorResult(new CDeclaration(cdec.getType(), cdec.getName(), node.getInitializer(),
-						null, cdec.isOnHeap(), CStorageClass.UNSPECIFIED, bitfieldSize));
-			}
-			return result;
-		}
-		final DeclaratorResult result = new DeclaratorResult(new CDeclaration(cType, declName, node.getInitializer(),
-				null, isOnHeap, CStorageClass.UNSPECIFIED, bitfieldSize));
-		return result;
-	}
-
-	private boolean isOnHeap(final IASTDeclarator node) {
-		if (mIsPrerun) {
-			return false;
-		}
-		if (mVariablesOnHeap.contains(node)) {
-			return true;
-		}
-		final IBinding binding = node.getName().resolveBinding();
-		if (binding instanceof CVariable) {
-			final IASTNode[] decls = ((CVariable) binding).getDeclarations();
-			// check if any of the declarations of this var are on heap, because then, all have to be on heap
-			if (decls != null && decls.length > 0) {
-				for (final IASTNode decl : decls) {
-					if (decl == null) {
-						// DD: Bug in CDT sometimes yields null in this array
-						continue;
-					}
-					if (mVariablesOnHeap.contains(decl.getParent())) {
-						return true;
-					}
-				}
-			}
-		}
-		return false;
-	}
-
-	/**
-	 * Create a nested {@link CPointer} type that ultimately points to the supplied type. If length is smaller or equal
-	 * zero, the supplied type is returned.
-	 *
-	 * @param length
-	 *            The nesting depth
-	 * @param cType
-	 *            The underlying type
-	 * @return The new CPointer.
-	 */
-	private static CType getPointerType(int length, final CType cType) {
-		CType type = cType;
-		for (; length > 0; --length) {
-			type = new CPointer(type);
-		}
-		return type;
-	}
-
-	public Result visit(final IDispatcher main, final IASTDefaultStatement node) {
-		final ArrayList<Statement> stmt = new ArrayList<>();
-		final ArrayList<Declaration> decl = new ArrayList<>();
-		// final Map<VariableDeclaration, ILocation> emptyAuxVars = new
-		// LinkedHashMap<>(0);
-		final Set<AuxVarInfo> emptyAuxVars = new LinkedHashSet<>(0);
-		final List<Overapprox> overappr = new ArrayList<>();
-		return new ExpressionResult(stmt,
-				new RValue(ExpressionFactory.createBooleanLiteral(mLocationFactory.createCLocation(node), true),
-						new CPrimitive(CPrimitives.INT)),
-				decl, emptyAuxVars, overappr);
-	}
-
-	public Result visit(final IDispatcher main, final IASTDoStatement node) {
-		final ExpressionResult condResult = (ExpressionResult) main.dispatch(node.getCondition());
-		final String loopLabel = mNameHandler.getGloballyUniqueIdentifier(SFO.LOOPLABEL);
-		mInnerMostLoopLabel.push(loopLabel);
-		final Result bodyResult = main.dispatch(node.getBody());
-		mInnerMostLoopLabel.pop();
-		final LoopInvariantSpecification witnessInvariant = main.fetchInvariantAtLoop(node);
-		return handleLoops(main, node, bodyResult, condResult, loopLabel, witnessInvariant);
-	}
-
-	public Result visit(final IDispatcher main, final IASTEqualsInitializer node) {
-		return main.dispatch(node.getInitializerClause());
-	}
-
-	public Result visit(final IDispatcher main, final IASTExpressionList node) {
-		final List<ExpressionResult> results = new ArrayList<>();
-		for (final IASTExpression expr : node.getExpressions()) {
-			results.add((ExpressionResult) main.dispatch(expr));
-		}
-		return new ExpressionListResult(results);
-	}
-
-	public Result visit(final IDispatcher main, final IASTExpressionStatement node) {
-			
-		final Result r = main.dispatch(node.getExpression());
-		if (r instanceof ExpressionResult) {
-			final ExpressionResult rExp = (ExpressionResult) r;
-
-			final ArrayList<Statement> stmt = new ArrayList<>(rExp.getStatements());
-			final ArrayList<Declaration> decl = new ArrayList<>(rExp.getDeclarations());
-			final List<Overapprox> overappr = new ArrayList<>();
-			stmt.addAll(CTranslationUtil.createHavocsForAuxVars(rExp.getAuxVars()));
-			overappr.addAll(rExp.getOverapprs());
-			return new ExpressionResult(stmt, rExp.getLrValue(), decl, Collections.emptySet(), overappr);
-		} else if (r instanceof ExpressionListResult) {
-			final ArrayList<Statement> stmt = new ArrayList<>();
-			final ArrayList<Declaration> decl = new ArrayList<>();
-			final List<Overapprox> overappr = new ArrayList<>();
-			// final Map<VariableDeclaration, ILocation> emptyAuxVars = new
-			// LinkedHashMap<>(0);
-			for (final ExpressionResult res : ((ExpressionListResult) r).getList()) {
-				if (!res.getStatements().isEmpty()) {
-					stmt.addAll(res.getStatements());
-					decl.addAll(res.getDeclarations());
-					stmt.addAll(CTranslationUtil.createHavocsForAuxVars(res.getAuxVars()));
-					overappr.addAll(res.getOverapprs());
-				}
-			}
-
-			return new ExpressionResult(stmt, null, decl, Collections.emptySet(), overappr);
-		} else if (r instanceof SkipResult) {
-			return r;
-		}
-		final String msg = "We always convert to AssignmentStatement, other options raise this error!";
-		final ILocation loc = mLocationFactory.createCLocation(node);
-		throw new UnsupportedSyntaxException(loc, msg);
-	}
-
-	public Result visit(final IDispatcher main, final IASTFieldReference node) {
-		return mStructHandler.handleFieldReference(main, mExprResultTransformer, node);
-	}
-
-	public Result visit(final IDispatcher main, final IASTForStatement node) {
-		final String loopLabel = mNameHandler.getGloballyUniqueIdentifier(SFO.LOOPLABEL);
-		final LoopInvariantSpecification witnessInvariant = main.fetchInvariantAtLoop(node);
-		return handleLoops(main, node, null, null, loopLabel, witnessInvariant);
-	}
-
-	public Result visit(final IDispatcher main, final IASTFunctionCallExpression node) {
-		final IASTExpression functionName = node.getFunctionNameExpression();
-		if (functionName instanceof IASTIdExpression) {
-			final Result standardFunction =
-					mStandardFunctionHandler.translateStandardFunction(main, node, (IASTIdExpression) functionName);
-			if (standardFunction != null) {
-				return standardFunction;
-			}
-		}
-		final Check check = new Check(Check.Spec.PRE_CONDITION);
-		final ILocation loc = mLocationFactory.createCLocation(node, check);
-		return mFunctionHandler.handleFunctionCallExpression(main, loc, functionName, node.getArguments());
-	}
-
-	public Result visit(final IDispatcher main, final IASTFunctionDefinition node) {
-		if (!isReachable(node)) {
-			// Unreachable function declaration. Test for parent=TU skipped: Not necessary, right?
-			return new SkipResult();
-		}
-
-		final TypesResult resType = (TypesResult) main.dispatch(node.getDeclSpecifier());
-
-		mCurrentDeclaredTypes.push(resType);
-		final DeclaratorResult declResult = (DeclaratorResult) main.dispatch(node.getDeclarator());
-		mCurrentDeclaredTypes.pop();
-		assert declResult.getDeclaration().getType() instanceof CFunction;
-		return mFunctionHandler.handleFunctionDefinition(main, mMemoryHandler, node, declResult.getDeclaration(),
-				mContract);
-	}
-
-	public Result visit(final IDispatcher main, final IASTGotoStatement node) {
-		final ArrayList<Statement> stmt = new ArrayList<>();
-		if (!mIsPrerun) {
-			final AssertStatement assertWitnessInvariant = ((MainDispatcher) main).fetchInvariantAtGoto(node);
-			if (assertWitnessInvariant != null) {
-				stmt.add(assertWitnessInvariant);
-			}
-		}
-		final String[] name = new String[] { node.getName().toString() };
-		stmt.add(new GotoStatement(mLocationFactory.createCLocation(node), name));
-		return new ExpressionResult(stmt, null);
-	}
-
-	public Result visit(final IDispatcher main, final IASTIdExpression node) {
-		final ILocation loc = mLocationFactory.createCLocation(node);
-
-		// Apply multifile input prefixing transformations to the ID
-		final String cId = node.getName().toString();
-		// cIdMp is only relevant for procedures and global variables
-		final String cIdMp = mSymbolTable.applyMultiparseRenaming(node.getContainingFilename(), cId);
-
-		// deal with builtin constants
-		if ("NULL".equals(cId)) {
-			return new ExpressionResult(new RValue(mExpressionTranslation.constructNullPointer(loc),
-					new CPointer(new CPrimitive(CPrimitives.VOID))));
-
-		} else if ("__PRETTY_FUNCTION__".equals(cId) || "__FUNCTION__".equals(cId)) {
-			// TODO: Was only in SvComp14Handler, but seems useful anywhere
-			final CType returnType = new CPointer(new CPrimitive(CPrimitives.CHAR));
-			// final String tId = main.mNameHandler.getTempVarUID(SFO.AUXVAR.NONDET,
-			// returnType);
-			// final VariableDeclaration tVarDecl = new VariableDeclaration(loc, new
-			// Attribute[0], new VarList[] {
-			// new VarList(loc, new String[] { tId },
-			// main.mTypeHandler.constructPointerType(loc)) });
-			final AuxVarInfo auxvar = mAuxVarInfoBuilder.constructAuxVarInfo(loc, returnType, SFO.AUXVAR.NONDET);
-			final RValue rvalue = new RValue(auxvar.getExp(), returnType);
-			final ArrayList<Declaration> decls = new ArrayList<>();
-			decls.add(auxvar.getVarDec());
-			// final Map<VariableDeclaration, ILocation> auxVars = new LinkedHashMap<>();
-			// auxVars.put(auxvar.getVarDec(), loc);
-			return new ExpressionResult(new ArrayList<Statement>(), rvalue, decls, Collections.singleton(auxvar));
-		} else if (!mSymbolTable.containsCSymbol(node, cIdMp)
-				&& ("NAN".equals(cId) || "INFINITY".equals(cId) || "inf".equals(cId))) {
-			final ExpressionResult result = mExpressionTranslation.createNanOrInfinity(loc, cId);
-			return result;
-		} else if (mExpressionTranslation.isNumberClassificationMacro(cId)) {
-			final RValue rvalue = mExpressionTranslation.handleNumberClassificationMacro(loc, cId);
-			return new ExpressionResult(rvalue);
-		} else if ("__func__".equals(cId)) {
-			final CType cType = new CPointer(new CPrimitive(CPrimitives.CHAR));
-			// final String tId = mNameHandler.getTempVarUID(SFO.AUXVAR.NONDET, cType);
-			// final VariableDeclaration tVarDecl = new VariableDeclaration(loc, new
-			// Attribute[0],
-			// new VarList[] { new VarList(loc, new String[] { tId },
-			// mTypeHandler.constructPointerType(loc)) });
-			final AuxVarInfo auxvar = mAuxVarInfoBuilder.constructAuxVarInfo(loc, cType, SFO.AUXVAR.NONDET);
-			final RValue rvalue = new RValue(auxvar.getExp(), cType);
-			final ArrayList<Declaration> decls = new ArrayList<>();
-			decls.add(auxvar.getVarDec());
-			// final Map<VariableDeclaration, ILocation> auxVars = new LinkedHashMap<>();
-			// auxVars.put(auxvar.getVarDec(), loc);
-			return new ExpressionResult(new ArrayList<Statement>(), rvalue, decls, Collections.singleton(auxvar));
-		}
-
-		final String bId;
-		final CType cType;
-		final boolean useHeap;
-		final boolean intFromPtr;
-		DeclarationInformation declarationInformation;
-
-		if (mSymbolTable.containsCSymbol(node, cId)) {
-			if (mProcedureManager.hasProcedure(cIdMp)) {
-				mLogger.warn("Possible shadowing of function " + cId);
-			}
-			// a local variable
-			final SymbolTableValue stv = mSymbolTable.findCSymbol(node, cId);
-			bId = stv.getBoogieName();
-			cType = stv.getCType();
-			useHeap = isHeapVar(bId);
-			intFromPtr = stv.isIntFromPointer();
-			declarationInformation = stv.getDeclarationInformation();
-		} else if (mSymbolTable.containsCSymbol(node, cIdMp)) {
-			if (mProcedureManager.hasProcedure(cIdMp)) {
-				mLogger.warn("Possible shadowing of function " + cId);
-			}
-			// we have a normal variable
-			final SymbolTableValue stv = mSymbolTable.findCSymbol(node, cIdMp);
-			bId = stv.getBoogieName();
-			cType = stv.getCType();
-			useHeap = isHeapVar(bId);
-			intFromPtr = stv.isIntFromPointer();
-			declarationInformation = stv.getDeclarationInformation();
-			// } else if (mFunctionHandler.getProcedures().keySet().contains(cId)) {
-		} else if (mProcedureManager.hasProcedure(cIdMp)) {
-			// C11 6.3.2.1.4 says: A function designator is an expression that
-			// has function type.
-			final CFunction cFunction = mProcedureManager.getCFunctionType(cIdMp);
-			cType = cFunction;
-			bId = SFO.FUNCTION_ADDRESS + cIdMp;
-			useHeap = true;
-			intFromPtr = false;
-			declarationInformation = DeclarationInformation.DECLARATIONINFO_GLOBAL;
-		} else if (mFunctionToIndex.containsKey(cIdMp)) {
-			throw new AssertionError("function not known to function handler");
-		} else {
-			throw new UnsupportedSyntaxException(loc,
-					"identifier is not declared (neither a variable nor a function name): " + cId + " in file "
-							+ node.getContainingFilename());
-		}
-
-		BoogieType boogieType;
-		{
-			final ASTType astType = mTypeHandler.cType2AstType(loc, cType);
-			boogieType = mTypeHandler.getBoogieTypeForBoogieASTType(astType);
-		}
-
-		LRValue lrVal = null;
-		if (useHeap) {
-			final IdentifierExpression idExp = // new IdentifierExpression(loc, bId);
-					ExpressionFactory.constructIdentifierExpression(loc, mTypeHandler.getBoogiePointerType(), bId,
-							declarationInformation);
-			// convention: the ctype in the symbol table of something that we put on the
-			// heap
-			// is the same as it would be if we did not put it on heap
-			lrVal = LRValueFactory.constructHeapLValue(mTypeHandler, idExp, cType, intFromPtr, null);
-		} else {
-			final VariableLHS idLhs = // new VariableLHS(loc, bId);
-					ExpressionFactory.constructVariableLHS(loc, boogieType, bId, declarationInformation);
-			lrVal = new LocalLValue(idLhs, cType, false, intFromPtr, null);
-		}
-		return new ExpressionResult(lrVal);
-	}
-
-	public Result visit(final IDispatcher main, final IASTIfStatement node) {
-		final ILocation loc = mLocationFactory.createCLocation(node);
-		final ArrayList<Declaration> decl = new ArrayList<>();
-		final ArrayList<Statement> stmt = new ArrayList<>();
-		final List<Overapprox> overappr = new ArrayList<>();
-		// final Map<VariableDeclaration, ILocation> emptyAuxVars = new
-		// LinkedHashMap<>();
-
-		ExpressionResult condResult = (ExpressionResult) main.dispatch(node.getConditionExpression());
-		condResult = mExprResultTransformer.transformSwitchRexIntToBool(condResult, loc, node);
-		final RValue cond = (RValue) condResult.getLrValue();
-		decl.addAll(condResult.getDeclarations());
-		stmt.addAll(condResult.getStatements());
-		overappr.addAll(condResult.getOverapprs());
-		final List<HavocStatement> havocs = CTranslationUtil.createHavocsForAuxVars(condResult.getAuxVars());
-
-		final Result thenResult = main.dispatch(node.getThenClause());
-		final List<Statement> thenStmt = new ArrayList<>();
-		thenStmt.addAll(havocs);
-		if (thenResult instanceof ExpressionResult) {
-			final ExpressionResult re = (ExpressionResult) thenResult;
-			decl.addAll(re.getDeclarations());
-			thenStmt.addAll(re.getStatements());
-		} else if (thenResult != null) {
-			if (thenResult.getNode() instanceof Body) {
-				final Body thenPart = (Body) thenResult.getNode();
-				thenStmt.addAll(Arrays.asList(thenPart.getBlock()));
-				decl.addAll(Arrays.asList(thenPart.getLocalVars()));
-			} else if (thenResult instanceof SkipResult) {
-				// add no statements or declarations
-			} else {
-				final String msg = "Error: unexpected dispatch result";
-				throw new IncorrectSyntaxException(loc, msg);
-			}
-		}
-
-		final List<Statement> elseStmt = new ArrayList<>();
-		elseStmt.addAll(havocs);
-		if (node.getElseClause() != null) {
-			final Result elseResult = main.dispatch(node.getElseClause());
-			if (elseResult instanceof ExpressionResult) {
-				final ExpressionResult re = (ExpressionResult) elseResult;
-				decl.addAll(re.getDeclarations());
-				elseStmt.addAll(re.getStatements());
-			} else if (elseResult != null) {
-				if (elseResult.getNode() instanceof Body) {
-					final Body elsePart = (Body) elseResult.getNode();
-					elseStmt.addAll(Arrays.asList(elsePart.getBlock()));
-					decl.addAll(Arrays.asList(elsePart.getLocalVars()));
-				}
-			} else {
-				final String msg = "Error: unexpected dispatch result";
-				throw new IncorrectSyntaxException(loc, msg);
-			}
-		}
-		assert thenStmt != null;
-		assert elseStmt != null;
-		// TODO : handle if(pointer), if(pointer==NULL) and if(pointer==0)
-		final IfStatement ifStmt = new IfStatement(loc, cond.getValue(),
-				thenStmt.toArray(new Statement[thenStmt.size()]), elseStmt.toArray(new Statement[elseStmt.size()]));
-		for (final Overapprox overapprItem : overappr) {
-			overapprItem.annotate(ifStmt);
-		}
-		stmt.add(ifStmt);
-		return new ExpressionResult(stmt, null, decl, Collections.emptySet(), overappr);
-	}
-
-	public Result visit(final IDispatcher main, final IASTTypeIdInitializerExpression node) {
-		// node represents a compound literal (something like "(int []) { 1, 2 }")
-		final ILocation loc = mLocationFactory.createCLocation(node);
-
-		// translate type
-		final IASTTypeId typeId = node.getTypeId();
-		final TypesResult declSpecifierResult = (TypesResult) main.dispatch(typeId.getDeclSpecifier());
-		mCurrentDeclaredTypes.push(declSpecifierResult);
-		final DeclaratorResult declaratorResult = (DeclaratorResult) main.dispatch(typeId.getAbstractDeclarator());
-		mCurrentDeclaredTypes.pop();
-
-		final CDeclaration cDeclaration = declaratorResult.getDeclaration();
-		assert !cDeclaration.hasInitializer() : "unexpected, inspect this case";
-		assert !cDeclaration.isOnHeap() : "unexpected, inspect this case";
-		final CType cType = cDeclaration.getType().getUnderlyingType();
-
-		// translate initializer
-		final IASTInitializer initializer = node.getInitializer();
-		final InitializerResult ir = (InitializerResult) main.dispatch(initializer);
-
-		final boolean isAddressTaken = node.getParent() instanceof IASTUnaryExpression
-				&& ((IASTUnaryExpression) node.getParent()).getOperator() == IASTUnaryExpression.op_amper;
-		// catch simple case
-		if (!isAddressTaken) {
-			if (cType instanceof CPrimitive || cType instanceof CEnum) {
-				final CPrimitive cPrim = (CPrimitive) cType;
-				final ExpressionResult exprRes = mExprResultTransformer
-						.switchToRValue(InitializerResult.getFirstValueInInitializer(ir), loc, node);
-				assert exprRes.hasLRValue();
-				final ExpressionResult converted =
-						mExprResultTransformer.performImplicitConversion(exprRes, cType, loc);
-
-				final RValue rVal = (RValue) converted.getLrValue();
-
-				// used to check if rVal is a constant
-				final BigInteger intVal = mTypeSizes.extractIntegerValue(rVal, node);
-
-				if (converted.hasNoSideEffects() && intVal != null
-						&& cPrim.getGeneralType() == CPrimitiveCategory.INTTYPE) {
-					// ExpressionResult is just an integer constant
-					return converted;
-				}
-			}
-		}
-
-		/*
-		 * @formatter:off
-		 * treat the general case
-		 *  - introduce an auxiliary variable aux of type pointer
-		 *    (c type: pointer to the type from the compound literal's type id)
-		 *  - aux points to fresh memory
-		 *  - the value of aux never changes and aux is associated with this compound literal
-		 *  - set the contents of aux to the value of the initializer
-		 *  - the scope of the compound literal depends on where it occurs, like for variable declarations
-		 *  TODO:
-		 *  - the const specifier is not supported at the moment
-		 *    -- we would have to check that the compound literal's memory is not written to
-		 *    -- we would have to account for possible sharing of memory between different compound literals, and
-		 *      possibly string literals (right now, the addresses of distinct compound literals are guaranteed to be
-		 *       distinct in our Boogie program, even if the compound literals have the same contents, this is unsound)
-		 * @formatter:on
-		 */
-
-		/*
-		 * find out the size of the memory block that the compound literal takes, there are two cases - incomplete array
-		 * declarator: (e.g. (int [])): then the size depends on the initializer - otherwise: the size is given by the
-		 * CType
-		 */
-		mTypeSizeComputer.constructBytesizeExpression(loc, cType, node);
-
-		final ExpressionResultBuilder builder = new ExpressionResultBuilder();
-
-		final CPointer pointerType = new CPointer(cType);
-
-		// declare aux
-		final AuxVarInfo aux;
-		{
-
-			/*
-			 * note: it seems ok to make the aux declaration local to Ultimate.Init, since the compound literal cannot
-			 * be from another point in the program. (this is in contrast e.g. to on heap variables, which aux is
-			 * somewhat similar to)
-			 */
-			final DeclarationInformation declInfo =
-					mProcedureManager.isGlobalScope() ? new DeclarationInformation(StorageClass.LOCAL, SFO.INIT)
-							: new DeclarationInformation(StorageClass.LOCAL, mProcedureManager.getCurrentProcedureID());
-
-			aux = mAuxVarInfoBuilder.constructAuxVarInfoForBlockScope(loc, pointerType, SFO.AUXVAR.COMPOUNDLITERAL,
-					declInfo);
-			builder.addDeclaration(aux.getVarDec());
-			// do not add aux var to builder for havoccing here (havoccing is done after freeing at endScope
-		}
-
-		// add malloc/free
-		{
-			final LocalLValue llv = new LocalLValue(aux.getLhs(), cType, null);
-			if (mProcedureManager.isGlobalScope()) {
-				final CallStatement malloc = mMemoryHandler.getUltimateMemAllocCall(llv, loc, node, MemoryArea.STACK);
-				mStaticObjectsHandler.addStatementsForUltimateInit(Collections.singletonList(malloc));
-
-			} else {
-				final LocalLValueILocationPair llvp = new LocalLValueILocationPair(llv, loc);
-				// malloc auxvar; note that in contrast to on-heap variables, this malloc must only happen at the
-				// beginning
-				// of the scope, not each time the declaration point of the variable/this compound literal is reached
-				mMemoryHandler.addVariableToBeMalloced(llvp);
-				// schedule aux to be freed at scope end
-				mMemoryHandler.addVariableToBeFreed(llvp);
-			}
-		}
-
-		// write the contents of the compound literal to the memory location designated by aux
-		final ExpressionResult initialization = mInitHandler.initialize(loc, aux.getLhs(), cType, ir, true, node);
-		builder.addAllExceptLrValue(initialization);
-
-		builder.setLrValue(LRValueFactory.constructHeapLValue(mTypeHandler, aux.getExp(), cType, null));
-
-		return builder.build();
-	}
-
-	public Result visit(final IDispatcher main, final IASTInitializerClause node) {
-		if (node.getChildren().length == 1) {
-			final ExpressionResult rex = (ExpressionResult) main.dispatch(node.getChildren()[0]);
-			return mExprResultTransformer.switchToRValue(rex, mLocationFactory.createCLocation(node), node);
-		}
-		throw new UnsupportedOperationException(
-				"Cannot understand initializer that has more than two children." + node.getRawSignature());
-	}
-
-	public Result visit(final IDispatcher main, final IASTInitializerList node) {
-		final ILocation loc = mLocationFactory.createCLocation(node);
-		if (node.getClauses().length != node.getSize()) {
-			throw new IllegalArgumentException("You might have parsed your code with "
-					+ "ITranslationUnit.AST_SKIP_TRIVIAL_EXPRESSIONS_IN_AGGREGATE_INITIALIZERS!");
-		}
-		final InitializerResultBuilder result = new InitializerResultBuilder();
-		for (final IASTInitializerClause i : node.getClauses()) {
-			final Result r = main.dispatch(i);
-			if (r instanceof InitializerResult) {
-				result.addChild((InitializerResult) r);
-			} else if (r instanceof ExpressionResult) {
-				ExpressionResult rex = (ExpressionResult) r;
-				rex = mExprResultTransformer.transformDecaySwitch(rex, loc, node);
-				result.addChild(new InitializerResultBuilder().setRootExpressionResult(rex).build());
-			} else {
-				final String msg = "Unexpected result";
-				throw new UnsupportedSyntaxException(loc, msg);
-			}
-		}
-		return result.build();
-	}
-
-	public Result visit(final IDispatcher main, final IASTLabelStatement node) {
-		final ILocation loc = mLocationFactory.createCLocation(node);
-		final ArrayList<Statement> stmt = new ArrayList<>();
-		final ArrayList<Declaration> decl = new ArrayList<>();
-		// final Map<VariableDeclaration, ILocation> emptyAuxVars = new
-		// LinkedHashMap<>(0);
-		final List<Overapprox> overappr = new ArrayList<>();
-		final String label = node.getName().toString();
-		if ("ERROR".equals(label)) {
-			final String longDescription =
-					"The label \"ERROR\" does not have a special meaning in the translation mode you selected. You might want to change your settings and use the SV-COMP translation mode.";
-			mReporter.warn(loc, longDescription);
-		}
-		stmt.add(new Label(loc, label));
-		final Result r = main.dispatch(node.getNestedStatement());
-		if (r instanceof ExpressionResult) {
-			final ExpressionResult res = (ExpressionResult) r;
-			decl.addAll(res.getDeclarations());
-			stmt.addAll(res.getStatements());
-			overappr.addAll(res.getOverapprs());
-			return new ExpressionResult(stmt, res.getLrValue(), decl, Collections.emptySet(), overappr);
-		} else if (r instanceof SkipResult) {
-			return new ExpressionResult(stmt, null, decl, Collections.emptySet());
-		} else { // r instanceof Result ...
-			RValue expr = null;
-			if (r.getNode() instanceof Statement) {
-				stmt.add((Statement) r.getNode());
-			} else if (r.getNode() instanceof Declaration) {
-				decl.add((Declaration) r.getNode());
-			} else if (r.getNode() instanceof Expression) {
-				expr = new RValue((Expression) r.getNode(), null);// FIXME ??
-			} else if (r.getNode() instanceof Body) {
-				// we already have a unique naming for variables! --> unfold
-				final Body b = (Body) r.getNode();
-				decl.addAll(Arrays.asList(b.getLocalVars()));
-				stmt.addAll(Arrays.asList(b.getBlock()));
-			} else {
-				final String msg = "Unexpected boogie AST node type: " + r.getNode().getClass();
-				throw new UnsupportedSyntaxException(loc, msg);
-			}
-			return new ExpressionResult(stmt, expr, decl, Collections.emptySet());
-		}
-	}
-
-	public Result visit(final IDispatcher main, final IASTLiteralExpression node) {
-		final ILocation loc = mLocationFactory.createCLocation(node);
-
-		switch (node.getKind()) {
-		case IASTLiteralExpression.lk_float_constant: {
-			final String val = new String(node.getValue());
-			final RValue rVal = mExpressionTranslation.translateFloatingLiteral(loc, val);
-			assert rVal != null : "result must not be null";
-			return new ExpressionResult(rVal);
-		}
-		case IASTLiteralExpression.lk_char_constant: {
-
-			final CCharacterConstant characterConstant =
-					new CCharacterConstant(new String(node.getValue()), mTypeSizes.getSignednessOfChar());
-			final Expression literal = mTypeSizes.constructLiteralForIntegerType(loc, characterConstant.getType(),
-					characterConstant.getRepresentingValue());
-			return new ExpressionResult(new RValue(literal, characterConstant.getType()));
-		}
-		case IASTLiteralExpression.lk_integer_constant: {
-			final String val = new String(node.getValue());
-			final RValue rVal = mExpressionTranslation.translateIntegerLiteral(loc, val);
-			return new ExpressionResult(rVal);
-		}
-		case IASTLiteralExpression.lk_string_literal:
-			return handleStringLiteralExpression(loc, main, node);
-		case IASTLiteralExpression.lk_false:
-			return new ExpressionResult(
-					new RValue(ExpressionFactory.createBooleanLiteral(loc, false), new CPrimitive(CPrimitives.INT)));
-		case IASTLiteralExpression.lk_true:
-			return new ExpressionResult(
-					new RValue(ExpressionFactory.createBooleanLiteral(loc, true), new CPrimitive(CPrimitives.INT)));
-		default:
-			final String msg = "Unknown or unsupported kind of IASTLiteralExpression";
-			throw new UnsupportedSyntaxException(loc, msg);
-		}
-	}
-
-	/**
-	 * Add Boogie code for allocation and writing of string literals. TODO 20211105
-	 * Matthias: Optimization: String literals are stored in a separate read-only
-	 * area of the memory. String literals can neither be modified nor deallocated.
-	 */
-	private Result handleStringLiteralExpression(final ILocation loc, final IDispatcher main,
-			final IASTLiteralExpression node) {
-		// Note: We can either use loc here or create a new ignore-loc s.t. the string
-		// literal assignment will not be shown in the backtranslation
-		final ILocation actualLoc = LocationFactory.createIgnoreCLocation(node);
-
-		final CStringLiteral stringLiteral = new CStringLiteral(node.getValue(), mTypeSizes.getSignednessOfChar());
-		final int sizeInBytes = stringLiteral.getByteValues().size();
-		final Expression sizeInBytesExpr = mTypeSizes.constructLiteralForIntegerType(actualLoc,
-				mExpressionTranslation.getCTypeOfPointerComponents(), BigInteger.valueOf(sizeInBytes));
-
-		final RValue dimension = new RValue(sizeInBytesExpr, mExpressionTranslation.getCTypeOfPointerComponents());
-		final CArray arrayType = new CArray(dimension, new CPrimitive(CPrimitives.CHAR));
-		final CPointer pointerType = new CPointer(new CPrimitive(CPrimitives.CHAR));
-
-		final AuxVarInfo auxvar;
-		final RValue addressRValue;
-		final CallStatement ultimateAllocCall;
-		if (MemoryHandler.FIXED_ADDRESSES_FOR_INITIALIZATION) {
-			auxvar = null;
-			final Pair<RValue, CallStatement> pair = mMemoryHandler.getUltimateMemAllocInitCall(actualLoc, arrayType,
-					node);
-
-			addressRValue = pair.getFirst();
-			ultimateAllocCall = pair.getSecond();
-
-		} else {
-			auxvar = mAuxVarInfoBuilder.constructGlobalAuxVarInfo(actualLoc, pointerType, SFO.AUXVAR.STRINGLITERAL);
-			addressRValue = new RValueForArrays(auxvar.getExp(), arrayType);
-			// the declaration of the variable that corresponds to a string literal has to
-			// be made global
-			mStaticObjectsHandler.addGlobalVarDeclarationWithoutCDeclaration(auxvar.getVarDec());
-			ultimateAllocCall = mMemoryHandler.getUltimateMemAllocCall(sizeInBytesExpr, auxvar.getLhs(), actualLoc,
-					MemoryArea.STACK);
-		}
-
-		final List<Statement> statements = new ArrayList<>();
-		statements.add(ultimateAllocCall);
-
-		// Overapproximate string literals of length STRING_OVERAPPROXIMATION_THRESHOLD
-		// or longer
-		final boolean writeValues = stringLiteral.getByteValues()
-				.size() < ExpressionTranslation.STRING_OVERAPPROXIMATION_THRESHOLD;
-		if (writeValues) {
-			final ExpressionResult exprRes = mInitHandler.writeStringLiteral(actualLoc, addressRValue, stringLiteral,
-					node);
-			assert !exprRes.hasLRValue();
-			assert exprRes.getDeclarations().isEmpty();
-			assert exprRes.getOverapprs().isEmpty();
-			assert exprRes.getAuxVars().isEmpty();
-			assert exprRes.getNeighbourUnionFields().isEmpty();
-			statements.addAll(exprRes.getStatements());
-		}
-		mStaticObjectsHandler.addStatementsForUltimateInit(statements);
-
-		final List<Overapprox> overapproxList;
-		if (writeValues) {
-			overapproxList = Collections.emptyList();
-		} else {
-			final Overapprox overapprox = new Overapprox("large string literal", actualLoc);
-			overapproxList = new ArrayList<>();
-			overapproxList.add(overapprox);
-		}
-		return new StringLiteralResult(addressRValue, overapproxList, auxvar, stringLiteral, !writeValues);
-	}
-
-	public Result visit(final IDispatcher main, final IASTNode node) {
-		final String msg = "CHandler: Not yet implemented: \"" + node.getRawSignature() + "\" (Type: "
-				+ node.getClass().getName() + ")";
-		final ILocation loc = mLocationFactory.createCLocation(node);
-		throw new UnsupportedSyntaxException(loc, msg);
-	}
-
-	public Result visit(final IDispatcher main, final IASTNullStatement node) {
-		return new SkipResult();
-	}
-
-	public Result visit(final IDispatcher main, final IASTParameterDeclaration node) {
-		final TypesResult resType = (TypesResult) main.dispatch(node.getDeclSpecifier());
-
-		mCurrentDeclaredTypes.push(resType);
-		final DeclaratorResult declResult = (DeclaratorResult) main.dispatch(node.getDeclarator());
-		mCurrentDeclaredTypes.pop();
-		return declResult;
-	}
-
-	public Result visit(final IDispatcher main, final IASTPointer node) {
-		// TODO : implement pointer IASTPointer? When is this required?!
-		throw new UnsupportedOperationException("This should have been handled before ...");
-	}
-
-	public Result visit(final IDispatcher main, final IASTProblem node) {
-		final String msg = "Syntax error in C program: " + node.getMessage();
-		final ILocation loc = mLocationFactory.createCLocation(node);
-		throw new IncorrectSyntaxException(loc, msg);
-	}
-
-	public Result visit(final IDispatcher main, final IASTProblemDeclaration node) {
-		final String msg = "Syntax error (declaration problem) in C program: " + node.getProblem().getMessage();
-		final ILocation loc = mLocationFactory.createCLocation(node);
-		throw new IncorrectSyntaxException(loc, msg);
-	}
-
-	public Result visit(final IDispatcher main, final IASTProblemExpression node) {
-		final String msg = "Syntax error (expression problem) in C program: " + node.getProblem().getMessage();
-		final ILocation loc = mLocationFactory.createCLocation(node);
-		throw new IncorrectSyntaxException(loc, msg);
-	}
-
-	public Result visit(final IDispatcher main, final IASTProblemStatement node) {
-		final String msg = "Syntax error (statement problem) in C program: " + node.getProblem().getMessage();
-		final ILocation loc = mLocationFactory.createCLocation(node);
-		throw new IncorrectSyntaxException(loc, msg);
-	}
-
-	public Result visit(final IDispatcher main, final IASTProblemTypeId node) {
-		final String msg = "Syntax error (type ID problem) in C program: " + node.getProblem().getMessage();
-		final ILocation loc = mLocationFactory.createCLocation(node);
-		throw new IncorrectSyntaxException(loc, msg);
-	}
-
-	public Result visit(final IDispatcher main, final IASTReturnStatement node) {
-		return mFunctionHandler.handleReturnStatement(main, mMemoryHandler, node);
-	}
-
-	/**
-	 * Visit the SimpleDeclaration (which may be quite complex in fact..). The return value here may have different
-	 * uses:
-	 * <li>for global variables and declarations inside of struct definitions, it is a ResultDeclaration (containing the
-	 * Boogie Declaration of the variable)
-	 * <li>for local variables that have an initializer, a ResultExpression is returned which contains (Boogie)
-	 * statements and declarations that make the initialization according to the initializer
-	 * <li>for local variables without an initializer, a havoc statement is inserted into the ResultExpression instead
-	 * The declarations themselves of the local variables (and f.i. typedefs) are stored in the symbolTable and inserted
-	 * into the Boogie code at the next endScope()
-	 * <p>
-	 * Declarations of static variables are added to mDeclarationsGlobalInBoogie such that they can be declared and
-	 * initialized globally.
-	 * <p>
-	 * Variables/types that are global in Boogie but not in C are stored in the Symboltable to keep the association of
-	 * BoogieId and CId.
-	 */
-
-	public Result visit(final IDispatcher main, final IASTSimpleDeclaration node) {
-		final ILocation loc = mLocationFactory.createCLocation(node);
-		if (node.getParent() instanceof IASTTranslationUnit && !isReachable(node)) {
-			// Unreachable global declaration.
-			return new SkipResult();
-		}
-
-		// not sure what it means when the declspecifier is null ..
-		if (node.getDeclSpecifier() == null) {
-			final String msg = "This statement can be removed!";
-			mReporter.warn(loc, msg);
-			return new SkipResult();
-		}
-
-		// we have an enum declaration
-
-		// if (node.getDeclSpecifier() instanceof IASTEnumerationSpecifier) {
-		// TODO 2018-09-02 Matthias: In the past we called here a void method
-		// handleEnumDeclaration(main, node) which itself dispatched the
-		// IASTEnumerationSpecifier and then added the enumeration constants
-		// to the symbol table and the declarations of the enumeration
-		// constants to our StaticObjectsHandler. As consequence was that
-		// we could not process files in which a just defined enumeration
-		// constant is used as a value in the very same declaration.
-		// I moved the adding to symbol table and StaticObjectsHandler
-		// to the code that handles the IASTEnumerationSpecifier and now
-		// the handleEnumDeclaration seems obsolete.
-		// I did not carefully check if the new code works with incomplete
-		// enum declarations.
-		// }
-
-		/*
-		 * obtain type information from the DeclSpecifier
-		 */
-		final Result declSpecifierResult = main.dispatch(node.getDeclSpecifier());
-		assert declSpecifierResult instanceof SkipResult || declSpecifierResult instanceof TypesResult;
-
-		if (declSpecifierResult instanceof SkipResult) {
-			return declSpecifierResult;
-		}
-
-		if (!(declSpecifierResult instanceof TypesResult)) {
-			final String msg = "Unknown result type: " + declSpecifierResult.getClass();
-			throw new UnsupportedSyntaxException(loc, msg);
-		}
-
-		final TypesResult typeResult = (TypesResult) declSpecifierResult;
-		// Skip will be overwritten in
-		// case of a global or a local
-		// initialized variable
-
-		final CStorageClass storageClass = scConstant2StorageClass(node.getDeclSpecifier().getStorageClass());
-
-		mCurrentDeclaredTypes.push(typeResult);
-		/**
-		 * Christian: C allows several declarations of "similar" types in one go. For instance:
-		 * <code>int a, b[2];</code> Here <code>a</code> has type <code>int</code> and <code>b</code> has type
-		 * <code>int[]</code>. To solve this, the declaration items are visited one after another.
-		 */
-		final List<Result> intermediateResults = new ArrayList<>();
-		for (final IASTDeclarator declarator : node.getDeclarators()) {
-			final DeclaratorResult declResult = (DeclaratorResult) main.dispatch(declarator);
-			final CDeclaration cDec = declResult.getDeclaration();
-			cDec.setStorageClass(storageClass);
-
-			// are we in prerun mode?
-			if (mIsPrerun) {
-				// all unions should be on heap
-				if (CStructOrUnion.isUnion(cDec.getType().getUnderlyingType())
-						&& storageClass != CStorageClass.TYPEDEF) {
-					addToVariablesOnHeap(declarator.getName());
-				}
-			}
-
-			if (cDec.getType() instanceof CFunction && storageClass != CStorageClass.TYPEDEF) {
-				// update functionHandler.procedures instead of symbol table
-				mFunctionHandler.handleFunctionDeclarator(main, mLocationFactory.createCLocation(declarator), mContract,
-						cDec, declarator);
-				continue;
-			}
-			intermediateResults.add(handleIASTDeclarator(main, loc, node, declResult, declarator, cDec, storageClass));
-		}
-		mCurrentDeclaredTypes.pop();
-
-		final List<Result> noSkipIntermediateResult =
-				intermediateResults.stream().filter(a -> !(a instanceof SkipResult)).collect(Collectors.toList());
-		if (noSkipIntermediateResult.isEmpty()) {
-			return new SkipResult();
-		}
-		final Result first = noSkipIntermediateResult.get(0);
-		if (noSkipIntermediateResult.size() == 1) {
-			return first;
-		}
-		if (first instanceof ExpressionResult) {
-			final ExpressionResultBuilder erb = new ExpressionResultBuilder();
-			for (final Result result : noSkipIntermediateResult) {
-				final ExpressionResult exprResult = (ExpressionResult) result;
-				erb.addAllExceptLrValue(exprResult);
-				assert exprResult.getLrValue() == null;
-			}
-			return erb.build();
-		}
-		if (first instanceof DeclarationResult) {
-			return new DeclarationResult(noSkipIntermediateResult.stream()
-					.flatMap(a -> ((DeclarationResult) a).getDeclarations().stream()).collect(Collectors.toList()));
-		}
-		throw new AssertionError("Unexpected result type: " + first.getClass().getSimpleName());
-	}
-
-	/**
-	 * Translate a switch statement as described in C99: 6.8.4.2
-	 */
-	public Result visit(final IDispatcher main, final IASTSwitchStatement node) {
-		final ILocation loc = mLocationFactory.createCLocation(node);
-		final ExpressionResultBuilder resultBuilder = new ExpressionResultBuilder();
-
-		// dispatch the controlling expression, convert it to int
-		final Result switchParam = main.dispatch(node.getControllerExpression());
-		ExpressionResult expr = mExprResultTransformer.switchToRValue((ExpressionResult) switchParam, loc,
-				node.getControllerExpression());
-		// 6.8.4.2-1: "The controlling expression of a switch statement shall have integer type."
-		// note that this does not mean that it has "int" type, it may be long or char, for instance
-		assert expr.getLrValue().getCType().isIntegerType();
-		// 6.8.4.2-5: "The integer promotions are performed on the controlling
-		// expression."
-		expr = mExprResultTransformer.doIntegerPromotion(loc, expr);
-
-		resultBuilder.addAllExceptLrValue(expr);
-
-		final Expression switchArg = expr.getLrValue().getValue();
-
-		final CPrimitive intType = new CPrimitive(CPrimitives.INT);
-		final String breakLabelName = mNameHandler.getGloballyUniqueIdentifier("SWITCH~BREAK~");
-
-		final AuxVarInfo switchAuxvar = mAuxVarInfoBuilder.constructAuxVarInfo(loc, intType,
-				new PrimitiveType(loc, BoogieType.TYPE_BOOL, SFO.BOOL), SFO.AUXVAR.SWITCH);
-
-		resultBuilder.addDeclaration(switchAuxvar.getVarDec());
-		resultBuilder.addAuxVar(switchAuxvar);
-
-		boolean isFirst = true;
-		boolean firstCond = true;
-		Expression cond = null;
-		ILocation locC = null;
-
-		ArrayList<Statement> ifBlock = new ArrayList<>();
-		beginScope();
-		for (final IASTNode child : node.getBody().getChildren()) {
-			if (isFirst && !(child instanceof IASTCaseStatement || child instanceof IASTDefaultStatement)) {
-				// declarations in the beginning of a switch body (i.e. before the first
-				// case/default) are used,
-				// statements are dropped
-				// see example 6.8.4.2-7
-
-				// we need to dispatch the child in order to fill the symbol table with
-				// declarations accordingly
-				// the result can only contain statements, which we drop.
-				main.dispatch(child);
-
-				continue;
-			}
-			isFirst = false;
-			{
-				final ExpressionResultBuilder acslResultBuilder = new ExpressionResultBuilder();
-				checkForACSL(main, acslResultBuilder, child, null, true);
-				ifBlock.addAll(acslResultBuilder.getStatements());
-				resultBuilder.addDeclarations(acslResultBuilder.getDeclarations());
-			}
-
-			if (child instanceof IASTCaseStatement || child instanceof IASTDefaultStatement) {
-				ExpressionResult caseExpression = (ExpressionResult) main.dispatch(child);
-				if (locC != null) {
-					final IfStatement ifStmt = new IfStatement(locC, switchAuxvar.getExp(),
-							ifBlock.toArray(new Statement[ifBlock.size()]), new Statement[0]);
-					for (final Overapprox overapprItem : caseExpression.getOverapprs()) {
-						overapprItem.annotate(ifStmt);
-					}
-
-					if (firstCond) {
-						final AssignmentStatement assign = StatementFactory.constructAssignmentStatement(locC,
-								new LeftHandSide[] { switchAuxvar.getLhs() }, new Expression[] { cond });
-						resultBuilder.addStatement(assign);
-						firstCond = false;
-					} else {
-						final AssignmentStatement assign = StatementFactory.constructAssignmentStatement(locC,
-								new LeftHandSide[] { switchAuxvar.getLhs() }, new Expression[] { ExpressionFactory
-										.newBinaryExpression(locC, Operator.LOGICOR, switchAuxvar.getExp(), cond) });
-						resultBuilder.addStatement(assign);
-					}
-					resultBuilder.addStatement(ifStmt);
-				}
-
-				ifBlock = new ArrayList<>();
-				locC = mLocationFactory.createCLocation(child);
-
-				if (child instanceof IASTCaseStatement) {
-					// 6.8.4.2-5: "The constant expression in each case label is converted to the
-					// promoted type of the controlling expression"
-					caseExpression = mExpressionTranslation.convertIntToInt(locC, caseExpression,
-							(CPrimitive) expr.getLrValue().getCType());
-					cond = ExpressionFactory.newBinaryExpression(locC, Operator.COMPEQ, switchArg,
-							caseExpression.getLrValue().getValue());
-					resultBuilder.addAllExceptLrValue(caseExpression);
-				} else {
-					// default statement
-					cond = caseExpression.getLrValue().getValue();
-				}
-			} else {
-				final Result r = main.dispatch(child);
-
-				if (r instanceof ExpressionResult) {
-					final ExpressionResult res = (ExpressionResult) r;
-					resultBuilder.addDeclarations(res.getDeclarations());
-					resultBuilder.addAuxVars(res.getAuxVars());
-					resultBuilder.addOverapprox(res.getOverapprs());
-					for (final Statement s : res.getStatements()) {
-						if (s instanceof BreakStatement) {
-							ifBlock.add(new GotoStatement(locC, new String[] { breakLabelName }));
-						} else {
-							ifBlock.add(s);
-						}
-					}
-				}
-				if (r.getNode() != null && r.getNode() instanceof Body) {
-					// we already have a unique naming for variables! -> unfold
-					final Body b = (Body) r.getNode();
-					resultBuilder.addDeclarations(Arrays.asList(b.getLocalVars()));
-					for (final Statement s : b.getBlock()) {
-						if (s instanceof BreakStatement) {
-							ifBlock.add(new GotoStatement(locC, new String[] { breakLabelName }));
-						} else {
-							ifBlock.add(s);
-						}
-					}
-				}
-			}
-		}
-		if (locC != null) {
-			assert cond != null;
-			final IfStatement ifStmt = new IfStatement(locC, switchAuxvar.getExp(),
-					ifBlock.toArray(new Statement[ifBlock.size()]), new Statement[0]);
-			for (final Overapprox overapprItem : resultBuilder.getOverappr()) {
-				overapprItem.annotate(ifStmt);
-			}
-
-			if (firstCond) {
-				final AssignmentStatement assign = StatementFactory.constructAssignmentStatement(locC,
-						new LeftHandSide[] { switchAuxvar.getLhs() }, new Expression[] { cond });
-				resultBuilder.addStatement(assign);
-				firstCond = false;
-			} else {
-				final AssignmentStatement assign = StatementFactory.constructAssignmentStatement(locC,
-						new LeftHandSide[] { switchAuxvar.getLhs() }, new Expression[] { ExpressionFactory
-								.newBinaryExpression(locC, Operator.LOGICOR, switchAuxvar.getExp(), cond) });
-				resultBuilder.addStatement(assign);
-			}
-			resultBuilder.addStatement(ifStmt);
-		}
-		checkForACSL(main, resultBuilder, null, node, true);
-
-		resultBuilder.addStatement(new Label(loc, breakLabelName));
-		resultBuilder.addStatements(CTranslationUtil.createHavocsForAuxVars(resultBuilder.getAuxVars()));
-
-		// Use body as hook: This is the scope holder for switch statements! (as controller expression is child of the
-		// switch itself and may not have scope access.)
-		updateStmtsAndDeclsAtScopeEnd(resultBuilder, node.getBody());
-		endScope();
-
-		assert resultBuilder.getLrValue() == null;
-		return resultBuilder.build();
-	}
-
-	public Result visit(final IDispatcher main, final IASTTranslationUnit node) {
-		for (final IASTPreprocessorStatement preS : node.getAllPreprocessorStatements()) {
-			final Result r = main.dispatch(preS);
-			if (!(r instanceof SkipResult)) {
-				throw new UnsupportedOperationException("Not yet implemented " + preS.toString());
-			}
-		}
-		final ILocation loc = mLocationFactory.createCLocation(node);
-		if (!mIsPrerun) {
-			try {
-				mAcsl = main.nextACSLStatement();
-			} catch (final ParseException e1) {
-				final String msg = "Skipped a ACSL node due to: " + e1.getMessage();
-				mReporter.unsupportedSyntax(loc, msg);
-			}
-
-			final ExpressionResultBuilder acslResultBuilder = new ExpressionResultBuilder();
-			// TODO(thrax): Check if decl should be passed as null or not.
-			checkForACSL(main, acslResultBuilder, node, null, false);
-			mDeclarations.addAll(acslResultBuilder.getDeclarations());
-		}
-
-		// NOTE: Hack for ACSL was removed; we should first process C and then ACSL.
-		for (final IASTNode child : node.getChildren()) {
-			// Ignore included declarations which might cause problems
-			if (!child.isPartOfTranslationUnitFile()) {
-				continue;
-			}
-			processTUchild(main, mDeclarations, child);
-		}
-
-		// TODO(thrax): Check if decl should be passed as null.
-		final ExpressionResultBuilder acslResultBuilder = new ExpressionResultBuilder();
-		// checkForACSL(main, null, decl, node, null, false);
-		checkForACSL(main, acslResultBuilder, node, null, false);
-		mDeclarations.addAll(acslResultBuilder.getDeclarations());
-
-		// The declarations (which are needed for the caller) are handled as a member as they
-		// do not consist of a Boogie node.
-		// So as a workaround null is returned here
-		return null;
-	}
-
-	public Result visit(final IDispatcher main, final IASTTypeIdExpression node) {
-		final ILocation loc = mLocationFactory.createCLocation(node);
-		switch (node.getOperator()) {
-		case IASTTypeIdExpression.op_sizeof: {
-			final TypesResult rt = (TypesResult) main.dispatch(node.getTypeId().getDeclSpecifier());
-			mCurrentDeclaredTypes.push(rt);
-			// main.dispatch(node.getTypeId().getAbstractDeclarator());
-			final DeclaratorResult dr = (DeclaratorResult) main.dispatch(node.getTypeId().getAbstractDeclarator());
-			mCurrentDeclaredTypes.pop();
-			// TypesResult checked = checkForPointer(main,
-			// node.getTypeId().getAbstractDeclarator().getPointerOperators(),
-			// rt, false);
-
-			return new ExpressionResult(
-					new RValue(mMemoryHandler.calculateSizeOf(loc, dr.getDeclaration().getType(), node),
-							mTypeSizeComputer.getSizeT()));
-		}
-		case IASTTypeIdExpression.op_typeof: {
-			final TypesResult rt = (TypesResult) main.dispatch(node.getTypeId().getDeclSpecifier());
-
-			mCurrentDeclaredTypes.push(rt);
-			final DeclaratorResult dr = (DeclaratorResult) main.dispatch(node.getTypeId().getAbstractDeclarator());
-			mCurrentDeclaredTypes.pop();
-
-			return dr;
-		}
-		default:
-			break;
-		}
-		final String msg = "Unsupported boogie AST node type: " + node.getClass();
-		throw new UnsupportedSyntaxException(loc, msg);
-	}
-
-	public Result visit(final IDispatcher main, final IASTUnaryExpression node) {
-		final ILocation loc = mLocationFactory.createCLocation(node);
-		final Result result = main.dispatch(node.getOperand());
-		final ExpressionResult operand = CTranslationUtil
-				.convertExpressionListToExpressionResultIfNecessary(mExprResultTransformer, loc, result, node);
-
-		switch (node.getOperator()) {
-		case IASTUnaryExpression.op_minus:
-		case IASTUnaryExpression.op_not:
-		case IASTUnaryExpression.op_plus:
-		case IASTUnaryExpression.op_tilde: {
-			final ExpressionResult rop = mExprResultTransformer.switchToRValue(operand, loc, node);
-			return mCExpressionTranslator.handleUnaryArithmeticOperators(loc, node.getOperator(), rop, node);
-		}
-		case IASTUnaryExpression.op_postFixIncr:
-		case IASTUnaryExpression.op_postFixDecr: {
-			return mCExpressionTranslator.handlePostfixIncrementAndDecrement(loc, node.getOperator(), operand, node,
-					a -> makeAssignment(loc, operand.getLrValue(), Collections.emptyList(), a, node));
-		}
-		case IASTUnaryExpression.op_prefixDecr:
-		case IASTUnaryExpression.op_prefixIncr: {
-			return mCExpressionTranslator.handlePrefixIncrementAndDecrement(node.getOperator(), loc, operand, node,
-					a -> makeAssignment(loc, operand.getLrValue(), Collections.emptyList(), a, node));
-		}
-		case IASTUnaryExpression.op_bracketedPrimary:
-			return operand;
-		case IASTUnaryExpression.op_sizeof:
-			final CType operandType = operand.getCType().getUnderlyingType();
-			return new ExpressionResult(
-					new RValue(mMemoryHandler.calculateSizeOf(loc, operandType, node), mTypeSizeComputer.getSizeT()),
-					Collections.emptySet());
-		case IASTUnaryExpression.op_star: {
-			return handleIndirectionOperator(operand, loc, node);
-		}
-		case IASTUnaryExpression.op_amper: {
-			return handleAddressOfOperator(operand, loc, node);
-		}
-		case IASTUnaryExpression.op_alignOf:
-		default:
-			final String msg = "Unknown or unsupported unary operation: " + node.getOperator();
-			throw new UnsupportedSyntaxException(loc, msg);
-		}
-	}
-
-	public Result visit(final IDispatcher main, final IASTWhileStatement node) {
-		final ExpressionResult condResult = (ExpressionResult) main.dispatch(node.getCondition());
-		final String loopLabel = mNameHandler.getGloballyUniqueIdentifier(SFO.LOOPLABEL);
-		mInnerMostLoopLabel.push(loopLabel);
-		final Result bodyResult = main.dispatch(node.getBody());
-		mInnerMostLoopLabel.pop();
-		final LoopInvariantSpecification witnessInvariant = main.fetchInvariantAtLoop(node);
-		return handleLoops(main, node, bodyResult, condResult, loopLabel, witnessInvariant);
-	}
-
-	public Result visit(final IDispatcher main, final IGNUASTCompoundStatementExpression node) {
-		return main.dispatch(node.getCompoundStatement());
-	}
-
-	/**
-	 * central methods for beginning a scope in all necessary ScopedThings (f.i. symbolTable,..)
-	 */
-
-	public void beginScope() {
-		mTypeHandler.beginScope();
-		mMemoryHandler.beginScope();
-	}
-
-	/**
-	 * central methods for ending a scope in all necessary ScopedThings (f.i. symbolTable,..)
-	 */
-
-	public void endScope() {
-		mTypeHandler.endScope();
-		mMemoryHandler.endScope();
-	}
-
-	public void clearContract() {
-		mContract.clear();
-	}
-
-	public boolean isHeapVar(final String boogieId) {
-		return mBoogieIdsOfHeapVars.contains(boogieId);
-	}
-
-	/**
-	 * @param bId
-	 *            Boogie ID
-	 */
-	public void addBoogieIdsOfHeapVars(final String bId) {
-		mBoogieIdsOfHeapVars.add(bId);
-	}
-
-	/**
-	 * Checks resType, whether it needs some special treatment for pointers, according the value in pointerOps. Also in
-	 * case the flag putOnHeap is set -- which is the case for our special HeapVariables.
-	 *
-	 * @param pointerOps
-	 *            the pointer operator array.
-	 * @param resType
-	 *            the type to check.
-	 * @param putOnHeap
-	 *            indicates whether we are dealing with a HeapVar
-	 * @return the checked ResultTypes object.
-	 */
-	public TypesResult checkForPointer(final IASTPointerOperator[] pointerOps, final TypesResult resType,
-			final boolean putOnHeap) {
-		if (putOnHeap || pointerOps.length != 0) {
-			// TODO : not sure, if this is enough!
-			// There could be multiple PointerOperators (i.e.
-			// IASTPointer) - what does that mean for the translation?
-			final ASTType t = mTypeHandler.constructPointerType(null);
-			final CType cvar = new CPointer(resType.getCType());
-			return new TypesResult(t, resType.isConst(), resType.isVoid(), cvar);
-		}
-		return resType;
-	}
-
-	/**
-	 * Convert an LrValue of array type to an (otherwise equivalent) RValue of pointer type.
-	 * <p>
-	 * Background: Array expressions can be used in place of pointer expressions in C. (An array may "decay" to a
-	 * pointer in C standard terminology.) E.g. when an array is assigned to a pointer variable.
-	 *
-	 *
-	 *
-	 * @param rightLrVal
-	 * @return
-	 */
-	public RValue decayArrayLrValToPointer(final ILocation loc, final LRValue rightLrVal, final IASTNode hook) {
-		assert rightLrVal.getCType().getUnderlyingType() instanceof CArray;
-
-		final Expression newValue;
-		if (mIsPrerun) {
-			final Expression oldValue;
-			if (rightLrVal instanceof HeapLValue) {
-				/*
-				 * Can happen for example if we have an array in a struct and now are dealing with a pointer to that
-				 * struct. (see for example examples/CToBoogieTranslation/regression/pointerArithOnArrays.c)
-				 */
-				oldValue = ((HeapLValue) rightLrVal).getAddress();
-			} else {
-				oldValue = rightLrVal.getValue();
-			}
-			// circumvents Boogie type checking during preprocessing
-			newValue = ExpressionFactory.replaceBoogieType(oldValue, mTypeHandler.getBoogiePointerType());
-			moveArrayAndStructIdsOnHeap(loc, rightLrVal.getUnderlyingType(), oldValue, Collections.emptySet(), hook);
-		} else {
-			if (rightLrVal instanceof RValueForArrays) {
-				newValue = rightLrVal.getValue();
-			} else {
-				newValue = ((HeapLValue) rightLrVal).getAddress();
-			}
-		}
-		final CType newType = new CPointer(((CArray) rightLrVal.getCType().getUnderlyingType()).getValueType());
-		return new RValue(newValue, newType);
-	}
-
-	public static CStorageClass scConstant2StorageClass(final int storageClass) {
-		switch (storageClass) {
-		case IASTDeclSpecifier.sc_auto:
-			return CStorageClass.AUTO;
-		case IASTDeclSpecifier.sc_extern:
-			return CStorageClass.EXTERN;
-		case IASTDeclSpecifier.sc_mutable:
-			return CStorageClass.MUTABLE;
-		case IASTDeclSpecifier.sc_register:
-			return CStorageClass.REGISTER;
-		case IASTDeclSpecifier.sc_static:
-			return CStorageClass.STATIC;
-		case IASTDeclSpecifier.sc_typedef:
-			return CStorageClass.TYPEDEF;
-		case IASTDeclSpecifier.sc_unspecified:
-			return CStorageClass.UNSPECIFIED;
-		default:
-			throw new AssertionError("should not happen");
-		}
-	}
-
-	/**
-	 *
-	 * @param loc
-	 * @param leftHandSide
-	 *            value of the left hand side that will be assigned to
-	 * @param leftHandSideOtherUnionFields
-	 *            information about union fields that need to be havocced in our struct representation of an off-heap
-	 *            union
-	 * @param rhsConverted
-	 *            contains:
-	 *            <li>the value (LRValue) of the right hand side of the assignment
-	 *            <li>side effects (statements, declarations) etc. that are needed to prepare the value of the right
-	 *            hand side of the assignment
-	 *            <li>side effects that are needed to prepare the value of the left hand side of the assignment
-	 * @return
-	 */
-	public ExpressionResult makeAssignment(final ILocation loc, final LRValue leftHandSide,
-			final Collection<ExpressionResult> leftHandSideOtherUnionFields, final ExpressionResult rhs,
-			final IASTNode hook) {
-
-		// do implicit cast -- assume the types are compatible
-		final ExpressionResult rhsConverted =
-				mExprResultTransformer.performImplicitConversion(rhs, leftHandSide.getCType(), loc);
-		final RValue rightHandSideValueWithConversionsApplied = (RValue) rhsConverted.getLrValue();
-		// for wraparound --> and avoiding it for ints that store pointers
-		// updates the value in the symbol table accordingly
-		// TODO: this is really ugly, do we still need this??
-		if (rightHandSideValueWithConversionsApplied.isIntFromPointer()) {
-			if (leftHandSide instanceof HeapLValue) {
-				final Expression address = ((HeapLValue) leftHandSide).getAddress();
-				if (address instanceof IdentifierExpression) {
-					final String lId =
-							((IdentifierExpression) ((HeapLValue) leftHandSide).getAddress()).getIdentifier();
-					markAsIntFromPointer(loc, lId, hook);
-				} else {
-					// TODO
-				}
-			} else if (leftHandSide instanceof LocalLValue) {
-				String lId = null;
-				final LeftHandSide value = ((LocalLValue) leftHandSide).getLhs();
-				if (value instanceof VariableLHS) {
-					lId = ((VariableLHS) value).getIdentifier();
-					markAsIntFromPointer(loc, lId, hook);
-				} else {
-					// TODO
-				}
-			}
-			throw new AssertionError("Presumed that IntFromPointer workaound is not used any more.");
-		}
-
-		// add the assignment statement
-		if (leftHandSide instanceof HeapLValue) {
-			// left hand side of assignment is on heap
-
-			final ExpressionResultBuilder builder = new ExpressionResultBuilder().addAllExceptLrValue(rhsConverted);
-
-			// construct and add a statement that
-			final HeapLValue hlv = (HeapLValue) leftHandSide;
-
-			Expression rhsWithBitfieldTreatment;
-			if (hlv.getBitfieldInformation() != null) {
-				final int bitfieldWidth = hlv.getBitfieldInformation().getNumberOfBits();
-				rhsWithBitfieldTreatment = mExpressionTranslation.eraseBits(loc,
-						rightHandSideValueWithConversionsApplied.getValue(),
-						(CPrimitive) CEnum.replaceEnumWithInt(hlv.getCType().getUnderlyingType()), bitfieldWidth, hook);
-			} else {
-				rhsWithBitfieldTreatment = rightHandSideValueWithConversionsApplied.getValue();
-			}
-			builder.addStatements(mMemoryHandler.getWriteCall(loc, hlv, rhsWithBitfieldTreatment,
-					rightHandSideValueWithConversionsApplied.getCType(), false, hook));
-
-			// the value of an assignment statement expression is the right hand side of the assignment
-			builder.setLrValue(rightHandSideValueWithConversionsApplied);
-
-			if (mDataRaceChecker != null) {
-				mDataRaceChecker.checkOnWrite(builder, loc, leftHandSide);
-			}
-			return builder.build();
-		} else if (leftHandSide instanceof LocalLValue) {
-			// left hand side of assignment is off heap
-
-			final ExpressionResultBuilder builder = new ExpressionResultBuilder();
-			/*
-			 * take over everything but neighbour union fields -- those will be given to assignorHavocUnionNeighbours as
-			 * an extra parameter
-			 */
-			
-			builder.addStatements(rhsConverted.getStatements());
-			builder.addDeclarations(rhsConverted.getDeclarations());
-			builder.addOverapprox(rhsConverted.getOverapprs());
-			builder.addAuxVars(rhsConverted.getAuxVars());
-			final LocalLValue lValue = (LocalLValue) leftHandSide;
-			builder.setLrValue(lValue);
-
-			Expression rhsWithBitfieldTreatment;
-			if (lValue.getBitfieldInformation() != null) {
-				final int bitfieldWidth = lValue.getBitfieldInformation().getNumberOfBits();
-				rhsWithBitfieldTreatment =
-						mExpressionTranslation.eraseBits(loc, rightHandSideValueWithConversionsApplied.getValue(),
-								(CPrimitive) CEnum.replaceEnumWithInt(lValue.getCType().getUnderlyingType()),
-								bitfieldWidth, hook);
-			} else {
-				rhsWithBitfieldTreatment = rightHandSideValueWithConversionsApplied.getValue();
-			}
-			final AssignmentStatement assignStmt = StatementFactory.constructAssignmentStatement(loc,
-					new LeftHandSide[] { lValue.getLhs() }, new Expression[] { rhsWithBitfieldTreatment });
-
-			builder.addStatement(assignStmt);
-			
-			for (final Overapprox oa : rhsConverted.getOverapprs()) {
-				for (final Statement stm : builder.getStatements()) {
-					oa.annotate(stm);
-				}
-			}
-			// TODO: DD 2020-12-02: havocing neighbours should only happen if the field is really on the stack -- it
-			// seems that this cannot happen anymore
-			// final ExpressionResultBuilder builderWithUnionFieldAndNeighboursUpdated =
-			// assignOrHavocUnionNeighbours(loc,
-			// (RValue) rhsConverted.getLrValue(), rhsConverted.getNeighbourUnionFields(),
-			// rightHandSideValueWithConversionsApplied, builder, hook);
-			// return builderWithUnionFieldAndNeighboursUpdated.build();
-
-			if (mDataRaceChecker != null) {
-				mDataRaceChecker.checkOnWrite(builder, loc, leftHandSide);
-			}
-			return builder.build();
-		} else {
-			throw new AssertionError("Type error: trying to assign to an RValue in Statement" + loc.toString());
-		}
-	}
-
-	/**
-	 * At the end of a scope, typically a C compound statement, we need to insert some mallocs and frees surrounding the
-	 * stmt block, and we need to insert all the declarations that are needed for that block, according to the symbol
-	 * table. (at the dispatch of a simple declaration, the declarations are stored in the symbol table)
-	 *
-	 * Updates the given ExpressionResultBuilder in place. Adds some declarations and resets the statements. Based on
-	 * information in the symbol table concerning the scope that is to be closed.
-	 */
-	public void updateStmtsAndDeclsAtScopeEnd(final ExpressionResultBuilder exprResultBuilder, final IASTNode hook) {
-		exprResultBuilder.resetStatements(mMemoryHandler.insertMallocs(exprResultBuilder.getStatements(), hook));
-		for (final SymbolTableValue stv : mSymbolTable.getInnermostCScopeValues(hook)) {
-			// there may be a null declaration in case of foo(void) -- therefore we need to
-			// check the second conjunct
-			// (case where this is called from FunctionHandler.handleFunctionDefinition)
-			if (!stv.isBoogieGlobalVar() && stv.getBoogieDecl() != null) {
-				exprResultBuilder.addDeclaration(stv.getBoogieDecl());
-			}
-		}
-	}
-
-	/**
-	 * @return true iff this is called while in prerun mode, false otherwise
-	 */
-	public void moveArrayAndStructIdsOnHeap(final ILocation loc, final CType underlyingType, final Expression expr,
-			final Set<AuxVarInfo> auxVars, final IASTNode hook) {
-
-		final IASTNode exprHook = CTranslationUtil.findExpressionHook(hook);
-
-		if (!mIsPrerun) {
-			if (underlyingType instanceof CArray) {
-				throw new AssertionError("on-heap/off-heap bug: array has to be on-heap");
-			}
-			return;
-		}
-		final BoogieIdExtractor bie = new BoogieIdExtractor();
-		bie.processExpression(expr);
-		for (final String id : bie.getIds()) {
-			final String cid = mSymbolTable.getCIdForBoogieId(id);
-			if (cid == null) {
-				// expression does not have a corresponding c identifier --> nothing to move on heap
-				continue;
-			}
-			final SymbolTableValue value = mSymbolTable.findCSymbol(exprHook, cid);
-			if (value == null) {
-				throw new AssertionError("no entry in symbol table for C-ID " + cid);
-			}
-			final CType type = value.getCType().getUnderlyingType();
-			if (type instanceof CArray || type instanceof CStructOrUnion) {
-				addToVariablesOnHeap(value.getDeclarationNode());
-			}
-		}
-	}
-
-	private boolean isReachable(final IASTDeclaration node) {
-		return mReachableDeclarations == null || mReachableDeclarations.contains(node);
-	}
-
-	private void checkUnsupportedPointerCast(final ExpressionResult expr, final ILocation loc, final CType newCType) {
-		if (!POINTER_CAST_IS_UNSUPPORTED_SYNTAX) {
-			return;
-		}
-		if (!(newCType instanceof CPointer) || !(expr.getLrValue().getCType() instanceof CPointer)) {
-			return;
-		}
-		final CType newPointsToType = ((CPointer) newCType).getPointsToType();
-		final CType exprPointsToType = ((CPointer) expr.getLrValue().getCType()).getPointsToType();
-		if (newPointsToType instanceof CPrimitive && exprPointsToType instanceof CPrimitive) {
-			if (((CPrimitive) newPointsToType).getGeneralType() == CPrimitiveCategory.INTTYPE
-					&& ((CPrimitive) exprPointsToType).getGeneralType() == CPrimitiveCategory.INTTYPE) {
-				if (mTypeSizes.isUnsigned((CPrimitive) newPointsToType)
-						&& !mTypeSizes.isUnsigned((CPrimitive) exprPointsToType)
-						|| !(mTypeSizes.isUnsigned((CPrimitive) newPointsToType)
-								&& mTypeSizes.isUnsigned((CPrimitive) exprPointsToType))) {
-					throw new UnsupportedSyntaxException(loc,
-							"unsupported cast: " + exprPointsToType + " pointer  to " + newPointsToType + " pointer");
-				}
-
-			} else if (((CPrimitive) newPointsToType).getGeneralType() == CPrimitiveCategory.VOID
-					&& ((CPrimitive) exprPointsToType).getGeneralType() == CPrimitiveCategory.INTTYPE
-					|| ((CPrimitive) newPointsToType).getGeneralType() == CPrimitiveCategory.INTTYPE
-							&& ((CPrimitive) exprPointsToType).getGeneralType() == CPrimitiveCategory.VOID) {
-				throw new UnsupportedSyntaxException(loc,
-						"unsupported cast: " + exprPointsToType + " pointer  to " + newPointsToType + " pointer");
-			}
-		}
-	}
-
-	private Result handleIASTDeclarator(final IDispatcher main, final ILocation loc, final IASTSimpleDeclaration node,
-			final DeclaratorResult declResult, final IASTDeclarator hook, final CDeclaration cDec,
-			final CStorageClass storageClass) {
-
-		// if the same variable is declared multiple times (within the same scope), we
-		// only keep one declaration if one of them has an initializer, we keep that one.
-		// if we are inside a struct declaration however, this does not apply, we
-		// proceed as normal, as the result is needed to build the struct type
-
-		final boolean isInsideStructDeclaration = mSymbolTable.isInsideStructDeclaration(hook);
-
-		if (!isInsideStructDeclaration) {
-			final SymbolTableValue stv = mSymbolTable.findCSymbolInInnermostScope(hook, cDec.getName());
-			if (stv != null && (!stv.getCDecl().hasInitializer() || cDec.hasInitializer())
-					&& mProcedureManager.isGlobalScope()) {
-				// Keep the last STV with an initializer
-				mStaticObjectsHandler.removeDeclaration(mSymbolTable.findCSymbol(hook, cDec.getName()).getBoogieDecl());
-			}
-		}
-
-		final boolean onHeap = cDec.isOnHeap();
-		final String bId = mNameHandler.getUniqueIdentifier(node, cDec.getName(), mSymbolTable.getCScopeId(hook),
-				onHeap, cDec.getType());
-		if (onHeap) {
-			addBoogieIdsOfHeapVars(bId);
-		}
-
-		final DeclarationInformation declarationInformation = getDeclarationInfo(storageClass);
-
-		// this is only to have a minimal symbolTableEntry (containing boogieID) for translation of the initializer
-		mSymbolTable.storeCSymbol(hook, cDec.getName(),
-				new SymbolTableValue(bId, null, cDec, declarationInformation, hook, false));
-		final InitializerResult initializer = translateInitializer(main, cDec);
-		cDec.setInitializerResult(initializer);
-
-		final ASTType translatedType;
-		if (onHeap) {
-			translatedType = mTypeHandler.constructPointerType(loc);
-		} else {
-			translatedType = mTypeHandler.cType2AstType(loc, cDec.getType());
-		}
-
-		final Declaration boogieDec;
-		final Result result;
-		if (storageClass == CStorageClass.TYPEDEF) {
-			boogieDec = new TypeDeclaration(loc, new Attribute[0], false, bId, new String[0], translatedType);
-
-			final BoogieType boogieType = mTypeHandler.getBoogieTypeForCType(cDec.getType());
-
-			mTypeHandler.addDefinedType(bId, new TypesResult(new NamedType(loc, boogieType, cDec.getName(), null),
-					false, false, cDec.getType()));
-			if (cDec.getType().getUnderlyingType().isIncomplete() && !cDec.getType().getUnderlyingType().isVoidType()) {
-				final String identifier;
-				if (cDec.getType().getUnderlyingType() instanceof CStructOrUnion) {
-					identifier = ((CStructOrUnion) cDec.getType().getUnderlyingType()).getName();
-				} else if (cDec.getType().getUnderlyingType() instanceof CEnum) {
-					identifier = ((CEnum) cDec.getType().getUnderlyingType()).getName();
-				} else {
-					throw new AssertionError(
-							"missing support for global incomplete " + cDec.getType().getUnderlyingType());
-				}
-				mTypeHandler.registerNamedIncompleteType(identifier, cDec.getName());
-			}
-			// TODO: add a sizeof-constant for the type??
-			mStaticObjectsHandler.addGlobalTypeDeclaration((TypeDeclaration) boogieDec, cDec);
-			result = new SkipResult();
-		} else if (storageClass == CStorageClass.STATIC && !mProcedureManager.isGlobalScope()) {
-			// we have a local static variable -> special treatment
-			// global static variables are treated like normal global variables..
-			boogieDec = new VariableDeclaration(loc, new Attribute[0],
-					new VarList[] { new VarList(loc, new String[] { bId }, translatedType) });
-			mStaticObjectsHandler.addGlobalVariableDeclaration((VariableDeclaration) boogieDec, cDec);
-			result = new SkipResult();
-		} else {
-			final BoogieType boogieType =
-					mTypeHandler.getBoogieTypeForBoogieASTType(mTypeHandler.cType2AstType(loc, cDec.getType()));
-
-			/**
-			 * For Variable length arrays we have a "non-real" initializer which just initializes the aux var for the
-			 * array's size. We do not want to treat this like other initializers (call initVar and so).
-			 */
-			final boolean hasRealInitializer =
-					cDec.hasInitializer() && (!(cDec.getType() instanceof CArray) || cDec.getInitializer() != null);
-
-			if (!hasRealInitializer && !mProcedureManager.isGlobalScope() && !isInsideStructDeclaration) {
-				// in case of a local variable declaration without an
-				// initializer, we need to insert a
-				// havoc statement (because otherwise the variable is
-				// always the same within a loop which
-				// may lead to unsoundness)
-				// ..except if OnHeap. Then it is malloced instead.
-				// (--> this is done below this ite-branching by
-				// memoryHandler.addVariableToBeMallocedAndFreed(...))
-
-				final ExpressionResultBuilder erb = new ExpressionResultBuilder();
-
-				final VariableLHS lhs =
-						ExpressionFactory.constructVariableLHS(loc, boogieType, bId, declarationInformation);
-
-				if (cDec.hasInitializer()) {
-					// must be a non-real initializer for variable length array size
-					// --> need to pass this on
-					// TODO: double check this
-					erb.addAllExceptLrValue(cDec.getInitializer().getRootExpressionResult());
-				}
-
-				// no initializer --> essentially needs to be havoced f.i. in each loop iteration
-				if (!onHeap) {
-					erb.addStatement(new HavocStatement(loc, new VariableLHS[] { lhs }));
-				} else {
-					final LocalLValue llVal = new LocalLValue(lhs, cDec.getType(), null);
-					// old solution: havoc via an auxvar, new solution (below):
-					// just malloc at the right place (much shorter for arrays and structs..)
-					erb.addStatement(mMemoryHandler.getUltimateMemAllocCall(llVal, loc, node, MemoryArea.STACK));
-					mMemoryHandler.addVariableToBeFreed(
-							new LocalLValueILocationPair(llVal, LocationFactory.createIgnoreLocation(loc)));
-				}
-				result = erb.build();
-			} else if (hasRealInitializer && !mProcedureManager.isGlobalScope() && !isInsideStructDeclaration) {
-				// in case of a local variable declaration with an initializer, the statements
-				// and delcs necessary for the initialization are the result
-				final VariableLHS lhs =
-						ExpressionFactory.constructVariableLHS(loc, boogieType, bId, declarationInformation);
-				final ExpressionResultBuilder erb = new ExpressionResultBuilder();
-				final ExpressionResult initRex =
-						mInitHandler.initialize(loc, lhs, cDec.getType(), cDec.getInitializer(), hook);
-
-				if (onHeap) {
-					final LocalLValue llVal = new LocalLValue(lhs, cDec.getType(), null);
-					mMemoryHandler.addVariableToBeFreed(new LocalLValueILocationPair(llVal, loc));
-					erb.addStatement(mMemoryHandler.getUltimateMemAllocCall(llVal, loc, node, MemoryArea.STACK));
-				}
-				erb.addAllExceptLrValueAndHavocAux(initRex);
-				result = erb.build();
-			} else {
-				// in case of global variables, the result is the declaration, initialization is
-				// done in the postProcessor in case this simpleDeclaration is part of a struct
-				// definition, we also need the Declarations as a result
-				result = new DeclarationResult(cDec);
-			}
-			assert translatedType != null : "Variable lists need to have a type";
-			boogieDec = new VariableDeclaration(loc, new Attribute[0],
-					new VarList[] { new VarList(loc, new String[] { bId }, translatedType) });
-		}
-
-		// reset the symbol table value with its final contents
-		// TODO: Unnamed struct fields have cDec.getName() == "" ; is this supposed to happen?
-		mSymbolTable.storeCSymbol(hook, cDec.getName(),
-				new SymbolTableValue(bId, boogieDec, cDec, declarationInformation, hook, false));
-		return result;
-	}
-
-	private DeclarationInformation getDeclarationInfo(final CStorageClass storageClass) {
-		if (storageClass == CStorageClass.TYPEDEF || storageClass == CStorageClass.STATIC
-				|| mProcedureManager.isGlobalScope()) {
-			return DeclarationInformation.DECLARATIONINFO_GLOBAL;
-		}
-		return new DeclarationInformation(StorageClass.LOCAL, mProcedureManager.getCurrentProcedureID());
-	}
-
-	/**
-	 * Triggers the translation of the untranslated initializer from the CAST into a ResultDeclaration that we work
-	 * with. (Earlier this was done in visit IASTDeclarator, i.e. where the declarator was dispatched, but this is too
-	 * early when we have something like struct list myList = { &myList}, because we need to have some symbolTable entry
-	 * for translating this initializer, see visit ISimpleDeclaraton for this, too.)
-	 *
-	 */
-	private static InitializerResult translateInitializer(final IDispatcher main, final CDeclaration cDec) {
-		final IASTInitializer init = cDec.getIASTInitializer();
-		if (init == null) {
-			return null;
-		}
-		final Result res = main.dispatch(init);
-
-		if (res instanceof InitializerResult) {
-			return (InitializerResult) res;
-		} else if (res instanceof ExpressionResult) {
-			return new InitializerResultBuilder().setRootExpressionResult((ExpressionResult) res).build();
-		} else {
-			throw new AssertionError(
-					"Expected either InitializerResult or ExpressionResult, but got " + res.getClass());
-		}
-	}
-
-	private static int computeSizeOfInitializer(final IASTEqualsInitializer equalsInitializer) {
-		final int intSizeFactor;
-		if (equalsInitializer.getInitializerClause() instanceof IASTInitializerList) {
-			final IASTInitializerList initList = (IASTInitializerList) equalsInitializer.getInitializerClause();
-			intSizeFactor = initList.getSize();
-			return intSizeFactor;
-		} else if (equalsInitializer.getInitializerClause() instanceof CASTLiteralExpression
-				&& ((CASTLiteralExpression) equalsInitializer.getInitializerClause())
-						.getKind() == IASTLiteralExpression.lk_string_literal) {
-			final CASTLiteralExpression lit = (CASTLiteralExpression) equalsInitializer.getInitializerClause();
-			/*
-			 * subtracting -1 because lit.getValue includes the quotation marks (-2) and we will add a termination
-			 * character (+1), for example the string literals "bla" will give us length 7, as C will store it as 'b'
-			 * 'l' 'a' '\0'
-			 */
-			return lit.getValue().length - 1;
-		} else {
-			throw new AssertionError("attempting to compute size of an unforseen kind of initializer expression");
-		}
-	}
-
-	private RValue convertToPointerRValue(final LRValue lrValue, final BoogieType pointerType) {
-		assert mIsPrerun;
-		if (lrValue instanceof HeapLValue) {
-			throw new AssertionError("does this occur??");
-		}
-		final Expression oldValue = lrValue.getValue();
-		final Expression convertedValue = ExpressionFactory.replaceBoogieType(oldValue, pointerType);
-
-		return new RValue(convertedValue, new CPointer(lrValue.getCType()));
-	}
-
-	/**
-	 * Whether or not a new Scope should be started for this compound statement.
-	 *
-	 * @param env
-	 *            the environment in which the CompoundStatement is.
-	 * @return whether to open a new scope in the symbol table or not.
-	 */
-	private static boolean isNewScopeRequired(final IASTNode env) {
-		return !(env instanceof IASTForStatement) && !(env instanceof IASTFunctionDefinition);
-	}
-
-	private void moveIdOnHeap(final ILocation loc, final IdentifierExpression idExpr, final IASTNode hook) {
-		final String id = idExpr.getIdentifier();
-		final String cid = mSymbolTable.getCIdForBoogieId(id);
-		final SymbolTableValue value = mSymbolTable.findCSymbol(hook, cid);
-		addToVariablesOnHeap(value.getDeclarationNode());
-	}
-
-	private void addToVariablesOnHeap(final IASTNode var) {
-		mVariablesOnHeap.add(var);
-	}
-
-	/**
-	 * For symbols that may or may not be global (essentially variable declarations), we need to apply multiparse
-	 * renaming if they are in the global scope.
-	 *
-	 * This method checks whether they are global and renames the variable appropriately.
-	 *
-	 */
-	private String getNonFunctionDeclaratorName(final IASTDeclarator node) {
-		if (isGlobal(node)) {
-			return mSymbolTable.applyMultiparseRenaming(node.getContainingFilename(), node.getName().toString());
-		}
-		return node.getName().toString();
-	}
-
-	private static boolean isGlobal(final IASTDeclarator node) {
-		assert node != null;
-		if (node instanceof IASTFunctionDeclarator) {
-			return true;
-		}
-		if (node instanceof IASTFieldDeclarator) {
-			// fields in a struct are never global in this sense; the struct may be global
-			return false;
-		}
-		IASTNode parent = node.getParent();
-		while (parent != null) {
-			if (parent instanceof IASTFunctionDeclarator) {
-				// its a declarator inside of a function, it must be local
-				return false;
-			}
-			if (parent instanceof ICASTCompositeTypeSpecifier) {
-				// it is a declarator inside of another type, it must be local
-				return false;
-			}
-			if (parent instanceof IASTTranslationUnit) {
-				return true;
-			}
-			parent = parent.getParent();
-		}
-		return true;
-	}
-
-	/**
-	 * add havocs if we have a write to a union (which is not on heap, otherwise the heap model should deal with
-	 * everything)
-	 *
-	 * @param loc
-	 * @param rVal
-	 * @param neighbourUnionFields
-	 * @param rightHandSideWithConversionsApplied
-	 * @param builder
-	 *
-	 * @return
-	 */
-	private ExpressionResultBuilder assignOrHavocUnionNeighbours(final ILocation loc, final RValue rVal,
-			final Collection<ExpressionResult> neighbourUnionFields, final RValue rightHandSideWithConversionsApplied,
-			final ExpressionResultBuilder builderIn, final IASTNode hook) {
-		ExpressionResultBuilder builder = new ExpressionResultBuilder(builderIn);
-
-		for (final ExpressionResult er : neighbourUnionFields) {
-			// do not havoc when the type of the field is "compatible"
-			if (rightHandSideWithConversionsApplied.getCType().equals(er.getLrValue().getCType())
-					|| rightHandSideWithConversionsApplied.getCType().getUnderlyingType() instanceof CPrimitive
-							&& er.getLrValue().getCType() instanceof CPrimitive
-							&& ((CPrimitive) rightHandSideWithConversionsApplied.getCType().getUnderlyingType())
-									.getGeneralType().equals(((CPrimitive) er.getLrValue().getCType()).getGeneralType())
-							&& mMemoryHandler.calculateSizeOf(loc, rightHandSideWithConversionsApplied.getCType(),
-									hook) == mMemoryHandler.calculateSizeOf(loc, er.getLrValue().getCType(), hook)) {
-
-				builder.resetLrValue(rVal);
-				final ExpressionResult assignment =
-						makeAssignment(loc, er.getLrValue(), Collections.emptyList(), builder.build(), hook);
-				builder = new ExpressionResultBuilder().addAllExceptLrValue(assignment)
-						.setLrValue(assignment.getLrValue());
-
-			} else {
-				// otherwise we consider the value undefined, thus havoc it
-				// TODO: maybe not use auxiliary variables so lavishly
-				final AuxVarInfo auxVar =
-						mAuxVarInfoBuilder.constructAuxVarInfo(loc, er.getLrValue().getCType(), SFO.AUXVAR.UNION);
-
-				builder.addDeclaration(auxVar.getVarDec());
-				builder.addAuxVar(auxVar);
-
-				final RValue tmpVarRVal = new RValueForArrays(auxVar.getExp(), er.getLrValue().getCType());
-
-				final Overapprox overapp = new Overapprox(
-						"field of union updated " + "--> havoccing other fields (CHandler.makeAssignment(..))", loc);
-				builder.addOverapprox(overapp);
-				builder.resetLrValue(tmpVarRVal);
-
-				final ExpressionResult assignment =
-						makeAssignment(loc, er.getLrValue(), Collections.emptyList(), builder.build(), hook);
-				builder = new ExpressionResultBuilder().addAllExceptLrValue(assignment)
-						.setLrValue(assignment.getLrValue());
-			}
-		}
-		return builder;
-	}
-
-	/**
-	 * Checks ACSL for the next element and whether it must be added at the place where this method is called.
-	 *
-	 * @param main
-	 *            the main IDispatcher.
-	 * @param stmt
-	 *            the statement list where the acsl should be appended - this is assumed to be <code>null</code> when
-	 *            called from within the <i>translation unit</i>.
-	 * @param next
-	 *            the current child node of a translation unit of compound statement that will be added next. Should be
-	 *            <code>null</code> when called at the end of <i>compound statement</i>.
-	 * @param resultBuilder
-	 *            the result builder where code translated from the ACSL code can be added to by this method
-	 * @param compoundStatement
-	 *            true iff this method was called during translation of a compound statement
-	 * @param translationUnit
-	 *            true iff this method was called during translation of the translation unit
-	 * @param parent
-	 *            the parent node of the current ACSL node. This should only be set if called at the end of a
-	 *            <i>compound statement</i> and <code>null</code> otherwise.
-	 */
-	private void checkForACSL(final IDispatcher main, final ExpressionResultBuilder resultBuilder, final IASTNode next,
-			final IASTNode parent, final boolean compoundStatement) {
-		if (mAcsl == null) {
-			return;
-		}
-		if (next instanceof IASTTranslationUnit) {
-			for (final ACSLNode globAcsl : mAcsl.getAcsl()) {
-				if (globAcsl instanceof GlobalLTLInvariant) {
-					final LTLExpressionExtractor extractor = new LTLExpressionExtractor();
-					extractor.run(globAcsl);
-					mGlobAcslExtractors.add(extractor);
-					try {
-						mAcsl = main.nextACSLStatement();
-					} catch (final ParseException e1) {
-						final String msg = "Skipped a ACSL node due to: " + e1.getMessage();
-						final ILocation loc = mLocationFactory.createCLocation(parent);
-						mReporter.unsupportedSyntax(loc, msg);
-					}
-				}
-			}
-			// TODO: deal with other global ACSL stuff
-
-		} else if (mAcsl.getSuccessorCNode() == null) {
-			if (parent != null && compoundStatement && next == null) {
-				// ACSL at the end of a function or at the end of the last statement in a switch
-				// that is not terminated by a break
-				// TODO: the latter case needs fixing, the ACSL is inserted outside the
-				// corresponding if-scope right now
-				// example: int s = 1; switch (s) { case 0: s++; //@ assert \false; } will yield
-				// a unsafe boogie program
-				for (final ACSLNode acslNode : mAcsl.getAcsl()) {
-					final int parentLineEnd = parent.getFileLocation().getEndingLineNumber();
-					final int aclsLineStart = acslNode.getStartingLineNumber();
-					if (parentLineEnd <= aclsLineStart) {
-						// handle later ...
-						return;
-					}
-					final int parentLineStart = parent.getFileLocation().getStartingLineNumber();
-					final int acslLineEnd = acslNode.getEndingLineNumber();
-					if (parentLineEnd < acslLineEnd || parentLineStart > aclsLineStart) {
-						// TODO: DD: It seems strange that we may skip a single acslNode in this case
-						continue;
-					}
-
-					final Result acslResult = main.dispatch(acslNode, parent);
-					if (acslResult instanceof ExpressionResult) {
-						resultBuilder.addDeclarations(((ExpressionResult) acslResult).getDeclarations());
-						resultBuilder.addStatements(((ExpressionResult) acslResult).getStatements());
-						resultBuilder.addStatements(
-								CTranslationUtil.createHavocsForAuxVars(((ExpressionResult) acslResult).getAuxVars()));
-
-					} else {
-						final String msg = "Unexpected ACSL comment: " + acslResult.getNode().getClass();
-						final ILocation loc = mLocationFactory.createCLocation(parent);
-						throw new IncorrectSyntaxException(loc, msg);
-					}
-				}
-
-				try {
-					mAcsl = main.nextACSLStatement();
-				} catch (final ParseException e1) {
-					final String msg = "Skipped a ACSL node due to: " + e1.getMessage();
-					final ILocation loc = mLocationFactory.createCLocation(parent);
-					mReporter.unsupportedSyntax(loc, msg);
-				}
-			}
-
-			// ELSE:
-			// ACSL for next compound statement -> handle it next call
-			// or in case of translation unit, ACSL in an unexpected
-			// location!
-		} else if (mAcsl.getSuccessorCNode().equals(next)) {
-			assert mContract.isEmpty();
-			for (final ACSLNode acslNode : mAcsl.getAcsl()) {
-				if (compoundStatement) {
-					// this means we are in a compound statement
-					if (acslNode instanceof Contract || acslNode instanceof LoopAnnot) {
-						// Loop contract
-						mContract.add(acslNode);
-					} else if (acslNode instanceof CodeAnnot) {
-						final Result acslResult = main.dispatch(acslNode, next);
-						if (acslResult instanceof ExpressionResult) {
-							final ExpressionResult re = (ExpressionResult) acslResult;
-							resultBuilder.addStatements(re.getStatements());
-							resultBuilder.addDeclarations(re.getDeclarations());
-						} else {
-							resultBuilder.addStatement((Statement) acslResult.getNode());
-						}
-					} else {
-						final String msg = "Unexpected ACSL comment: " + acslNode.getClass();
-						final ILocation loc = mLocationFactory.createCLocation(next);
-						throw new IncorrectSyntaxException(loc, msg);
-					}
-				} else {
-					// this means we are in the translation unit
-					if (acslNode instanceof Contract || acslNode instanceof LoopAnnot) {
-						// Function contract
-						mContract.add(acslNode);
-					}
-				}
-			}
-			try {
-				mAcsl = main.nextACSLStatement();
-			} catch (final ParseException e1) {
-				final String msg = "Skipped a ACSL node due to: " + e1.getMessage();
-				final ILocation loc = mLocationFactory.createCLocation(parent);
-				mReporter.unsupportedSyntax(loc, msg);
-			}
-
-		}
-	}
-
-	private void markAsIntFromPointer(final ILocation loc, final String lId, final IASTNode hook) {
-		final String cId4Boogie = mSymbolTable.getCIdForBoogieId(lId);
-		final SymbolTableValue old = mSymbolTable.findCSymbol(hook, cId4Boogie);
-		final SymbolTableValue newSTV = old.createMarkedIsIntFromPointer();
-		mSymbolTable.storeCSymbol(hook, cId4Boogie, newSTV);
-	}
-
-	private void processTUchild(final IDispatcher main, final ArrayList<Declaration> decl, final IASTNode child) {
-		final ExpressionResultBuilder acslResultBuilder = new ExpressionResultBuilder();
-		checkForACSL(main, acslResultBuilder, child, null, false);
-		decl.addAll(acslResultBuilder.getDeclarations());
-		final Result childRes = main.dispatch(child);
-
-		if (childRes instanceof DeclarationResult) {
-			// we have to add a global variable
-			final DeclarationResult rd = (DeclarationResult) childRes;
-
-			for (final CDeclaration cd : rd.getDeclarations()) {
-
-				if (cd.getType().isIncomplete() && !cd.isOnHeap()) {
-					/*
-					 * type of this (variable) declaration is incomplete at the end of the file -- omit the declaration
-					 * from Boogie program
-					 *
-					 * EDIT (alex Nov '18): additional constraint for omission: only omit if object is not on heap. If
-					 * it is on heap, then the corresponding pointer may still be used, even if the type is never
-					 * completed (if the declaration has storage class extern).
-					 */
-					continue;
-				}
-
-				final Declaration boogieDecl = mSymbolTable.getBoogieDeclForCDecl(cd);
-				if (boogieDecl instanceof VariableDeclaration) {
-					mStaticObjectsHandler.addGlobalVariableDeclaration((VariableDeclaration) boogieDecl, cd);
-				} else {
-					throw new AssertionError("TODO: handle this case!");
-				}
-			}
-		} else {
-			if (childRes instanceof SkipResult) {
-				return;
-			}
-			if (childRes.getNode() == null) {
-				return;
-			}
-			assert childRes.getClass() == Result.class;
-			assert childRes.getNode() != null;
-			decl.add((Declaration) childRes.getNode());
-		}
-	}
-
-	/**
-	 * Handle the address operator according to Section 6.5.3.2 of C11.
-	 */
-	private Result handleAddressOfOperator(final ExpressionResult er, final ILocation loc, final IASTNode hook)
-			throws AssertionError {
-		final RValue rVal;
-		if (er.getLrValue() instanceof HeapLValue) {
-			rVal = ((HeapLValue) er.getLrValue()).getAddressAsPointerRValue(mTypeHandler.getBoogiePointerType());
-		} else if (er.getLrValue() instanceof LocalLValue) {
-			if (mIsPrerun) {
-				// We are in the prerun mode.
-				// As a workaround, we (incorrectly) return the value
-				// instead of the address. But we add variables to the
-				// heapVars and hence in the non-prerun mode the input
-				// will be a HeapLValue instead of a LocalLValue.
-				final Expression expr = er.getLrValue().getValue();
-				if (expr instanceof IdentifierExpression) {
-					final IdentifierExpression idExpr = (IdentifierExpression) expr;
-					moveIdOnHeap(loc, idExpr, hook);
-				} else {
-					moveArrayAndStructIdsOnHeap(loc, er.getLrValue().getUnderlyingType(), expr, er.getAuxVars(), hook);
-				}
-				rVal = convertToPointerRValue(er.getLrValue(), mTypeHandler.getBoogiePointerType());
-			} else {
-				throw new AssertionError("cannot take address of LocalLValue: this is a on-heap/off-heap bug");
-			}
-		} else if (er.getLrValue() instanceof RValue) {
-			throw new AssertionError("cannot take address of RValue");
-		} else {
-			throw new AssertionError("Unknown value");
-		}
-		return new ExpressionResultBuilder().addAllExceptLrValue(er).setLrValue(rVal).build();
-	}
-
-	/**
-	 * Handle the indirection operator according to Section 6.5.3.2 of C11. (The indirection operator is the star for
-	 * pointer dereference.)
-	 */
-	private Result handleIndirectionOperator(final ExpressionResult expr, final ILocation loc, final IASTNode hook) {
-		final ExpressionResult rop = mExprResultTransformer.makeRepresentationReadyForConversion(expr, loc,
-				new CPointer(new CPrimitive(CPrimitives.VOID)), hook);
-		final RValue rValue = (RValue) rop.getLrValue();
-		if (!(rValue.getCType().getUnderlyingType() instanceof CPointer)) {
-			throw new IllegalArgumentException("dereference needs pointer but got " + rValue.getCType());
-		}
-		final CPointer pointer = (CPointer) rValue.getCType().getUnderlyingType();
-		final CType pointedType = pointer.getPointsToType();
-		if (pointedType.isIncomplete()) {
-			return new ExpressionWithIncompleteTypeResult(rop.getStatements(),
-					LRValueFactory.constructHeapLValue(mTypeHandler, rValue.getValue(), pointedType, null),
-					rop.getDeclarations(), rop.getAuxVars(), rop.getOverapprs());
-
-		}
-		return new ExpressionResult(rop.getStatements(),
-				LRValueFactory.constructHeapLValue(mTypeHandler, rValue.getValue(), pointedType, null),
-				rop.getDeclarations(), rop.getAuxVars(), rop.getOverapprs());
-	}
-
-	/**
-	 * Method that handles loops (for, while, do/while). Each of corresponding visit methods will call this method.
-	 *
-	 * @param main
-	 *            the main IDispatcher
-	 * @param node
-	 *            the node to visit
-	 * @param bodyResult
-	 *            the body component of the corresponding loop
-	 * @param condResult
-	 *            the condition of the loop
-	 * @param loopLabel
-	 * @param witnessInvariant
-	 * @return a result object holding the translated loop (i.e. a while loop)
-	 */
-	private Result handleLoops(final IDispatcher main, final IASTStatement node, Result bodyResult,
-			ExpressionResult condResult, final String loopLabel, final LoopInvariantSpecification witnessInvariant) {
-		assert node instanceof IASTWhileStatement || node instanceof IASTDoStatement
-				|| node instanceof IASTForStatement;
-
-		final ILocation loc = mLocationFactory.createCLocation(node);
-
-		final ExpressionResultBuilder resultBuilder = new ExpressionResultBuilder();
-
-		Result iterator = null;
-		if (node instanceof IASTForStatement) {
-			final IASTForStatement forStmt = (IASTForStatement) node;
-			// add initialization for this for loop
-			final IASTStatement cInitStmt = forStmt.getInitializerStatement();
-			if (cInitStmt != null) {
-				beginScope();
-				final Result initializer = main.dispatch(cInitStmt);
-				if (initializer instanceof ExpressionResult) {
-					final ExpressionResult rExp = (ExpressionResult) initializer;
-					resultBuilder.addAllExceptLrValue(rExp);
-				} else if (initializer instanceof SkipResult) {
-					// this is an empty statement in the C Code. We will skip it
-				} else {
-					final String msg = "Uninplemented type of for loop initialization: " + initializer.getClass();
-					throw new UnsupportedSyntaxException(loc, msg);
-				}
-			}
-
-			// translate iterator
-			final IASTExpression cItExpr = forStmt.getIterationExpression();
-			if (cItExpr != null) {
-				iterator = main.dispatch(cItExpr);
-			}
-
-			// translate condition
-			final IASTExpression cCondExpr = forStmt.getConditionExpression();
-			if (cCondExpr != null) {
-				condResult = (ExpressionResult) main.dispatch(cCondExpr);
-			} else {
-				condResult = new ExpressionResult(new RValue(ExpressionFactory.createBooleanLiteral(loc, true),
-						new CPrimitive(CPrimitives.BOOL), true), Collections.emptySet());
-			}
-
-			mInnerMostLoopLabel.push(loopLabel);
-			bodyResult = main.dispatch(forStmt.getBody());
-			mInnerMostLoopLabel.pop();
-		}
-		assert CTranslationUtil.isAuxVarMapComplete(mNameHandler, condResult.getDeclarations(),
-				condResult.getAuxVars());
-
-		List<Statement> bodyBlock = new ArrayList<>();
-		if (bodyResult instanceof ExpressionResult) {
-			final ExpressionResult re = (ExpressionResult) bodyResult;
-			resultBuilder.addDeclarations(re.getDeclarations());
-			resultBuilder.addOverapprox(re.getOverapprs());
-			bodyBlock.addAll(re.getStatements());
-		} else if (bodyResult != null) {
-			if (bodyResult.getNode() instanceof Body) {
-				final Body body = (Body) bodyResult.getNode();
-				bodyBlock.addAll(Arrays.asList(body.getBlock()));
-				resultBuilder.addDeclarations(Arrays.asList(body.getLocalVars()));
-			} else if (bodyResult instanceof SkipResult) {
-				// do nothing - this is the special case where the loop does
-				// not have a body.
-			} else {
-				final String msg = "Error: unexpected dispatch result" + bodyResult.getClass();
-				throw new UnsupportedSyntaxException(loc, msg);
-			}
-		}
-
-		if (node instanceof IASTForStatement) {
-			// add the loop label (continue statements become a jump to the loop label)
-			bodyBlock.add(new Label(loc, loopLabel));
-		}
-
-		if (node instanceof IASTForStatement && iterator != null) {
-			// add iterator statements of this for loop
-			if (iterator instanceof ExpressionListResult) {
-				for (final ExpressionResult el : ((ExpressionListResult) iterator).getList()) {
-					bodyBlock.addAll(el.getStatements());
-					resultBuilder.addDeclarations(el.getDeclarations());
-					bodyBlock.addAll(CTranslationUtil.createHavocsForAuxVars(el.getAuxVars()));
-				}
-			} else if (iterator instanceof ExpressionResult) {
-				final ExpressionResult iteratorRE = (ExpressionResult) iterator;
-				bodyBlock.addAll(iteratorRE.getStatements());
-				resultBuilder.addDeclarations(iteratorRE.getDeclarations());
-				resultBuilder.addOverapprox(iteratorRE.getOverapprs());
-				bodyBlock.addAll(CTranslationUtil.createHavocsForAuxVars(iteratorRE.getAuxVars()));
-			} else {
-				final String msg = "Uninplemented type of loop iterator: " + iterator.getClass();
-				throw new UnsupportedSyntaxException(loc, msg);
-			}
-		}
-
-		condResult = mExprResultTransformer.transformSwitchRexIntToBool(condResult, loc, node);
-		resultBuilder.addDeclarations(condResult.getDeclarations());
-		final RValue condRVal = (RValue) condResult.getLrValue();
-		IfStatement ifStmt;
-		{
-			final Expression cond = ExpressionFactory.constructUnaryExpression(loc, UnaryExpression.Operator.LOGICNEG,
-					condRVal.getValue());
-			final ArrayList<Statement> thenStmt =
-					new ArrayList<>(CTranslationUtil.createHavocsForAuxVars(condResult.getAuxVars()));
-			thenStmt.add(new BreakStatement(loc));
-			final Statement[] elseStmt =
-					CTranslationUtil.createHavocsForAuxVars(condResult.getAuxVars()).toArray(new Statement[0]);
-			ifStmt = new IfStatement(loc, cond, thenStmt.toArray(new Statement[thenStmt.size()]), elseStmt);
-		}
-
-		if (node instanceof IASTWhileStatement || node instanceof IASTForStatement) {
-			bodyBlock.add(0, ifStmt);
-			bodyBlock.addAll(0, condResult.getStatements());
-			if (node instanceof IASTWhileStatement) {
-				bodyBlock.add(0, new Label(loc, loopLabel));
-			}
-		} else if (node instanceof IASTDoStatement) {
-			bodyBlock.add(new Label(loc, loopLabel));
-			bodyBlock.addAll(condResult.getStatements());
-			bodyBlock.add(ifStmt);
-		}
-
-		LoopInvariantSpecification[] spec;
-		if (mContract == null) {
-			spec = new LoopInvariantSpecification[0];
-		} else {
-			final List<LoopInvariantSpecification> specList = new ArrayList<>();
-			if (witnessInvariant != null) {
-				specList.add(witnessInvariant);
-			}
-			if (node instanceof IASTForStatement || node instanceof IASTWhileStatement
-					|| node instanceof IASTDoStatement) {
-				for (int i = 0; i < mContract.size(); i++) {
-					// retranslate ACSL specification needed e.g., in cases
-					// where ids of function parameters differ from is in ACSL
-					// expression
-					final Result retranslateRes = main.dispatch(mContract.get(i), node);
-					if (retranslateRes instanceof ContractResult) {
-						final ContractResult resContr = (ContractResult) retranslateRes;
-						assert resContr.getSpecs().length == 1;
-						for (final Specification cSpec : resContr.getSpecs()) {
-							specList.add((LoopInvariantSpecification) cSpec);
-						}
-					} else {
-						specList.add((LoopInvariantSpecification) retranslateRes.getNode());
-					}
-				}
-			}
-			spec = specList.toArray(new LoopInvariantSpecification[specList.size()]);
-			// take care for behavior and completeness
-			clearContract();
-		}
-
-		// bit of a workaround using an extra builder here..
-		final ExpressionResultBuilder bodyBlockResultBuilder = new ExpressionResultBuilder();
-		bodyBlockResultBuilder.addStatements(bodyBlock);
-
-		if (node instanceof IASTForStatement) {
-			if (((IASTForStatement) node).getInitializerStatement() != null) {
-				updateStmtsAndDeclsAtScopeEnd(bodyBlockResultBuilder, node);
-				endScope();
-
-				resultBuilder.addDeclarations(bodyBlockResultBuilder.getDeclarations());
-				bodyBlock = bodyBlockResultBuilder.getStatements();
-			}
-		}
-
-		final ILocation ignoreLocation = LocationFactory.createIgnoreCLocation(node);
-		final WhileStatement whileStmt =
-				new WhileStatement(ignoreLocation, ExpressionFactory.createBooleanLiteral(ignoreLocation, true), spec,
-						bodyBlock.toArray(new Statement[bodyBlock.size()]));
-		resultBuilder.getOverappr().stream().forEach(a -> a.annotate(whileStmt));
-		resultBuilder.addStatement(whileStmt);
-
-		assert resultBuilder.getLrValue() == null : "there is an lrvalue although there should be none";
-		assert resultBuilder.getAuxVars().isEmpty() : "auxvars were added although they should have been havoced";
-		return resultBuilder.build();
-	}
-
-}
+/*
+ * Copyright (C) 2013-2015 Alexander Nutz (nutz@informatik.uni-freiburg.de)
+ * Copyright (C) 2013-2015 Daniel Dietsch (dietsch@informatik.uni-freiburg.de)
+ * Copyright (C) 2015 Markus Lindenmann (lindenmm@informatik.uni-freiburg.de)
+ * Copyright (C) 2012-2015 Matthias Heizmann (heizmann@informatik.uni-freiburg.de)
+ * Copyright (C) 2015 Oleksii Saukh (saukho@informatik.uni-freiburg.de)
+ * Copyright (C) 2015 Stefan Wissert
+ * Copyright (C) 2015 University of Freiburg
+ *
+ * This file is part of the ULTIMATE CACSL2BoogieTranslator plug-in.
+ *
+ * The ULTIMATE CACSL2BoogieTranslator plug-in is free software: you can redistribute it and/or modify
+ * it under the terms of the GNU Lesser General Public License as published
+ * by the Free Software Foundation, either version 3 of the License, or
+ * (at your option) any later version.
+ *
+ * The ULTIMATE CACSL2BoogieTranslator plug-in is distributed in the hope that it will be useful,
+ * but WITHOUT ANY WARRANTY; without even the implied warranty of
+ * MERCHANTABILITY or FITNESS FOR A PARTICULAR PURPOSE.  See the
+ * GNU Lesser General Public License for more details.
+ *
+ * You should have received a copy of the GNU Lesser General Public License
+ * along with the ULTIMATE CACSL2BoogieTranslator plug-in. If not, see <http://www.gnu.org/licenses/>.
+ *
+ * Additional permission under GNU GPL version 3 section 7:
+ * If you modify the ULTIMATE CACSL2BoogieTranslator plug-in, or any covered work, by linking
+ * or combining it with Eclipse RCP (or a modified version of Eclipse RCP),
+ * containing parts covered by the terms of the Eclipse Public License, the
+ * licensors of the ULTIMATE CACSL2BoogieTranslator plug-in grant you additional permission
+ * to convey the resulting work.
+ */
+/**
+ * The base C handler implementation.
+ */
+package de.uni_freiburg.informatik.ultimate.cdt.translation.implementation.base;
+
+import java.math.BigInteger;
+import java.text.ParseException;
+import java.util.ArrayDeque;
+import java.util.ArrayList;
+import java.util.Arrays;
+import java.util.Collection;
+import java.util.Collections;
+import java.util.Deque;
+import java.util.LinkedHashMap;
+import java.util.LinkedHashSet;
+import java.util.List;
+import java.util.ListIterator;
+import java.util.Map;
+import java.util.Map.Entry;
+import java.util.Set;
+import java.util.stream.Collectors;
+
+import org.eclipse.cdt.core.dom.ast.IASTASMDeclaration;
+import org.eclipse.cdt.core.dom.ast.IASTArrayDeclarator;
+import org.eclipse.cdt.core.dom.ast.IASTArrayModifier;
+import org.eclipse.cdt.core.dom.ast.IASTArraySubscriptExpression;
+import org.eclipse.cdt.core.dom.ast.IASTBinaryExpression;
+import org.eclipse.cdt.core.dom.ast.IASTBreakStatement;
+import org.eclipse.cdt.core.dom.ast.IASTCaseStatement;
+import org.eclipse.cdt.core.dom.ast.IASTCastExpression;
+import org.eclipse.cdt.core.dom.ast.IASTCompoundStatement;
+import org.eclipse.cdt.core.dom.ast.IASTConditionalExpression;
+import org.eclipse.cdt.core.dom.ast.IASTContinueStatement;
+import org.eclipse.cdt.core.dom.ast.IASTDeclSpecifier;
+import org.eclipse.cdt.core.dom.ast.IASTDeclaration;
+import org.eclipse.cdt.core.dom.ast.IASTDeclarationStatement;
+import org.eclipse.cdt.core.dom.ast.IASTDeclarator;
+import org.eclipse.cdt.core.dom.ast.IASTDefaultStatement;
+import org.eclipse.cdt.core.dom.ast.IASTDoStatement;
+import org.eclipse.cdt.core.dom.ast.IASTEqualsInitializer;
+import org.eclipse.cdt.core.dom.ast.IASTExpression;
+import org.eclipse.cdt.core.dom.ast.IASTExpressionList;
+import org.eclipse.cdt.core.dom.ast.IASTExpressionStatement;
+import org.eclipse.cdt.core.dom.ast.IASTFieldDeclarator;
+import org.eclipse.cdt.core.dom.ast.IASTFieldReference;
+import org.eclipse.cdt.core.dom.ast.IASTForStatement;
+import org.eclipse.cdt.core.dom.ast.IASTFunctionCallExpression;
+import org.eclipse.cdt.core.dom.ast.IASTFunctionDeclarator;
+import org.eclipse.cdt.core.dom.ast.IASTFunctionDefinition;
+import org.eclipse.cdt.core.dom.ast.IASTGotoStatement;
+import org.eclipse.cdt.core.dom.ast.IASTIdExpression;
+import org.eclipse.cdt.core.dom.ast.IASTIfStatement;
+import org.eclipse.cdt.core.dom.ast.IASTInitializer;
+import org.eclipse.cdt.core.dom.ast.IASTInitializerClause;
+import org.eclipse.cdt.core.dom.ast.IASTInitializerList;
+import org.eclipse.cdt.core.dom.ast.IASTLabelStatement;
+import org.eclipse.cdt.core.dom.ast.IASTLiteralExpression;
+import org.eclipse.cdt.core.dom.ast.IASTName;
+import org.eclipse.cdt.core.dom.ast.IASTNode;
+import org.eclipse.cdt.core.dom.ast.IASTNullStatement;
+import org.eclipse.cdt.core.dom.ast.IASTParameterDeclaration;
+import org.eclipse.cdt.core.dom.ast.IASTPointer;
+import org.eclipse.cdt.core.dom.ast.IASTPointerOperator;
+import org.eclipse.cdt.core.dom.ast.IASTPreprocessorStatement;
+import org.eclipse.cdt.core.dom.ast.IASTProblem;
+import org.eclipse.cdt.core.dom.ast.IASTProblemDeclaration;
+import org.eclipse.cdt.core.dom.ast.IASTProblemExpression;
+import org.eclipse.cdt.core.dom.ast.IASTProblemStatement;
+import org.eclipse.cdt.core.dom.ast.IASTProblemTypeId;
+import org.eclipse.cdt.core.dom.ast.IASTReturnStatement;
+import org.eclipse.cdt.core.dom.ast.IASTSimpleDeclaration;
+import org.eclipse.cdt.core.dom.ast.IASTStandardFunctionDeclarator;
+import org.eclipse.cdt.core.dom.ast.IASTStatement;
+import org.eclipse.cdt.core.dom.ast.IASTSwitchStatement;
+import org.eclipse.cdt.core.dom.ast.IASTTranslationUnit;
+import org.eclipse.cdt.core.dom.ast.IASTTypeId;
+import org.eclipse.cdt.core.dom.ast.IASTTypeIdExpression;
+import org.eclipse.cdt.core.dom.ast.IASTTypeIdInitializerExpression;
+import org.eclipse.cdt.core.dom.ast.IASTUnaryExpression;
+import org.eclipse.cdt.core.dom.ast.IASTWhileStatement;
+import org.eclipse.cdt.core.dom.ast.IBinding;
+import org.eclipse.cdt.core.dom.ast.IFunction;
+import org.eclipse.cdt.core.dom.ast.IProblemBinding;
+import org.eclipse.cdt.core.dom.ast.ITypedef;
+import org.eclipse.cdt.core.dom.ast.IVariable;
+import org.eclipse.cdt.core.dom.ast.c.ICASTCompositeTypeSpecifier;
+import org.eclipse.cdt.core.dom.ast.gnu.IGNUASTCompoundStatementExpression;
+import org.eclipse.cdt.core.dom.ast.gnu.c.ICASTKnRFunctionDeclarator;
+import org.eclipse.cdt.internal.core.dom.parser.c.CASTDesignatedInitializer;
+import org.eclipse.cdt.internal.core.dom.parser.c.CASTLiteralExpression;
+import org.eclipse.cdt.internal.core.dom.parser.c.CVariable;
+
+import de.uni_freiburg.informatik.ultimate.boogie.BoogieIdExtractor;
+import de.uni_freiburg.informatik.ultimate.boogie.DeclarationInformation;
+import de.uni_freiburg.informatik.ultimate.boogie.DeclarationInformation.StorageClass;
+import de.uni_freiburg.informatik.ultimate.boogie.ExpressionFactory;
+import de.uni_freiburg.informatik.ultimate.boogie.StatementFactory;
+import de.uni_freiburg.informatik.ultimate.boogie.annotation.LTLPropertyCheck;
+import de.uni_freiburg.informatik.ultimate.boogie.annotation.LTLPropertyCheck.CheckableExpression;
+import de.uni_freiburg.informatik.ultimate.boogie.ast.ASTType;
+import de.uni_freiburg.informatik.ultimate.boogie.ast.AssertStatement;
+import de.uni_freiburg.informatik.ultimate.boogie.ast.AssignmentStatement;
+import de.uni_freiburg.informatik.ultimate.boogie.ast.AssumeStatement;
+import de.uni_freiburg.informatik.ultimate.boogie.ast.Attribute;
+import de.uni_freiburg.informatik.ultimate.boogie.ast.Axiom;
+import de.uni_freiburg.informatik.ultimate.boogie.ast.BinaryExpression;
+import de.uni_freiburg.informatik.ultimate.boogie.ast.BinaryExpression.Operator;
+import de.uni_freiburg.informatik.ultimate.boogie.ast.Body;
+import de.uni_freiburg.informatik.ultimate.boogie.ast.BreakStatement;
+import de.uni_freiburg.informatik.ultimate.boogie.ast.CallStatement;
+import de.uni_freiburg.informatik.ultimate.boogie.ast.ConstDeclaration;
+import de.uni_freiburg.informatik.ultimate.boogie.ast.Declaration;
+import de.uni_freiburg.informatik.ultimate.boogie.ast.Expression;
+import de.uni_freiburg.informatik.ultimate.boogie.ast.FunctionDeclaration;
+import de.uni_freiburg.informatik.ultimate.boogie.ast.GotoStatement;
+import de.uni_freiburg.informatik.ultimate.boogie.ast.HavocStatement;
+import de.uni_freiburg.informatik.ultimate.boogie.ast.IdentifierExpression;
+import de.uni_freiburg.informatik.ultimate.boogie.ast.IfStatement;
+import de.uni_freiburg.informatik.ultimate.boogie.ast.IntegerLiteral;
+import de.uni_freiburg.informatik.ultimate.boogie.ast.Label;
+import de.uni_freiburg.informatik.ultimate.boogie.ast.LeftHandSide;
+import de.uni_freiburg.informatik.ultimate.boogie.ast.LoopInvariantSpecification;
+import de.uni_freiburg.informatik.ultimate.boogie.ast.NamedType;
+import de.uni_freiburg.informatik.ultimate.boogie.ast.PrimitiveType;
+import de.uni_freiburg.informatik.ultimate.boogie.ast.Specification;
+import de.uni_freiburg.informatik.ultimate.boogie.ast.Statement;
+import de.uni_freiburg.informatik.ultimate.boogie.ast.TypeDeclaration;
+import de.uni_freiburg.informatik.ultimate.boogie.ast.UnaryExpression;
+import de.uni_freiburg.informatik.ultimate.boogie.ast.Unit;
+import de.uni_freiburg.informatik.ultimate.boogie.ast.VarList;
+import de.uni_freiburg.informatik.ultimate.boogie.ast.VariableDeclaration;
+import de.uni_freiburg.informatik.ultimate.boogie.ast.VariableLHS;
+import de.uni_freiburg.informatik.ultimate.boogie.ast.WhileStatement;
+import de.uni_freiburg.informatik.ultimate.boogie.type.BoogieType;
+import de.uni_freiburg.informatik.ultimate.cdt.decorator.DecoratedUnit;
+import de.uni_freiburg.informatik.ultimate.cdt.translation.implementation.FlatSymbolTable;
+import de.uni_freiburg.informatik.ultimate.cdt.translation.implementation.LocationFactory;
+import de.uni_freiburg.informatik.ultimate.cdt.translation.implementation.base.TranslationSettings.SettingsChange;
+import de.uni_freiburg.informatik.ultimate.cdt.translation.implementation.base.chandler.ArrayHandler;
+import de.uni_freiburg.informatik.ultimate.cdt.translation.implementation.base.chandler.CCharacterConstant;
+import de.uni_freiburg.informatik.ultimate.cdt.translation.implementation.base.chandler.CStringLiteral;
+import de.uni_freiburg.informatik.ultimate.cdt.translation.implementation.base.chandler.FunctionHandler;
+import de.uni_freiburg.informatik.ultimate.cdt.translation.implementation.base.chandler.InitializationHandler;
+import de.uni_freiburg.informatik.ultimate.cdt.translation.implementation.base.chandler.LocalLValueILocationPair;
+import de.uni_freiburg.informatik.ultimate.cdt.translation.implementation.base.chandler.MemoryHandler;
+import de.uni_freiburg.informatik.ultimate.cdt.translation.implementation.base.chandler.MemoryHandler.MemoryArea;
+import de.uni_freiburg.informatik.ultimate.cdt.translation.implementation.base.chandler.PostProcessor;
+import de.uni_freiburg.informatik.ultimate.cdt.translation.implementation.base.chandler.ProcedureManager;
+import de.uni_freiburg.informatik.ultimate.cdt.translation.implementation.base.chandler.StaticObjectsHandler;
+import de.uni_freiburg.informatik.ultimate.cdt.translation.implementation.base.chandler.StructHandler;
+import de.uni_freiburg.informatik.ultimate.cdt.translation.implementation.base.chandler.TypeSizeAndOffsetComputer;
+import de.uni_freiburg.informatik.ultimate.cdt.translation.implementation.base.chandler.TypeSizes;
+import de.uni_freiburg.informatik.ultimate.cdt.translation.implementation.base.expressiontranslation.ExpressionTranslation;
+import de.uni_freiburg.informatik.ultimate.cdt.translation.implementation.base.expressiontranslation.BitabsTranslation;
+import de.uni_freiburg.informatik.ultimate.cdt.translation.implementation.base.standardfunctions.StandardFunctionHandler;
+import de.uni_freiburg.informatik.ultimate.cdt.translation.implementation.container.AuxVarInfo;
+import de.uni_freiburg.informatik.ultimate.cdt.translation.implementation.container.AuxVarInfoBuilder;
+import de.uni_freiburg.informatik.ultimate.cdt.translation.implementation.container.SymbolTableValue;
+import de.uni_freiburg.informatik.ultimate.cdt.translation.implementation.container.c.CArray;
+import de.uni_freiburg.informatik.ultimate.cdt.translation.implementation.container.c.CEnum;
+import de.uni_freiburg.informatik.ultimate.cdt.translation.implementation.container.c.CFunction;
+import de.uni_freiburg.informatik.ultimate.cdt.translation.implementation.container.c.CPointer;
+import de.uni_freiburg.informatik.ultimate.cdt.translation.implementation.container.c.CPrimitive;
+import de.uni_freiburg.informatik.ultimate.cdt.translation.implementation.container.c.CPrimitive.CPrimitiveCategory;
+import de.uni_freiburg.informatik.ultimate.cdt.translation.implementation.container.c.CPrimitive.CPrimitives;
+import de.uni_freiburg.informatik.ultimate.cdt.translation.implementation.container.c.CStructOrUnion;
+import de.uni_freiburg.informatik.ultimate.cdt.translation.implementation.container.c.CType;
+import de.uni_freiburg.informatik.ultimate.cdt.translation.implementation.exception.IncorrectSyntaxException;
+import de.uni_freiburg.informatik.ultimate.cdt.translation.implementation.exception.UnsupportedSyntaxException;
+import de.uni_freiburg.informatik.ultimate.cdt.translation.implementation.result.CDeclaration;
+import de.uni_freiburg.informatik.ultimate.cdt.translation.implementation.result.CHandlerTranslationResult;
+import de.uni_freiburg.informatik.ultimate.cdt.translation.implementation.result.CStorageClass;
+import de.uni_freiburg.informatik.ultimate.cdt.translation.implementation.result.ContractResult;
+import de.uni_freiburg.informatik.ultimate.cdt.translation.implementation.result.DeclarationResult;
+import de.uni_freiburg.informatik.ultimate.cdt.translation.implementation.result.DeclaratorResult;
+import de.uni_freiburg.informatik.ultimate.cdt.translation.implementation.result.ExpressionListResult;
+import de.uni_freiburg.informatik.ultimate.cdt.translation.implementation.result.ExpressionResult;
+import de.uni_freiburg.informatik.ultimate.cdt.translation.implementation.result.ExpressionResultBuilder;
+import de.uni_freiburg.informatik.ultimate.cdt.translation.implementation.result.ExpressionResultTransformer;
+import de.uni_freiburg.informatik.ultimate.cdt.translation.implementation.result.ExpressionWithIncompleteTypeResult;
+import de.uni_freiburg.informatik.ultimate.cdt.translation.implementation.result.HeapLValue;
+import de.uni_freiburg.informatik.ultimate.cdt.translation.implementation.result.InitializerResult;
+import de.uni_freiburg.informatik.ultimate.cdt.translation.implementation.result.InitializerResultBuilder;
+import de.uni_freiburg.informatik.ultimate.cdt.translation.implementation.result.LRValue;
+import de.uni_freiburg.informatik.ultimate.cdt.translation.implementation.result.LRValueFactory;
+import de.uni_freiburg.informatik.ultimate.cdt.translation.implementation.result.LocalLValue;
+import de.uni_freiburg.informatik.ultimate.cdt.translation.implementation.result.RValue;
+import de.uni_freiburg.informatik.ultimate.cdt.translation.implementation.result.RValueForArrays;
+import de.uni_freiburg.informatik.ultimate.cdt.translation.implementation.result.Result;
+import de.uni_freiburg.informatik.ultimate.cdt.translation.implementation.result.SkipResult;
+import de.uni_freiburg.informatik.ultimate.cdt.translation.implementation.result.StringLiteralResult;
+import de.uni_freiburg.informatik.ultimate.cdt.translation.implementation.result.TypesResult;
+import de.uni_freiburg.informatik.ultimate.cdt.translation.implementation.util.SFO;
+import de.uni_freiburg.informatik.ultimate.cdt.translation.interfaces.handler.INameHandler;
+import de.uni_freiburg.informatik.ultimate.cdt.translation.interfaces.handler.ITypeHandler;
+import de.uni_freiburg.informatik.ultimate.core.lib.models.annotation.Check;
+import de.uni_freiburg.informatik.ultimate.core.lib.models.annotation.Overapprox;
+import de.uni_freiburg.informatik.ultimate.core.model.models.ILocation;
+import de.uni_freiburg.informatik.ultimate.core.model.services.ILogger;
+import de.uni_freiburg.informatik.ultimate.core.model.services.IUltimateServiceProvider;
+import de.uni_freiburg.informatik.ultimate.model.acsl.ACSLNode;
+import de.uni_freiburg.informatik.ultimate.model.acsl.ast.CodeAnnot;
+import de.uni_freiburg.informatik.ultimate.model.acsl.ast.Contract;
+import de.uni_freiburg.informatik.ultimate.model.acsl.ast.GlobalLTLInvariant;
+import de.uni_freiburg.informatik.ultimate.model.acsl.ast.LoopAnnot;
+import de.uni_freiburg.informatik.ultimate.plugins.generator.cacsl2boogietranslator.ICACSL2BoogieBacktranslatorMapping;
+import de.uni_freiburg.informatik.ultimate.plugins.generator.cacsl2boogietranslator.LTLExpressionExtractor;
+import de.uni_freiburg.informatik.ultimate.plugins.generator.cacsl2boogietranslator.preferences.CACSLPreferenceInitializer.MemoryModel;
+import de.uni_freiburg.informatik.ultimate.util.datastructures.relation.Pair;
+
+/**
+ * Class that handles translation of C nodes to Boogie nodes.
+ *
+ * @author Markus Lindenmann
+ * @author Oleksii Saukh
+ * @author Stefan Wissert
+ * @author Matthias Heizmann
+ * @author Alexander Nutz
+ */
+public class CHandler {
+
+	/**
+	 * If set to true we say Unsupported Syntax if there is some cast of pointers. Right now we are unable to handle
+	 * casts of pointers soundly. However these soundness errors occur seldom.
+	 */
+	private static final boolean POINTER_CAST_IS_UNSUPPORTED_SYNTAX = false;
+
+	private final MemoryHandler mMemoryHandler;
+
+	private final ArrayHandler mArrayHandler;
+
+	private final StaticObjectsHandler mStaticObjectsHandler;
+
+	private final FunctionHandler mFunctionHandler;
+
+	private final PostProcessor mPostProcessor;
+
+	private final INameHandler mNameHandler;
+
+	private final InitializationHandler mInitHandler;
+	private final LinkedHashSet<String> mBoogieIdsOfHeapVars;
+
+	/**
+	 * Stores the labels of the loops we are currently inside. (For translation of a possible continue statement)
+	 */
+	private final Deque<String> mInnerMostLoopLabel;
+
+	private final ILogger mLogger;
+
+	private final List<LTLExpressionExtractor> mGlobAcslExtractors;
+	private final StandardFunctionHandler mStandardFunctionHandler;
+
+	private final ITypeHandler mTypeHandler;
+
+	private final StructHandler mStructHandler;
+
+	/**
+	 * Contract for next procedure
+	 */
+	private final List<ACSLNode> mContract;
+
+	/**
+	 * The symbol table for the translation.
+	 */
+	private final FlatSymbolTable mSymbolTable;
+
+	/**
+	 * Translation from Boogie to C for traces and expressions.
+	 */
+	private final ICACSL2BoogieBacktranslatorMapping mBacktranslator;
+
+	private final ExpressionTranslation mExpressionTranslation;
+
+	private final TypeSizeAndOffsetComputer mTypeSizeComputer;
+
+	/**
+	 * Holds the next ACSL node in the decorator tree.
+	 */
+	private NextACSL mAcsl;
+
+	/**
+	 * This is a stack containing the types of the things declared IASTDeclarator nodes. The last element on the stack
+	 * corresponds to the type of the current (inner) declarator node. There may be several types on this stack if the
+	 * declarators are nested, as in
+	 *
+	 * <pre>
+	 * int *(*a(int))[3]
+	 * </pre>
+	 *
+	 * which declares a function returning a pointer to an array of length three containing int pointers. There are
+	 * three nested declarators: A PointerDeclarator contains an ArrayDeclarator contains a Pointer contains a function.
+	 */
+	private final ArrayDeque<TypesResult> mCurrentDeclaredTypes;
+
+	private final ProcedureManager mProcedureManager;
+
+	/**
+	 * The boogie declarations that are the result of the translation process.
+	 */
+	private final ArrayList<Declaration> mDeclarations;
+
+	private final CTranslationResultReporter mReporter;
+
+	private final TypeSizes mTypeSizes;
+
+	private final LocationFactory mLocationFactory;
+
+	private final AuxVarInfoBuilder mAuxVarInfoBuilder;
+
+	private final TranslationSettings mSettings;
+
+	private final ExpressionResultTransformer mExprResultTransformer;
+
+	private final Map<String, Integer> mFunctionToIndex;
+
+	private final Set<IASTNode> mVariablesOnHeap;
+
+	private final Set<IASTDeclaration> mReachableDeclarations;
+
+	/**
+	 * Our translation is done in two passes. In the first pass (the prerun pass) we construct only a mock Boogie AST
+	 * but determine e.g., which values we store in local variables of the Boogie program and which variables we store
+	 * in the "memory array" of the Boogie program. Only the main pass we construct the AST of the Boogie program that
+	 * is the result of this plugin.
+	 */
+	private final boolean mIsPrerun;
+
+	private Map<String, IASTNode> mFunctionTable;
+
+	/** Set this flag if you want to trigger a restart of the translation with different settings */
+	private boolean mRestartTranslationWithDifferentSettings;
+
+	private TranslationSettings.SettingsChange mSettingsChangeForTranslationRestart;
+
+	private final CExpressionTranslator mCExpressionTranslator;
+
+	private final DataRaceChecker mDataRaceChecker;
+
+	/**
+	 * Constructor for CHandler in pre-run mode.
+	 *
+	 * @param staticObjectsHandler
+	 * @param functionToIndex
+	 * @param set
+	 *
+	 */
+	public CHandler(final IUltimateServiceProvider services, final ILogger logger,
+			final ICACSL2BoogieBacktranslatorMapping backtranslator, final TranslationSettings settings,
+			final FlatSymbolTable symbolTable, final Map<String, IASTNode> functionTable,
+			final ExpressionTranslation exprTrans, final LocationFactory locationFactory, final TypeSizes typeSizes,
+			final Set<IASTDeclaration> reachableDeclarations, final ITypeHandler typeHandler,
+			final CTranslationResultReporter reporter, final INameHandler nameHandler,
+			final StaticObjectsHandler staticObjectsHandler, final Map<String, Integer> functionToIndex,
+			final Set<IASTNode> variablesOnHeap) {
+		mExpressionTranslation = exprTrans;
+		mIsPrerun = true;
+
+		mLogger = logger;
+		mBacktranslator = backtranslator;
+		mLocationFactory = locationFactory;
+		mSymbolTable = symbolTable;
+		mTypeSizes = typeSizes;
+		mSettings = settings;
+		mReachableDeclarations = reachableDeclarations;
+		mTypeHandler = typeHandler;
+		mReporter = reporter;
+		mNameHandler = nameHandler;
+		mStaticObjectsHandler = staticObjectsHandler;
+		mFunctionTable = functionTable;
+
+		mFunctionToIndex = new LinkedHashMap<>(functionToIndex);
+		mVariablesOnHeap = new LinkedHashSet<>(variablesOnHeap);
+
+		mContract = new ArrayList<>();
+		mInnerMostLoopLabel = new ArrayDeque<>();
+		mBoogieIdsOfHeapVars = new LinkedHashSet<>();
+		mCurrentDeclaredTypes = new ArrayDeque<>();
+		mGlobAcslExtractors = new ArrayList<>();
+		mDeclarations = new ArrayList<>();
+
+		mTypeSizeComputer = new TypeSizeAndOffsetComputer(mTypeSizes, mExpressionTranslation, mTypeHandler,
+				mSettings.useBitpreciseBitfields());
+
+		// the procedure manager has to be replaced between pre-run and main run
+		// the following fields form the transitive dependency hull on the procedure manager
+		mProcedureManager = new ProcedureManager(mLogger, settings);
+
+		mAuxVarInfoBuilder = new AuxVarInfoBuilder(mNameHandler, mTypeHandler, mProcedureManager);
+		mMemoryHandler = new MemoryHandler(mTypeSizes, mNameHandler, settings.useSmtBoolArrayWorkaround(), mTypeHandler,
+				mExpressionTranslation, mProcedureManager, mTypeSizeComputer, mAuxVarInfoBuilder, mSettings);
+
+		mStructHandler = new StructHandler(mMemoryHandler, mTypeSizeComputer, mExpressionTranslation, mTypeHandler,
+				mLocationFactory);
+		mDataRaceChecker =
+				mSettings.checkDataRaces()
+						? new DataRaceChecker(mAuxVarInfoBuilder, mMemoryHandler, mTypeHandler, mTypeSizeComputer,
+								mTypeSizes, mProcedureManager, mExpressionTranslation.getFunctionDeclarations(), true)
+						: null;
+		mExprResultTransformer =
+				new ExpressionResultTransformer(this, mMemoryHandler, mStructHandler, mExpressionTranslation,
+						mTypeSizes, mAuxVarInfoBuilder, mTypeHandler, mTypeSizeComputer, mDataRaceChecker);
+		mFunctionHandler = new FunctionHandler(mLogger, mNameHandler, mExpressionTranslation, mProcedureManager,
+				mTypeHandler, mReporter, mAuxVarInfoBuilder, this, mLocationFactory, mSymbolTable,
+				mExprResultTransformer, mVariablesOnHeap);
+		mArrayHandler = new ArrayHandler(mSettings, mExpressionTranslation, mTypeHandler, mTypeSizes,
+				mExprResultTransformer, mMemoryHandler, mLocationFactory);
+		mInitHandler = new InitializationHandler(mSettings, mMemoryHandler, mExpressionTranslation, mProcedureManager,
+				mTypeHandler, mAuxVarInfoBuilder, mTypeSizeComputer, mTypeSizes, this, mExprResultTransformer);
+
+		mCExpressionTranslator = new CExpressionTranslator(mSettings, mMemoryHandler, mExpressionTranslation,
+				mExprResultTransformer, mAuxVarInfoBuilder, mTypeSizes, mStaticObjectsHandler);
+		mStandardFunctionHandler = new StandardFunctionHandler(mLogger, functionTable, mAuxVarInfoBuilder, mNameHandler,
+				mExpressionTranslation, mMemoryHandler, mTypeSizeComputer, mProcedureManager, mReporter, mTypeSizes,
+				mSymbolTable, mSettings, mExprResultTransformer, mLocationFactory, mTypeHandler,
+				mCExpressionTranslator);
+
+		mPostProcessor = new PostProcessor(mLogger, mExpressionTranslation, mTypeHandler, mReporter, mAuxVarInfoBuilder,
+				mFunctionToIndex, mTypeSizes, mSymbolTable, mStaticObjectsHandler, mSettings, mProcedureManager,
+				mMemoryHandler, mInitHandler, mFunctionHandler, this);
+
+	}
+
+	/**
+	 * Constructor for CHandler in main run mode. You need a CHandler that was in prerun mode.
+	 *
+	 * @param prerunCHandler
+	 * @param procedureManager
+	 *            the procedureManager is an argument because the {@link ACSLHandler} depends on having the same
+	 *            instance than the {@link CHandler}
+	 * @param expressionTranslation
+	 * @param typeHandler
+	 * @param staticObjectsHandler
+	 * @param typeSizeAndOffsetComputer
+	 * @param symbolTable
+	 * @param typeSizes
+	 */
+	public CHandler(final CHandler prerunCHandler, final ProcedureManager procedureManager,
+			final StaticObjectsHandler staticObjectsHandler, final TypeHandler typeHandler,
+			final ExpressionTranslation expressionTranslation,
+			final TypeSizeAndOffsetComputer typeSizeAndOffsetComputer, final INameHandler nameHandler,
+			final FlatSymbolTable symbolTable, final TypeSizes typeSizes) {
+		assert prerunCHandler.mIsPrerun : "CHandler not in prerun mode";
+		mIsPrerun = false;
+
+		mContract = new ArrayList<>();
+		mInnerMostLoopLabel = new ArrayDeque<>();
+		mBoogieIdsOfHeapVars = new LinkedHashSet<>();
+		mCurrentDeclaredTypes = new ArrayDeque<>();
+		mGlobAcslExtractors = new ArrayList<>();
+		mDeclarations = new ArrayList<>();
+
+		// reuse these parts of the old CHandler that have state that was created during the prerun
+		mVariablesOnHeap = prerunCHandler.mVariablesOnHeap;
+		mFunctionToIndex = prerunCHandler.mFunctionToIndex;
+		mBacktranslator = prerunCHandler.mBacktranslator;
+		mLocationFactory = prerunCHandler.mLocationFactory;
+
+		// reuse these parts of the old CHandler that do not have state that was created during the prerun
+		mLogger = prerunCHandler.mLogger;
+		mSettings = prerunCHandler.mSettings;
+		mReachableDeclarations = prerunCHandler.mReachableDeclarations;
+		mReporter = prerunCHandler.mReporter;
+
+		// we need to replace the name handler and all instances that depend on it
+		mNameHandler = nameHandler;
+		mSymbolTable = symbolTable;
+		mTypeSizes = typeSizes;
+
+		// we need to replace the static objects handler and all instances that depend on it
+		mStaticObjectsHandler = staticObjectsHandler;
+		mTypeHandler = typeHandler;
+		mExpressionTranslation = expressionTranslation;
+		mTypeSizeComputer = typeSizeAndOffsetComputer;
+
+		// we need to replace the procedure manager and all instances that depend on it
+		mProcedureManager = procedureManager;
+
+		mAuxVarInfoBuilder = new AuxVarInfoBuilder(nameHandler, typeHandler, procedureManager);
+
+		// the memory handler also retains information from the prerun
+		mMemoryHandler = new MemoryHandler(prerunCHandler.mMemoryHandler, typeSizes, nameHandler, typeHandler,
+				expressionTranslation, procedureManager, typeSizeAndOffsetComputer, mAuxVarInfoBuilder, mSettings);
+		mStructHandler = new StructHandler(mMemoryHandler, mTypeSizeComputer, mExpressionTranslation, mTypeHandler,
+				mLocationFactory);
+		mDataRaceChecker =
+				mSettings.checkDataRaces()
+						? new DataRaceChecker(mAuxVarInfoBuilder, mMemoryHandler, mTypeHandler, mTypeSizeComputer,
+								mTypeSizes, mProcedureManager, mExpressionTranslation.getFunctionDeclarations(), false)
+						: null;
+		mExprResultTransformer =
+				new ExpressionResultTransformer(this, mMemoryHandler, mStructHandler, mExpressionTranslation,
+						mTypeSizes, mAuxVarInfoBuilder, mTypeHandler, mTypeSizeComputer, mDataRaceChecker);
+		mFunctionHandler = new FunctionHandler(mLogger, mNameHandler, mExpressionTranslation, procedureManager,
+				mTypeHandler, mReporter, mAuxVarInfoBuilder, this, mLocationFactory, mSymbolTable,
+				mExprResultTransformer, mVariablesOnHeap);
+		mArrayHandler = new ArrayHandler(mSettings, mExpressionTranslation, mTypeHandler, mTypeSizes,
+				mExprResultTransformer, mMemoryHandler, mLocationFactory);
+		mInitHandler = new InitializationHandler(mSettings, mMemoryHandler, mExpressionTranslation, procedureManager,
+				mTypeHandler, mAuxVarInfoBuilder, mTypeSizeComputer, mTypeSizes, this, mExprResultTransformer);
+
+		mCExpressionTranslator = new CExpressionTranslator(mSettings, mMemoryHandler, mExpressionTranslation,
+				mExprResultTransformer, mAuxVarInfoBuilder, mTypeSizes, mStaticObjectsHandler);
+		mStandardFunctionHandler = new StandardFunctionHandler(mLogger, prerunCHandler.mFunctionTable,
+				mAuxVarInfoBuilder, mNameHandler, mExpressionTranslation, mMemoryHandler, mTypeSizeComputer,
+				procedureManager, mReporter, mTypeSizes, mSymbolTable, mSettings, mExprResultTransformer,
+				mLocationFactory, mTypeHandler, mCExpressionTranslator);
+		mPostProcessor = new PostProcessor(mLogger, mExpressionTranslation, mTypeHandler, mReporter, mAuxVarInfoBuilder,
+				mFunctionToIndex, mTypeSizes, mSymbolTable, mStaticObjectsHandler, mSettings, procedureManager,
+				mMemoryHandler, mInitHandler, mFunctionHandler, this);
+
+	}
+
+	/**
+	 * @return An {@link ExpressionResultTransformer} that is bound to this {@link CHandler} instance.
+	 */
+	public ExpressionResultTransformer getExpressionResultTransformer() {
+		return mExprResultTransformer;
+	}
+
+	public CExpressionTranslator getCExpressionTranslator() {
+		return mCExpressionTranslator;
+	}
+
+	private void
+			signalTranslationRestartWithDifferentSettings(final TranslationSettings.SettingsChange settingsChange) {
+		assert mIsPrerun : "currently only checking the restart flag after the prerunner -- might change it perhaps "
+				+ "(in MainTranslator).";
+
+		mRestartTranslationWithDifferentSettings = true;
+
+		if (mSettingsChangeForTranslationRestart == null) {
+			mSettingsChangeForTranslationRestart = settingsChange;
+		} else if (mSettingsChangeForTranslationRestart.equals(settingsChange)) {
+			// nothing to do
+		} else {
+			mLogger.warn("More than one settings change for restart is not yet implemented; using only the first "
+					+ "one to be reported");
+			// do nothing
+		}
+	}
+
+	public boolean restartTranslationWithDifferentSettings() {
+		return mRestartTranslationWithDifferentSettings;
+	}
+
+	public SettingsChange getSettingsChangeForTranslationRestart() {
+		return mSettingsChangeForTranslationRestart;
+	}
+
+	/**
+	 * Translates multiple DecoratorNodes, wrapped in DecoratedUnits. This is the main starting point for the CHandler.
+	 *
+	 * @param main
+	 *            a reference to the main IDispatcher
+	 * @param units
+	 *            the decorator units to visit
+	 * @return a result object
+	 */
+
+	public CHandlerTranslationResult visit(final IDispatcher main, final List<DecoratedUnit> units) {
+		IASTNode globalHook = null;
+		for (final DecoratedUnit du : units) {
+			if (du.getRootNode().getCNode() != null) {
+				if (main instanceof MainDispatcher) {
+					((MainDispatcher) main).updateDecoratorTreeAndIterator(du.getRootNode());
+				}
+				visit(main, (IASTTranslationUnit) du.getRootNode().getCNode());
+				globalHook = du.getRootNode().getCNode();
+			}
+			// ACSL?
+		}
+
+		// Generate additional boogie translation that is collected for all files.
+		final ILocation loc = LocationFactory.createIgnoreCLocation();
+
+		// (alex:) new function pointers
+		final BigInteger functionPointerPointerBaseValue = BigInteger.valueOf(-1);
+		for (final Entry<String, Integer> en : mFunctionToIndex.entrySet()) {
+			final String funcId = SFO.FUNCTION_ADDRESS + en.getKey();
+			final VarList varList = new VarList(loc, new String[] { funcId }, mTypeHandler.constructPointerType(loc));
+			// would unique make sense here?? -- would potentially add lots of axioms
+			mDeclarations.add(new ConstDeclaration(loc, new Attribute[0], false, varList, null, false));
+
+			final Expression funcIdExpr = ExpressionFactory.constructIdentifierExpression(loc,
+					mTypeHandler.getBoogiePointerType(), funcId, DeclarationInformation.DECLARATIONINFO_GLOBAL);
+
+			final BigInteger offsetValue = BigInteger.valueOf(en.getValue());
+			mDeclarations.add(new Axiom(loc, new Attribute[0],
+					ExpressionFactory.newBinaryExpression(loc, BinaryExpression.Operator.COMPEQ, funcIdExpr,
+							mExpressionTranslation.constructPointerForIntegerValues(loc,
+									functionPointerPointerBaseValue, offsetValue))));
+		}
+
+		mDeclarations.addAll(0, mPostProcessor.postProcess(loc, globalHook));
+
+		/*
+		 * this must come after the post processor because the post processor might add declarations when dispatching
+		 * initializers of static variables
+		 */
+		mDeclarations.addAll(mStaticObjectsHandler.getGlobalDeclarations());
+
+		// this has to happen after postprocessing as pping may add sizeof
+		// constants for initializations
+		mDeclarations.addAll(mTypeSizeComputer.getConstants());
+		mDeclarations.addAll(mTypeSizeComputer.getAxioms());
+		mDeclarations.addAll(mMemoryHandler.declareMemoryModelInfrastructure(this, loc, globalHook));
+		mDeclarations.addAll(mInitHandler.declareInitializationInfrastructure(main, loc));
+		if (mDataRaceChecker != null) {
+			mDeclarations.addAll(mDataRaceChecker.declareRaceCheckingInfrastructure(loc));
+		}
+
+		// add type declarations introduced by the translation, e.g., $Pointer$
+		mDeclarations.addAll(
+				((TypeHandler) mTypeHandler).constructTranslationDefinedDeclarations(loc, mExpressionTranslation));
+
+		/**
+		 * For Notes on our handling of procedures see {@link FunctionHandler.handleFunctionDefinition(..)}. Short
+		 * version:
+		 * <li>procedure implementations have already been inserted into the Boogie program by code above
+		 * <li>procedure declarations have been collected in the ProcedureManager
+		 * <li>now we recompute the declarations, in order to give them correct modifies clauses and insert them into
+		 * the Boogie program
+		 *
+		 * have to block this in prerun, because there, memory model is not declared which may cause problems with the
+		 * call graph computation
+		 */
+		if (!mIsPrerun) {
+			// handle proc. declaration & resolve their transitive modified globals
+			mDeclarations.addAll(mProcedureManager.computeFinalProcedureDeclarations(mMemoryHandler));
+		}
+
+		/**
+		 * Add declarations of Boogie functions (as opposed to Boogie procedures) to the Boogie program that have been
+		 * collected by the ExpressionTranslation
+		 */
+		final Collection<FunctionDeclaration> declaredFunctions =
+				mExpressionTranslation.getFunctionDeclarations().getDeclaredFunctions().values();
+		mExpressionTranslation.getFunctionDeclarations().finish();
+		mDeclarations.addAll(declaredFunctions);
+		// TODO Need to get a CLocation from somewhere
+		// the overall translation result:
+		final Unit boogieUnit = new Unit(
+				mLocationFactory.createRootCLocation(
+						units.stream().map(a -> a.getSourceTranslationUnit()).collect(Collectors.toSet())),
+				mDeclarations.toArray(new Declaration[mDeclarations.size()]));
+		final IASTTranslationUnit hook = units.get(0).getSourceTranslationUnit();
+
+		// annotate the Unit with LTLPropertyChecks if applicable
+		for (final LTLExpressionExtractor ex : mGlobAcslExtractors) {
+			final Map<String, LTLPropertyCheck.CheckableExpression> checkableAtomicPropositions = new LinkedHashMap<>();
+
+			for (final Entry<String, de.uni_freiburg.informatik.ultimate.model.acsl.ast.Expression> en : ex
+					.getAP2SubExpressionMap().entrySet()) {
+				final ExpressionResult r = (ExpressionResult) main.dispatch(en.getValue(), hook);
+				// TODO: some switchToRValue and handling of sideeffects?
+				checkableAtomicPropositions.put(en.getKey(), new CheckableExpression(r.getLrValue().getValue(), null));
+			}
+			final LTLPropertyCheck propCheck =
+					new LTLPropertyCheck(ex.getLTLFormatString(), checkableAtomicPropositions, null);
+			propCheck.annotate(boogieUnit);
+		}
+
+		/**
+		 * Add declarations of Boogie functions (as opposed to Boogie procedures) to the Boogie program that have been
+		 * collected by the ExpressionTranslation
+		 */
+		final Collection<FunctionDeclaration> declaredFunctions =
+				mExpressionTranslation.getFunctionDeclarations().getDeclaredFunctions().values();
+		mExpressionTranslation.getFunctionDeclarations().finish();
+		mDeclarations.addAll(declaredFunctions);
+
+		// the overall translation result:
+		final Unit boogieUnit = new Unit(
+				mLocationFactory.createRootCLocation(
+						units.stream().map(a -> a.getSourceTranslationUnit()).collect(Collectors.toSet())),
+				mDeclarations.toArray(new Declaration[mDeclarations.size()]));
+		for (final LTLPropertyCheck ltlPropertyCheck : ltlProperyChecks) {
+			ltlPropertyCheck.annotate(boogieUnit);
+		}
+
+		return new CHandlerTranslationResult(boogieUnit, mSymbolTable.getBoogieCIdentifierMapping());
+	}
+
+	/**
+	 * @deprecated is not supported in this handler! Do not use!
+	 */
+	@Deprecated
+
+	public Result visit(final IDispatcher main, final ACSLNode node) {
+		throw new UnsupportedOperationException("Implementation Error: Use ACSLHandler for: " + node.getClass());
+	}
+
+	public Result visit(final IDispatcher main, final CASTDesignatedInitializer node) {
+		return mInitHandler.handleDesignatedInitializer(main, mLocationFactory, mMemoryHandler, mStructHandler, node);
+	}
+
+	public Result visit(final IDispatcher main, final IASTArraySubscriptExpression node) {
+		return mArrayHandler.handleArraySubscriptExpression(main, mMemoryHandler, mStructHandler, node);
+	}
+
+	public Result visit(final IDispatcher main, final IASTASMDeclaration node) {
+		if (mSettings.isSvcompMode()) {
+			// workaround for now: ignore inline assembler instructions
+			return new SkipResult();
+		}
+		final String msg = "CHandler: Not yet implemented: \"" + node.getRawSignature() + "\" (Type: "
+				+ node.getClass().getName() + ")";
+		throw new UnsupportedSyntaxException(mLocationFactory.createCLocation(node), msg);
+	}
+
+	public Result visit(final IDispatcher main, final IASTBinaryExpression node) {
+		final ILocation loc = mLocationFactory.createCLocation(node);
+		final ExpressionResult leftOperand = (ExpressionResult) main.dispatch(node.getOperand1());
+		final ExpressionResult rightOperand = (ExpressionResult) main.dispatch(node.getOperand2());
+		//@CL, with binary expression, we check bitwise operator first
+		boolean isBit = BitabsTranslation.containBitwise(node.getOperand2());
+		switch (node.getOperator()) {
+		case IASTBinaryExpression.op_assign: {
+			
+			//@Cyrus, debug. In this case we only transform with and-rule: r= a&b => r<=b, r<=a, they are positive, 
+			// and rhs is a bitwise binary expression.
+			
+			mLogger.debug("left hand side expression in assignment: "+ leftOperand.getLrValue().toString());
+			if (isBit & (node.getOperand1() instanceof IASTIdExpression)) {
+				return BitabsTranslation.abstractAssgin(this, mProcedureManager, mDeclarations, mExpressionTranslation, mNameHandler, mAuxVarInfoBuilder,
+						mSymbolTable, mExprResultTransformer, main, mLocationFactory, node);
+			} else {
+					final ExpressionResultBuilder builder = new ExpressionResultBuilder();
+					builder.addAllExceptLrValue(leftOperand);
+					final CType lType = leftOperand.getLrValue().getCType().getUnderlyingType();
+					final ExpressionResult rightOperandSwitched = mExprResultTransformer
+							.makeRepresentationReadyForConversionAndRexBoolToInt(rightOperand, loc, lType, node);
+					builder.addAllIncludingLrValue(rightOperandSwitched);
+					return makeAssignment(loc, leftOperand.getLrValue(), leftOperand.getNeighbourUnionFields(), builder.build(),
+					node);
+					}
+			}
+		case IASTBinaryExpression.op_equals:
+		case IASTBinaryExpression.op_notequals: {
+			final ExpressionResult rl = mExprResultTransformer.transformSwitchRexBoolToInt(leftOperand, loc, node);
+			final ExpressionResult rr = mExprResultTransformer.transformSwitchRexBoolToInt(rightOperand, loc, node);
+			return mCExpressionTranslator.handleEqualityOperators(loc, node.getOperator(), rl, rr);
+		}
+		case IASTBinaryExpression.op_greaterEqual:
+		case IASTBinaryExpression.op_greaterThan:
+		case IASTBinaryExpression.op_lessEqual:
+		case IASTBinaryExpression.op_lessThan: {
+		/*
+		 * if (isBit & (node.getOperand1() instanceof IASTIdExpression)) {
+		 * System.out.println("---get bitwise in realational operators: "+node.toString(
+		 * )); return BitabsTranslation.abstractRelational(this, mProcedureManager,
+		 * mDeclarations, mExpressionTranslation, mNameHandler, mAuxVarInfoBuilder,
+		 * mSymbolTable, mExprResultTransformer, main, mLocationFactory, node); } else {
+		 */
+				final ExpressionResult rl = mExprResultTransformer.switchToRValue(leftOperand, loc, node);
+				final ExpressionResult rr = mExprResultTransformer.switchToRValue(rightOperand, loc, node);
+				return mCExpressionTranslator.handleRelationalOperators(loc, node.getOperator(), rl, rr);
+		//	}
+		}
+
+		case IASTBinaryExpression.op_logicalAnd:
+		case IASTBinaryExpression.op_logicalOr: {
+			final ExpressionResult rl = mExprResultTransformer.transformSwitchRexIntToBool(leftOperand, loc, node);
+			final ExpressionResult rr = mExprResultTransformer.transformSwitchRexIntToBool(rightOperand, loc, node);
+			return handleAndOrOperators(loc, node.getOperator(), rl, rr);
+		}
+		case IASTBinaryExpression.op_modulo:
+		case IASTBinaryExpression.op_multiply:
+		case IASTBinaryExpression.op_divide: {
+			final ExpressionResult rl = mExprResultTransformer.transformSwitchRexBoolToInt(leftOperand, loc, node);
+			final ExpressionResult rr = mExprResultTransformer.transformSwitchRexBoolToInt(rightOperand, loc, node);
+			return mCExpressionTranslator.handleMultiplicativeOperation(loc, node.getOperator(), rl, rr, node);
+		}
+		case IASTBinaryExpression.op_moduloAssign:
+		case IASTBinaryExpression.op_multiplyAssign:
+		case IASTBinaryExpression.op_divideAssign: {
+			final ExpressionResult rl = mExprResultTransformer.transformSwitchRexBoolToInt(leftOperand, loc, node);
+			final ExpressionResult rr = mExprResultTransformer.transformSwitchRexBoolToInt(rightOperand, loc, node);
+			final ExpressionResult result =
+					mCExpressionTranslator.handleMultiplicativeOperation(loc, node.getOperator(), rl, rr, node);
+			return makeAssignment(loc, leftOperand.getLrValue(), Collections.emptyList(), result, node);
+		}
+		case IASTBinaryExpression.op_plus:
+		case IASTBinaryExpression.op_minus: {
+			assert checkSubstractPointerArith(node, leftOperand,
+					rightOperand) : "subtraction is not allowed in pointer arithmetic, right?";
+
+			// if we are "adding" arrays, they must be treated as pointers
+			final ExpressionResult rl = mExprResultTransformer.transformDecaySwitchRexBoolToInt(leftOperand, loc, node);
+			final ExpressionResult rr =
+					mExprResultTransformer.transformDecaySwitchRexBoolToInt(rightOperand, loc, node);
+
+			return mCExpressionTranslator.handleAdditiveOperation(loc, node.getOperator(), rl, rr, node);
+		}
+		case IASTBinaryExpression.op_plusAssign:
+		case IASTBinaryExpression.op_minusAssign: {
+			assert checkSubstractPointerArith(node, leftOperand,
+					rightOperand) : "subtraction is not allowed in pointer arithmetic, right?";
+
+			final ExpressionResult rl = mExprResultTransformer.transformDecaySwitchRexBoolToInt(leftOperand, loc, node);
+			final ExpressionResult rr =
+					mExprResultTransformer.transformDecaySwitchRexBoolToInt(rightOperand, loc, node);
+			final ExpressionResult result =
+					mCExpressionTranslator.handleAdditiveOperation(loc, node.getOperator(), rl, rr, node);
+			return makeAssignment(loc, leftOperand.getLrValue(), Collections.emptyList(), result, node);
+		}
+		case IASTBinaryExpression.op_binaryAnd:
+		case IASTBinaryExpression.op_binaryOr:
+		case IASTBinaryExpression.op_binaryXor: {
+			final ExpressionResult rl = mExprResultTransformer.transformSwitchRexBoolToInt(leftOperand, loc, node);
+			final ExpressionResult rr = mExprResultTransformer.transformSwitchRexBoolToInt(rightOperand, loc, node);
+			return mCExpressionTranslator.handleBitwiseArithmeticOperation(loc, node.getOperator(), rl, rr, node);
+		}
+		case IASTBinaryExpression.op_binaryAndAssign:
+		case IASTBinaryExpression.op_binaryOrAssign:
+		case IASTBinaryExpression.op_binaryXorAssign: {
+			final ExpressionResult rl = mExprResultTransformer.transformSwitchRexBoolToInt(leftOperand, loc, node);
+			final ExpressionResult rr = mExprResultTransformer.transformSwitchRexBoolToInt(rightOperand, loc, node);
+			final ExpressionResult result =
+					mCExpressionTranslator.handleBitwiseArithmeticOperation(loc, node.getOperator(), rl, rr, node);
+			return makeAssignment(loc, leftOperand.getLrValue(), Collections.emptyList(), result, node);
+		}
+		case IASTBinaryExpression.op_shiftLeft:
+		case IASTBinaryExpression.op_shiftRight: {
+			final ExpressionResult rl = mExprResultTransformer.transformSwitchRexBoolToInt(leftOperand, loc, node);
+			final ExpressionResult rr = mExprResultTransformer.transformSwitchRexBoolToInt(rightOperand, loc, node);
+			return mCExpressionTranslator.handleBitshiftOperation(loc, node.getOperator(), rl, rr, node);
+
+		}
+		case IASTBinaryExpression.op_shiftLeftAssign:
+		case IASTBinaryExpression.op_shiftRightAssign: {
+			final ExpressionResult rl = mExprResultTransformer.transformSwitchRexBoolToInt(leftOperand, loc, node);
+			final ExpressionResult rr = mExprResultTransformer.transformSwitchRexBoolToInt(rightOperand, loc, node);
+			final ExpressionResult result =
+					mCExpressionTranslator.handleBitshiftOperation(loc, node.getOperator(), rl, rr, node);
+			return makeAssignment(loc, leftOperand.getLrValue(), Collections.emptyList(), result, node);
+		}
+		default: 
+			final String msg = "Unknown or unsupported unary operation";
+			throw new UnsupportedSyntaxException(loc, msg);
+		}
+	}
+
+	private static boolean checkSubstractPointerArith(final IASTBinaryExpression node,
+			final ExpressionResult leftOperand, final ExpressionResult rightOperand) {
+		if (!(leftOperand.getLrValue().getCType() instanceof CArray)
+				|| node.getOperator() == IASTBinaryExpression.op_plus) {
+			return true;
+		}
+		return !(rightOperand.getLrValue().getCType() instanceof CArray)
+				|| node.getOperator() == IASTBinaryExpression.op_plus;
+	}
+
+	private Result handleAndOrOperators(final ILocation loc, final int operator, final ExpressionResult rl,
+			final ExpressionResult rr) {
+		final ExpressionResultBuilder builder = new ExpressionResultBuilder();
+
+		// // NOTE: no rr.stmt
+		builder.addAllExceptLrValue(rl);
+
+		// NOTE: do not unconditionally add rr.stmt as it may be short-circuited
+		builder.addDeclarations(rr.getDeclarations());
+		builder.addAuxVars(rr.getAuxVars());
+		builder.addOverapprox(rr.getOverapprs());
+
+		final BinaryExpression.Operator boogieOp;
+		if (operator == IASTBinaryExpression.op_logicalOr) {
+			boogieOp = BinaryExpression.Operator.LOGICOR;
+		} else if (operator == IASTBinaryExpression.op_logicalAnd) {
+			boogieOp = BinaryExpression.Operator.LOGICAND;
+		} else {
+			throw new IllegalArgumentException("Wrong binary operator " + operator);
+		}
+
+		if (rr.getStatements().isEmpty()) {
+			// no statements in right operands, hence no side effects in operand
+			// we can directly combine operands with LOGICAND/OR
+			final RValue newRVal =
+					new RValue(ExpressionFactory.newBinaryExpression(loc, boogieOp, rl.getLrValue().getValue(),
+							rr.getLrValue().getValue()), new CPrimitive(CPrimitive.CPrimitives.INT), true);
+
+			builder.setLrValue(newRVal);
+			return builder.build();
+		}
+
+		// there are side effects, we have to handle them
+		// create and add shortcircuit "auxvar #t~SHORT~UID"
+		final CPrimitive intType = new CPrimitive(CPrimitives.INT);
+		final AuxVarInfo auxvarInfo = mAuxVarInfoBuilder.constructAuxVarInfo(loc, intType,
+				new PrimitiveType(loc, BoogieType.TYPE_BOOL, SFO.BOOL), SFO.AUXVAR.SHORTCIRCUIT);
+		builder.addDeclaration(auxvarInfo.getVarDec());
+		builder.addAuxVar(auxvarInfo);
+		final RValue auxvarRval = new RValue(auxvarInfo.getExp(), intType, true);
+
+		// add auxvar assignment "#t~SHORT~UID = left"
+		final AssignmentStatement assignStmt = StatementFactory.constructAssignmentStatement(loc,
+				new LeftHandSide[] { auxvarInfo.getLhs() }, new Expression[] { rl.getLrValue().getValue() });
+		builder.addStatementAndAnnotateOverapprox(assignStmt);
+
+		final Statement[] thenPart;
+		final Statement[] elsePart;
+		final List<Statement> tmpList = new ArrayList<>();
+		tmpList.addAll(rr.getStatements());
+		tmpList.add(StatementFactory.constructAssignmentStatement(loc, new LeftHandSide[] { auxvarInfo.getLhs() },
+				new Expression[] { rr.getLrValue().getValue() }));
+		if (boogieOp == Operator.LOGICAND) {
+			// generate "if (#t~SHORT~UID) {#t~SHORT~UID = right;}"
+			thenPart = tmpList.toArray(new Statement[tmpList.size()]);
+			elsePart = new Statement[0];
+		} else {
+			// generate "if (#t~SHORT~UID) {} else {#t~SHORT~UID = right;}"
+			thenPart = new Statement[0];
+			elsePart = tmpList.toArray(new Statement[tmpList.size()]);
+		}
+		final IfStatement ifStatement = new IfStatement(loc, auxvarRval.getValue(), thenPart, elsePart);
+		builder.addStatementAndAnnotateOverapprox(ifStatement);
+		builder.setLrValue(auxvarRval);
+		return builder.build();
+	}
+
+	public Result visit(final IDispatcher main, final IASTBreakStatement node) {
+		final ArrayList<Statement> stmt = new ArrayList<>();
+		stmt.add(new BreakStatement(mLocationFactory.createCLocation(node)));
+		return new ExpressionResult(stmt, null);
+	}
+
+	/**
+	 * Translate a case statement for use inside a switch statement. C99:6.8.4.2-3: "The expression of each case label
+	 * shall be an integer constant expression and no two of the case constant expressions in the same switch statement
+	 * shall have the same value after conversion."
+	 *
+	 */
+
+	public Result visit(final IDispatcher main, final IASTCaseStatement node) {
+		final ILocation loc = mLocationFactory.createCLocation(node);
+		final ExpressionResult dispatched = (ExpressionResult) main.dispatch(node.getExpression());
+		final ExpressionResult switched =
+				mExprResultTransformer.switchToRValue(dispatched, mLocationFactory.createCLocation(node), node);
+		return mExpressionTranslation.convertIntToInt(loc, switched, new CPrimitive(CPrimitives.INT));
+	}
+
+	public Result visit(final IDispatcher main, final IASTCastExpression node) {
+		final ILocation loc = mLocationFactory.createCLocation(node);
+
+		// TODO: check validity of cast?
+
+		final TypesResult resTypes = (TypesResult) main.dispatch(node.getTypeId().getDeclSpecifier());
+
+		mCurrentDeclaredTypes.push(resTypes);
+		final DeclaratorResult declResult = (DeclaratorResult) main.dispatch(node.getTypeId().getAbstractDeclarator());
+		final CType newCType = declResult.getDeclaration().getType();
+		mCurrentDeclaredTypes.pop();
+
+		ExpressionResult expr = (ExpressionResult) main.dispatch(node.getOperand());
+
+		if (!expr.hasLRValue()) {
+			// creates a void expression for null RValues
+			final Expression newExpression = ExpressionFactory.createVoidDummyExpression(loc);
+			final RValue rVal = new RValue(newExpression, new CPrimitive(CPrimitives.VOID));
+			expr = new ExpressionResultBuilder().addAllExceptLrValue(expr).setLrValue(rVal).build();
+		}
+		expr = mExprResultTransformer.makeRepresentationReadyForConversion(expr, loc, newCType, node);
+		checkUnsupportedPointerCast(expr, loc, newCType);
+
+		if (mSettings.isAdaptMemoryModelResolutionOnPointerCasts() && mIsPrerun) {
+			checkIfNecessaryMemoryModelAdaption(node, loc, newCType, expr);
+		}
+
+		expr = mExprResultTransformer.rexBoolToInt(expr, loc);
+		expr = mExprResultTransformer.performImplicitConversion(expr, newCType, loc);
+		return expr;
+	}
+
+	private void checkIfNecessaryMemoryModelAdaption(final IASTCastExpression node, final ILocation loc,
+			final CType castTargetType, final ExpressionResult operand) {
+		final CType operandType = operand.getLrValue().getCType().getUnderlyingType();
+		if (!(operandType instanceof CArray) && !(operandType instanceof CPointer)
+				|| !(castTargetType instanceof CArray) && !(castTargetType instanceof CPointer)) {
+			return;
+		}
+
+		// memory model adaptation might be necessary
+		final CType operandValueType;
+		if (operandType instanceof CArray) {
+			operandValueType = ((CArray) operandType).getValueType().getUnderlyingType();
+		} else {
+			operandValueType = ((CPointer) operandType).getPointsToType().getUnderlyingType();
+		}
+
+		final CType castTargetValueType;
+		if (castTargetType instanceof CArray) {
+			castTargetValueType = ((CArray) castTargetType).getValueType().getUnderlyingType();
+		} else {
+			castTargetValueType = ((CPointer) castTargetType).getPointsToType().getUnderlyingType();
+		}
+
+		final Expression operandTypeByteSizeExp;
+		try {
+			operandTypeByteSizeExp = mTypeSizeComputer.constructBytesizeExpression(loc, operandValueType, node);
+		} catch (final UnsupportedOperationException e) {
+			mLogger.debug("saw a pointer cast to a type that we could not get a type size for, not adapting memory "
+					+ "model");
+			return;
+		}
+		final BigInteger operandTypeByteSize =
+				mTypeSizes.extractIntegerValue(operandTypeByteSizeExp, mTypeSizeComputer.getSizeT(), node);
+
+		final Expression castTargetByteSizeExp;
+		try {
+			castTargetByteSizeExp = mTypeSizeComputer.constructBytesizeExpression(loc, castTargetValueType, node);
+		} catch (final UnsupportedOperationException e) {
+			mLogger.debug("saw a pointer cast to a type that we could not get a type size for, not adapting memory "
+					+ "model");
+			return;
+		}
+		final BigInteger castTargetByteSize =
+				mTypeSizes.extractIntegerValue(castTargetByteSizeExp, mTypeSizeComputer.getSizeT(), node);
+
+		if (castTargetByteSize.compareTo(operandTypeByteSize) <= 0) {
+			// type sizes are already compatible
+			return;
+		}
+
+		final String msg;
+		if (mSettings.getMemoryModelPreference() == MemoryModel.HoenickeLindenmann_Original) {
+			// memory model has no resolution and the operand is
+			// cast to a bigger type
+			msg = "Found a cast between two array/pointer types where the value type is smaller than the "
+					+ "cast-to type while using memory model " + MemoryModel.HoenickeLindenmann_Original;
+		} else if (BigInteger.valueOf(mSettings.getMemoryModelPreference().getByteSize())
+				.compareTo(operandTypeByteSize) > 0) {
+			// memory model resolution is strictly bigger than the operand's type's, and the operand is
+			// cast to a bigger type
+			msg = "Found a cast between two array/pointer types where the value type is smaller than the"
+					+ " cast-to type, and where that value type is smaller than our current memory "
+					+ "model resolution";
+		} else {
+			// no need to change memory model
+			return;
+		}
+
+		if (operandTypeByteSize.intValueExact() == 0) {
+			// operand's type has size 0 -- not sure what makes sense to do here, doing nothing
+			// case where I encountered it was a struct with a 0-sized array in it; if someone wants to read more on
+			// that phenomenon:
+			// https://stackoverflow.com/questions/52630441/c-struct-with-zero-sized-array-members
+			return;
+		}
+
+		if (mLogger.isDebugEnabled()) {
+			mLogger.debug(msg);
+			mLogger.debug(" at location: " + loc);
+			mLogger.debug(" current memory model: " + mSettings.getMemoryModelPreference());
+		}
+		// signal a restart of the translation with a memory model precise
+		// enough for the operands
+		signalTranslationRestartWithDifferentSettings(new TranslationSettings.SettingsChange(loc, msg,
+				MemoryModel.getPreciseEnoughMemoryModelFor(operandTypeByteSize.intValueExact())));
+	}
+
+	public Result visit(final IDispatcher main, final IASTCompoundStatement node) {
+		final ExpressionResultBuilder resultBuilder = new ExpressionResultBuilder();
+		LRValue expr = null;
+		final IASTNode parent = node.getParent();
+
+		if (isNewScopeRequired(parent)) {
+			beginScope();
+		}
+
+		for (final IASTNode child : node.getChildren()) {
+			checkForACSL(main, resultBuilder, child, null, true);
+			final Result r = main.dispatch(child);
+			if (r instanceof ExpressionResult) {
+				final ExpressionResult res = (ExpressionResult) r;
+				resultBuilder.addDeclarations(res.getDeclarations());
+				resultBuilder.addStatements(res.getStatements());
+				expr = res.getLrValue();
+//				if (!((ExpressionResult) r).getOverapprs().isEmpty()) {
+//					throw new AssertionError("Forgot to pass overapproximation flags to statements: " + ((ExpressionResult) r).getOverapprs());
+//				}
+			} else if (r.getNode() != null && r.getNode() instanceof Body) {
+				assert false : "should not happen, as CompoundStatement now yields an "
+						+ "ExpressionResult or a CompoundStatementExpressionResult";
+				// already have a unique naming for variables! --> unfold
+				final Body b = (Body) r.getNode();
+				resultBuilder.addDeclarations(Arrays.asList(b.getLocalVars()));
+				resultBuilder.addStatements(Arrays.asList(b.getBlock()));
+			} else if (r instanceof SkipResult) {
+				// skip
+			} else {
+				assert false : "should not happen, as CompoundStatement now yields an "
+						+ "ExpressionResult or a CompoundStatementExpressionResult, but was " + r.getClass();
+			}
+		}
+		checkForACSL(main, resultBuilder, null, node, true);
+		if (isNewScopeRequired(parent)) {
+			updateStmtsAndDeclsAtScopeEnd(resultBuilder, node);
+
+			endScope();
+		}
+		resultBuilder.setLrValue(expr);
+		return resultBuilder.build();
+	}
+
+	public Result visit(final IDispatcher main, final IASTConditionalExpression node) {
+		final ILocation loc = mLocationFactory.createCLocation(node);
+		assert node.getChildren().length == 3;
+		ExpressionResult opCondition = (ExpressionResult) main.dispatch(node.getLogicalConditionExpression());
+		opCondition = mExprResultTransformer.switchToRValue(opCondition, loc, node);
+		ExpressionResult opPositive = (ExpressionResult) main.dispatch(node.getPositiveResultExpression());
+		opPositive = mExprResultTransformer.switchToRValue(opPositive, loc, node);
+		ExpressionResult opNegative = (ExpressionResult) main.dispatch(node.getNegativeResultExpression());
+		opNegative = mExprResultTransformer.switchToRValue(opNegative, loc, node);
+		return mCExpressionTranslator.handleConditionalOperator(loc, opCondition, opPositive, opNegative, node);
+	}
+
+	public Result visit(final IDispatcher main, final IASTContinueStatement cs) {
+		final ILocation loc = mLocationFactory.createCLocation(cs);
+		final ArrayList<Statement> stmt = new ArrayList<>();
+		stmt.add(new GotoStatement(loc, new String[] { mInnerMostLoopLabel.peek() }));
+		final ExpressionResult contResult = new ExpressionResult(stmt, null);
+		return contResult;
+	}
+
+	public Result visit(final IDispatcher main, final IASTDeclarationStatement node) {
+		return main.dispatch(node.getDeclaration());
+	}
+
+	public Result visit(final IDispatcher main, final IASTDeclarator node) {
+		final ILocation loc = mLocationFactory.createCLocation(node);
+		final TypesResult pendingResType = mCurrentDeclaredTypes.peek();
+
+		// are we running the PRDispatcher (PR stands for PreRun)?
+		// --> in that case "isOnHeap" has not yet been determined, we set it to false
+		final boolean isOnHeap = isOnHeap(node);
+
+		final IASTPointerOperator[] pointerOps = node.getPointerOperators();
+		final CType nestedPointerType = getPointerType(pointerOps.length, pendingResType.getCType());
+		final TypesResult resType = TypesResult.create(pendingResType, nestedPointerType);
+
+		// Adapt the name for multiparse input
+		final String declName;
+		final CType cType;
+		if (node instanceof IASTArrayDeclarator) {
+			final IASTArrayDeclarator arrDecl = (IASTArrayDeclarator) node;
+
+			// the innermost type is the value type..
+			CType arrayType = resType.getCType();
+
+			// expression results of from array modifiers
+			final ArrayList<ExpressionResult> expressionResults = new ArrayList<>();
+
+			final ListIterator<IASTArrayModifier> it =
+					Arrays.asList(arrDecl.getArrayModifiers()).listIterator(arrDecl.getArrayModifiers().length);
+			while (it.hasPrevious()) {
+				final IASTArrayModifier am = it.previous();
+				final RValue sizeFactor;
+				if (am.getConstantExpression() != null) {
+					// case where we have a number between the brackets,
+					// e.g., a[23] or a[n+1]
+					final ExpressionResult dispatched = (ExpressionResult) main.dispatch(am.getConstantExpression());
+					final ExpressionResult switched = mExprResultTransformer.switchToRValue(dispatched, loc, node);
+					final ExpressionResult converted = mExpressionTranslation.convertIntToInt(loc, switched,
+							mExpressionTranslation.getCTypeOfPointerComponents());
+					expressionResults.add(converted);
+					sizeFactor = (RValue) converted.getLrValue();
+				} else if (am.getConstantExpression() == null
+						&& arrDecl.getArrayModifiers()[arrDecl.getArrayModifiers().length - 1] == am) {
+					// the innermost array modifier may be empty, if there is an initializer; like
+					// int a[1][2][] = {...}
+					final int intSizeFactor;
+					if (arrDecl.getInitializer() != null) {
+						if (arrDecl.getInitializer() instanceof IASTEqualsInitializer) {
+							intSizeFactor = computeSizeOfInitializer((IASTEqualsInitializer) arrDecl.getInitializer());
+						} else {
+							throw new UnsupportedOperationException("expected IASTEqualsInitializer");
+						}
+					} else if (resType.getCType() instanceof CFunction) {
+						// if we have an array of function pointers,
+						// the initializer is stored in the parent node
+						// 2016-12-31 Matthias: I think this is only a workaround.
+						// What if we do not have an array of function pointers
+						// but an arrray of pointers to function pointers? Then
+						// we probably have to check the parent of the parent
+						final IASTFunctionDeclarator fundecl = (IASTFunctionDeclarator) arrDecl.getParent();
+						if (fundecl.getInitializer() != null) {
+							intSizeFactor = computeSizeOfInitializer((IASTEqualsInitializer) fundecl.getInitializer());
+						} else {
+							throw new UnsupportedOperationException("expected initializer");
+						}
+					} else {
+						// we have an incomplete array type without an initializer --
+						// this may happen in a function parameter..
+						intSizeFactor = CArray.INCOMPLETE_ARRY_MAGIC_NUMBER;
+					}
+					// Index type of the array. All C expressions that access the array are
+					// converted to this type.
+					// In the past we wanted a type that is large enough for the
+					// CArray.INCOMPLETE_ARRY_MAGIC_NUMBER.
+					// If we work with an unsigned type for pointer components we have to rethink
+					// the use of the magic number.
+					final CPrimitive arrayIndexCtype = mExpressionTranslation.getCTypeOfPointerComponents();
+					final Expression sizeExpression = mTypeSizes.constructLiteralForIntegerType(loc, arrayIndexCtype,
+							BigInteger.valueOf(intSizeFactor));
+					sizeFactor = new RValue(sizeExpression, arrayIndexCtype, false, false);
+
+				} else {
+					throw new IncorrectSyntaxException(loc, "wrong array type in declaration");
+				}
+				arrayType = new CArray(sizeFactor, arrayType);
+			}
+			final ExpressionResult allResults = new ExpressionResultBuilder()
+					.addAllExceptLrValue(expressionResults.toArray(new ExpressionResult[expressionResults.size()]))
+					.build();
+			if (!allResults.getDeclarations().isEmpty() || !allResults.getStatements().isEmpty()
+					|| !allResults.getAuxVars().isEmpty()) {
+				throw new AssertionError("passing these results is not yet implemented");
+			}
+			cType = arrayType;
+			declName = getNonFunctionDeclaratorName(node);
+		} else if (node instanceof IASTStandardFunctionDeclarator) {
+			// functions as well as function pointers can have IASTStandardFunctionDeclarator
+			final IASTStandardFunctionDeclarator funcDecl = (IASTStandardFunctionDeclarator) node;
+			final IASTParameterDeclaration[] paramDecls = funcDecl.getParameters();
+			CDeclaration[] paramsParsed = new CDeclaration[paramDecls.length];
+			for (int i = 0; i < paramDecls.length; i++) {
+				final DeclaratorResult decl = (DeclaratorResult) main.dispatch(paramDecls[i]);
+				if (decl.getDeclaration().getName() == "" && decl.getDeclaration().getType() instanceof CPrimitive
+						&& ((CPrimitive) decl.getDeclaration().getType()).getType().equals(CPrimitives.VOID)) {
+					assert paramDecls.length == 1;
+					paramsParsed = new CDeclaration[0];
+					break;
+				}
+				paramsParsed[i] = decl.getDeclaration();
+			}
+			final IASTName name = funcDecl.getName();
+			final IBinding binding = name.resolveBinding();
+			if (binding == null) {
+				// this happens if the parent is actually a cast
+				cType = CFunction.createEmptyCFunction().newReturnType(resType.getCType()).newParameter(paramsParsed);
+			} else if (binding instanceof IProblemBinding) {
+				// this happens if CDT detects a parse issue at this position
+				mLogger.warn("Detected problem " + ((IProblemBinding) binding).getMessage() + " at " + loc);
+				cType = CFunction.createEmptyCFunction().newReturnType(resType.getCType()).newParameter(paramsParsed);
+			} else if (binding instanceof IFunction) {
+				cType = CFunction.createCFunction(resType.getCType(), paramsParsed, (IFunction) binding);
+			} else if (binding instanceof IVariable) {
+				// it is a function pointer
+				cType = CFunction.tryCreateCFunction(resType.getCType(), paramsParsed, (IVariable) binding);
+			} else if (binding instanceof ITypedef) {
+				// it is a typedef of a function pointer or a function
+				cType = CFunction.tryCreateCFunction(resType.getCType(), paramsParsed, (ITypedef) binding);
+			} else {
+				throw new UnsupportedOperationException(
+						"Cannot extract function type from binding " + binding.getClass());
+			}
+			declName = mSymbolTable.applyMultiparseRenaming(node.getContainingFilename(), node.getName().toString());
+		} else if (node instanceof ICASTKnRFunctionDeclarator) {
+			final ICASTKnRFunctionDeclarator funcDecl = (ICASTKnRFunctionDeclarator) node;
+
+			assert funcDecl.getParameterDeclarations().length == funcDecl
+					.getParameterNames().length : "implicit int declarations are forbidden from C99 on, this is one, right?";
+
+			final CDeclaration[] paramsParsed = new CDeclaration[funcDecl.getParameterDeclarations().length];
+			for (int i = 0; i < funcDecl.getParameterDeclarations().length; i++) {
+				final DeclarationResult paramDeclRes =
+						(DeclarationResult) main.dispatch(funcDecl.getParameterDeclarations()[i]);
+				assert paramDeclRes.getDeclarations().size() == 1;
+				paramsParsed[i] = paramDeclRes.getDeclarations().get(0);
+			}
+			cType = CFunction.createCFunction(resType.getCType(), paramsParsed,
+					(IFunction) funcDecl.getName().getBinding());
+			declName = mSymbolTable.applyMultiparseRenaming(node.getContainingFilename(), node.getName().toString());
+		} else {
+			cType = resType.getCType();
+			declName = getNonFunctionDeclaratorName(node);
+		}
+		final int bitfieldSize;
+		if (node instanceof IASTFieldDeclarator) {
+			final IASTExpression expr = ((IASTFieldDeclarator) node).getBitFieldSize();
+			final ExpressionResult res = (ExpressionResult) main.dispatch(expr);
+
+			assert res.hasNoSideEffects() && res.hasLRValue() : "unexpected, todo: deal with sideeffects";
+
+			final BigInteger bigIntExtracted = CTranslationUtil.extractIntegerValue(res.getLrValue().getValue());
+			bitfieldSize = bigIntExtracted.intValueExact();
+		} else {
+			// we use -1 to indicate that this is no bitfield
+			bitfieldSize = -1;
+		}
+
+		if (node.getNestedDeclarator() != null) {
+			mCurrentDeclaredTypes.push(TypesResult.create(resType, cType));
+			DeclaratorResult result = (DeclaratorResult) main.dispatch(node.getNestedDeclarator());
+			mCurrentDeclaredTypes.pop();
+			if (node.getInitializer() != null) {
+				final CDeclaration cdec = result.getDeclaration();
+				result = new DeclaratorResult(new CDeclaration(cdec.getType(), cdec.getName(), node.getInitializer(),
+						null, cdec.isOnHeap(), CStorageClass.UNSPECIFIED, bitfieldSize));
+			}
+			return result;
+		}
+		final DeclaratorResult result = new DeclaratorResult(new CDeclaration(cType, declName, node.getInitializer(),
+				null, isOnHeap, CStorageClass.UNSPECIFIED, bitfieldSize));
+		return result;
+	}
+
+	private boolean isOnHeap(final IASTDeclarator node) {
+		if (mIsPrerun) {
+			return false;
+		}
+		if (mVariablesOnHeap.contains(node)) {
+			return true;
+		}
+		final IBinding binding = node.getName().resolveBinding();
+		if (binding instanceof CVariable) {
+			final IASTNode[] decls = ((CVariable) binding).getDeclarations();
+			// check if any of the declarations of this var are on heap, because then, all have to be on heap
+			if (decls != null && decls.length > 0) {
+				for (final IASTNode decl : decls) {
+					if (decl == null) {
+						// DD: Bug in CDT sometimes yields null in this array
+						continue;
+					}
+					if (mVariablesOnHeap.contains(decl.getParent())) {
+						return true;
+					}
+				}
+			}
+		}
+		return false;
+	}
+
+	/**
+	 * Create a nested {@link CPointer} type that ultimately points to the supplied type. If length is smaller or equal
+	 * zero, the supplied type is returned.
+	 *
+	 * @param length
+	 *            The nesting depth
+	 * @param cType
+	 *            The underlying type
+	 * @return The new CPointer.
+	 */
+	private static CType getPointerType(int length, final CType cType) {
+		CType type = cType;
+		for (; length > 0; --length) {
+			type = new CPointer(type);
+		}
+		return type;
+	}
+
+	public Result visit(final IDispatcher main, final IASTDefaultStatement node) {
+		final ArrayList<Statement> stmt = new ArrayList<>();
+		final ArrayList<Declaration> decl = new ArrayList<>();
+		// final Map<VariableDeclaration, ILocation> emptyAuxVars = new
+		// LinkedHashMap<>(0);
+		final Set<AuxVarInfo> emptyAuxVars = new LinkedHashSet<>(0);
+		final List<Overapprox> overappr = new ArrayList<>();
+		return new ExpressionResult(stmt,
+				new RValue(ExpressionFactory.createBooleanLiteral(mLocationFactory.createCLocation(node), true),
+						new CPrimitive(CPrimitives.INT)),
+				decl, emptyAuxVars, overappr);
+	}
+
+	public Result visit(final IDispatcher main, final IASTDoStatement node) {
+		final ExpressionResult condResult = (ExpressionResult) main.dispatch(node.getCondition());
+		final String loopLabel = mNameHandler.getGloballyUniqueIdentifier(SFO.LOOPLABEL);
+		mInnerMostLoopLabel.push(loopLabel);
+		final Result bodyResult = main.dispatch(node.getBody());
+		mInnerMostLoopLabel.pop();
+		final LoopInvariantSpecification witnessInvariant = main.fetchInvariantAtLoop(node);
+		return handleLoops(main, node, bodyResult, condResult, loopLabel, witnessInvariant);
+	}
+
+	public Result visit(final IDispatcher main, final IASTEqualsInitializer node) {
+		return main.dispatch(node.getInitializerClause());
+	}
+
+	public Result visit(final IDispatcher main, final IASTExpressionList node) {
+		final List<ExpressionResult> results = new ArrayList<>();
+		for (final IASTExpression expr : node.getExpressions()) {
+			results.add((ExpressionResult) main.dispatch(expr));
+		}
+		return new ExpressionListResult(results);
+	}
+
+	public Result visit(final IDispatcher main, final IASTExpressionStatement node) {
+			
+		final Result r = main.dispatch(node.getExpression());
+		if (r instanceof ExpressionResult) {
+			final ExpressionResult rExp = (ExpressionResult) r;
+
+			final ArrayList<Statement> stmt = new ArrayList<>(rExp.getStatements());
+			final ArrayList<Declaration> decl = new ArrayList<>(rExp.getDeclarations());
+			final List<Overapprox> overappr = new ArrayList<>();
+			stmt.addAll(CTranslationUtil.createHavocsForAuxVars(rExp.getAuxVars()));
+			overappr.addAll(rExp.getOverapprs());
+			return new ExpressionResult(stmt, rExp.getLrValue(), decl, Collections.emptySet(), overappr);
+		} else if (r instanceof ExpressionListResult) {
+			final ArrayList<Statement> stmt = new ArrayList<>();
+			final ArrayList<Declaration> decl = new ArrayList<>();
+			final List<Overapprox> overappr = new ArrayList<>();
+			// final Map<VariableDeclaration, ILocation> emptyAuxVars = new
+			// LinkedHashMap<>(0);
+			for (final ExpressionResult res : ((ExpressionListResult) r).getList()) {
+				if (!res.getStatements().isEmpty()) {
+					stmt.addAll(res.getStatements());
+					decl.addAll(res.getDeclarations());
+					stmt.addAll(CTranslationUtil.createHavocsForAuxVars(res.getAuxVars()));
+					overappr.addAll(res.getOverapprs());
+				}
+			}
+
+			return new ExpressionResult(stmt, null, decl, Collections.emptySet(), overappr);
+		} else if (r instanceof SkipResult) {
+			return r;
+		}
+		final String msg = "We always convert to AssignmentStatement, other options raise this error!";
+		final ILocation loc = mLocationFactory.createCLocation(node);
+		throw new UnsupportedSyntaxException(loc, msg);
+	}
+
+	public Result visit(final IDispatcher main, final IASTFieldReference node) {
+		return mStructHandler.handleFieldReference(main, mExprResultTransformer, node);
+	}
+
+	public Result visit(final IDispatcher main, final IASTForStatement node) {
+		final String loopLabel = mNameHandler.getGloballyUniqueIdentifier(SFO.LOOPLABEL);
+		final LoopInvariantSpecification witnessInvariant = main.fetchInvariantAtLoop(node);
+		return handleLoops(main, node, null, null, loopLabel, witnessInvariant);
+	}
+
+	public Result visit(final IDispatcher main, final IASTFunctionCallExpression node) {
+		final IASTExpression functionName = node.getFunctionNameExpression();
+		if (functionName instanceof IASTIdExpression) {
+			final Result standardFunction =
+					mStandardFunctionHandler.translateStandardFunction(main, node, (IASTIdExpression) functionName);
+			if (standardFunction != null) {
+				return standardFunction;
+			}
+		}
+		final Check check = new Check(Check.Spec.PRE_CONDITION);
+		final ILocation loc = mLocationFactory.createCLocation(node, check);
+		return mFunctionHandler.handleFunctionCallExpression(main, loc, functionName, node.getArguments());
+	}
+
+	public Result visit(final IDispatcher main, final IASTFunctionDefinition node) {
+		if (!isReachable(node)) {
+			// Unreachable function declaration. Test for parent=TU skipped: Not necessary, right?
+			return new SkipResult();
+		}
+
+		final TypesResult resType = (TypesResult) main.dispatch(node.getDeclSpecifier());
+
+		mCurrentDeclaredTypes.push(resType);
+		final DeclaratorResult declResult = (DeclaratorResult) main.dispatch(node.getDeclarator());
+		mCurrentDeclaredTypes.pop();
+		assert declResult.getDeclaration().getType() instanceof CFunction;
+		return mFunctionHandler.handleFunctionDefinition(main, mMemoryHandler, node, declResult.getDeclaration(),
+				mContract);
+	}
+
+	public Result visit(final IDispatcher main, final IASTGotoStatement node) {
+		final ArrayList<Statement> stmt = new ArrayList<>();
+		if (!mIsPrerun) {
+			final AssertStatement assertWitnessInvariant = ((MainDispatcher) main).fetchInvariantAtGoto(node);
+			if (assertWitnessInvariant != null) {
+				stmt.add(assertWitnessInvariant);
+			}
+		}
+		final String[] name = new String[] { node.getName().toString() };
+		stmt.add(new GotoStatement(mLocationFactory.createCLocation(node), name));
+		return new ExpressionResult(stmt, null);
+	}
+
+	public Result visit(final IDispatcher main, final IASTIdExpression node) {
+		final ILocation loc = mLocationFactory.createCLocation(node);
+
+		// Apply multifile input prefixing transformations to the ID
+		final String cId = node.getName().toString();
+		// cIdMp is only relevant for procedures and global variables
+		final String cIdMp = mSymbolTable.applyMultiparseRenaming(node.getContainingFilename(), cId);
+
+		// deal with builtin constants
+		if ("NULL".equals(cId)) {
+			return new ExpressionResult(new RValue(mExpressionTranslation.constructNullPointer(loc),
+					new CPointer(new CPrimitive(CPrimitives.VOID))));
+
+		} else if ("__PRETTY_FUNCTION__".equals(cId) || "__FUNCTION__".equals(cId)) {
+			// TODO: Was only in SvComp14Handler, but seems useful anywhere
+			final CType returnType = new CPointer(new CPrimitive(CPrimitives.CHAR));
+			// final String tId = main.mNameHandler.getTempVarUID(SFO.AUXVAR.NONDET,
+			// returnType);
+			// final VariableDeclaration tVarDecl = new VariableDeclaration(loc, new
+			// Attribute[0], new VarList[] {
+			// new VarList(loc, new String[] { tId },
+			// main.mTypeHandler.constructPointerType(loc)) });
+			final AuxVarInfo auxvar = mAuxVarInfoBuilder.constructAuxVarInfo(loc, returnType, SFO.AUXVAR.NONDET);
+			final RValue rvalue = new RValue(auxvar.getExp(), returnType);
+			final ArrayList<Declaration> decls = new ArrayList<>();
+			decls.add(auxvar.getVarDec());
+			// final Map<VariableDeclaration, ILocation> auxVars = new LinkedHashMap<>();
+			// auxVars.put(auxvar.getVarDec(), loc);
+			return new ExpressionResult(new ArrayList<Statement>(), rvalue, decls, Collections.singleton(auxvar));
+		} else if (!mSymbolTable.containsCSymbol(node, cIdMp)
+				&& ("NAN".equals(cId) || "INFINITY".equals(cId) || "inf".equals(cId))) {
+			final ExpressionResult result = mExpressionTranslation.createNanOrInfinity(loc, cId);
+			return result;
+		} else if (mExpressionTranslation.isNumberClassificationMacro(cId)) {
+			final RValue rvalue = mExpressionTranslation.handleNumberClassificationMacro(loc, cId);
+			return new ExpressionResult(rvalue);
+		} else if ("__func__".equals(cId)) {
+			final CType cType = new CPointer(new CPrimitive(CPrimitives.CHAR));
+			// final String tId = mNameHandler.getTempVarUID(SFO.AUXVAR.NONDET, cType);
+			// final VariableDeclaration tVarDecl = new VariableDeclaration(loc, new
+			// Attribute[0],
+			// new VarList[] { new VarList(loc, new String[] { tId },
+			// mTypeHandler.constructPointerType(loc)) });
+			final AuxVarInfo auxvar = mAuxVarInfoBuilder.constructAuxVarInfo(loc, cType, SFO.AUXVAR.NONDET);
+			final RValue rvalue = new RValue(auxvar.getExp(), cType);
+			final ArrayList<Declaration> decls = new ArrayList<>();
+			decls.add(auxvar.getVarDec());
+			// final Map<VariableDeclaration, ILocation> auxVars = new LinkedHashMap<>();
+			// auxVars.put(auxvar.getVarDec(), loc);
+			return new ExpressionResult(new ArrayList<Statement>(), rvalue, decls, Collections.singleton(auxvar));
+		}
+
+		final String bId;
+		final CType cType;
+		final boolean useHeap;
+		final boolean intFromPtr;
+		DeclarationInformation declarationInformation;
+
+		if (mSymbolTable.containsCSymbol(node, cId)) {
+			if (mProcedureManager.hasProcedure(cIdMp)) {
+				mLogger.warn("Possible shadowing of function " + cId);
+			}
+			// a local variable
+			final SymbolTableValue stv = mSymbolTable.findCSymbol(node, cId);
+			bId = stv.getBoogieName();
+			cType = stv.getCType();
+			useHeap = isHeapVar(bId);
+			intFromPtr = stv.isIntFromPointer();
+			declarationInformation = stv.getDeclarationInformation();
+		} else if (mSymbolTable.containsCSymbol(node, cIdMp)) {
+			if (mProcedureManager.hasProcedure(cIdMp)) {
+				mLogger.warn("Possible shadowing of function " + cId);
+			}
+			// we have a normal variable
+			final SymbolTableValue stv = mSymbolTable.findCSymbol(node, cIdMp);
+			bId = stv.getBoogieName();
+			cType = stv.getCType();
+			useHeap = isHeapVar(bId);
+			intFromPtr = stv.isIntFromPointer();
+			declarationInformation = stv.getDeclarationInformation();
+			// } else if (mFunctionHandler.getProcedures().keySet().contains(cId)) {
+		} else if (mProcedureManager.hasProcedure(cIdMp)) {
+			// C11 6.3.2.1.4 says: A function designator is an expression that
+			// has function type.
+			final CFunction cFunction = mProcedureManager.getCFunctionType(cIdMp);
+			cType = cFunction;
+			bId = SFO.FUNCTION_ADDRESS + cIdMp;
+			useHeap = true;
+			intFromPtr = false;
+			declarationInformation = DeclarationInformation.DECLARATIONINFO_GLOBAL;
+		} else if (mFunctionToIndex.containsKey(cIdMp)) {
+			throw new AssertionError("function not known to function handler");
+		} else {
+			throw new UnsupportedSyntaxException(loc,
+					"identifier is not declared (neither a variable nor a function name): " + cId + " in file "
+							+ node.getContainingFilename());
+		}
+
+		BoogieType boogieType;
+		{
+			final ASTType astType = mTypeHandler.cType2AstType(loc, cType);
+			boogieType = mTypeHandler.getBoogieTypeForBoogieASTType(astType);
+		}
+
+		LRValue lrVal = null;
+		if (useHeap) {
+			final IdentifierExpression idExp = // new IdentifierExpression(loc, bId);
+					ExpressionFactory.constructIdentifierExpression(loc, mTypeHandler.getBoogiePointerType(), bId,
+							declarationInformation);
+			// convention: the ctype in the symbol table of something that we put on the
+			// heap
+			// is the same as it would be if we did not put it on heap
+			lrVal = LRValueFactory.constructHeapLValue(mTypeHandler, idExp, cType, intFromPtr, null);
+		} else {
+			final VariableLHS idLhs = // new VariableLHS(loc, bId);
+					ExpressionFactory.constructVariableLHS(loc, boogieType, bId, declarationInformation);
+			lrVal = new LocalLValue(idLhs, cType, false, intFromPtr, null);
+		}
+		return new ExpressionResult(lrVal);
+	}
+
+	public Result visit(final IDispatcher main, final IASTIfStatement node) {
+		final ILocation loc = mLocationFactory.createCLocation(node);
+		final ArrayList<Declaration> decl = new ArrayList<>();
+		final ArrayList<Statement> stmt = new ArrayList<>();
+		final List<Overapprox> overappr = new ArrayList<>();
+		// final Map<VariableDeclaration, ILocation> emptyAuxVars = new
+		// LinkedHashMap<>();
+
+		ExpressionResult condResult = (ExpressionResult) main.dispatch(node.getConditionExpression());
+		condResult = mExprResultTransformer.transformSwitchRexIntToBool(condResult, loc, node);
+		final RValue cond = (RValue) condResult.getLrValue();
+		decl.addAll(condResult.getDeclarations());
+		stmt.addAll(condResult.getStatements());
+		overappr.addAll(condResult.getOverapprs());
+		final List<HavocStatement> havocs = CTranslationUtil.createHavocsForAuxVars(condResult.getAuxVars());
+
+		final Result thenResult = main.dispatch(node.getThenClause());
+		final List<Statement> thenStmt = new ArrayList<>();
+		thenStmt.addAll(havocs);
+		if (thenResult instanceof ExpressionResult) {
+			final ExpressionResult re = (ExpressionResult) thenResult;
+			decl.addAll(re.getDeclarations());
+			thenStmt.addAll(re.getStatements());
+		} else if (thenResult != null) {
+			if (thenResult.getNode() instanceof Body) {
+				final Body thenPart = (Body) thenResult.getNode();
+				thenStmt.addAll(Arrays.asList(thenPart.getBlock()));
+				decl.addAll(Arrays.asList(thenPart.getLocalVars()));
+			} else if (thenResult instanceof SkipResult) {
+				// add no statements or declarations
+			} else {
+				final String msg = "Error: unexpected dispatch result";
+				throw new IncorrectSyntaxException(loc, msg);
+			}
+		}
+
+		final List<Statement> elseStmt = new ArrayList<>();
+		elseStmt.addAll(havocs);
+		if (node.getElseClause() != null) {
+			final Result elseResult = main.dispatch(node.getElseClause());
+			if (elseResult instanceof ExpressionResult) {
+				final ExpressionResult re = (ExpressionResult) elseResult;
+				decl.addAll(re.getDeclarations());
+				elseStmt.addAll(re.getStatements());
+			} else if (elseResult != null) {
+				if (elseResult.getNode() instanceof Body) {
+					final Body elsePart = (Body) elseResult.getNode();
+					elseStmt.addAll(Arrays.asList(elsePart.getBlock()));
+					decl.addAll(Arrays.asList(elsePart.getLocalVars()));
+				}
+			} else {
+				final String msg = "Error: unexpected dispatch result";
+				throw new IncorrectSyntaxException(loc, msg);
+			}
+		}
+		assert thenStmt != null;
+		assert elseStmt != null;
+		// TODO : handle if(pointer), if(pointer==NULL) and if(pointer==0)
+		final IfStatement ifStmt = new IfStatement(loc, cond.getValue(),
+				thenStmt.toArray(new Statement[thenStmt.size()]), elseStmt.toArray(new Statement[elseStmt.size()]));
+		for (final Overapprox overapprItem : overappr) {
+			overapprItem.annotate(ifStmt);
+		}
+		stmt.add(ifStmt);
+		return new ExpressionResult(stmt, null, decl, Collections.emptySet(), overappr);
+	}
+
+	public Result visit(final IDispatcher main, final IASTTypeIdInitializerExpression node) {
+		// node represents a compound literal (something like "(int []) { 1, 2 }")
+		final ILocation loc = mLocationFactory.createCLocation(node);
+
+		// translate type
+		final IASTTypeId typeId = node.getTypeId();
+		final TypesResult declSpecifierResult = (TypesResult) main.dispatch(typeId.getDeclSpecifier());
+		mCurrentDeclaredTypes.push(declSpecifierResult);
+		final DeclaratorResult declaratorResult = (DeclaratorResult) main.dispatch(typeId.getAbstractDeclarator());
+		mCurrentDeclaredTypes.pop();
+
+		final CDeclaration cDeclaration = declaratorResult.getDeclaration();
+		assert !cDeclaration.hasInitializer() : "unexpected, inspect this case";
+		assert !cDeclaration.isOnHeap() : "unexpected, inspect this case";
+		final CType cType = cDeclaration.getType().getUnderlyingType();
+
+		// translate initializer
+		final IASTInitializer initializer = node.getInitializer();
+		final InitializerResult ir = (InitializerResult) main.dispatch(initializer);
+
+		final boolean isAddressTaken = node.getParent() instanceof IASTUnaryExpression
+				&& ((IASTUnaryExpression) node.getParent()).getOperator() == IASTUnaryExpression.op_amper;
+		// catch simple case
+		if (!isAddressTaken) {
+			if (cType instanceof CPrimitive || cType instanceof CEnum) {
+				final CPrimitive cPrim = (CPrimitive) cType;
+				final ExpressionResult exprRes = mExprResultTransformer
+						.switchToRValue(InitializerResult.getFirstValueInInitializer(ir), loc, node);
+				assert exprRes.hasLRValue();
+				final ExpressionResult converted =
+						mExprResultTransformer.performImplicitConversion(exprRes, cType, loc);
+
+				final RValue rVal = (RValue) converted.getLrValue();
+
+				// used to check if rVal is a constant
+				final BigInteger intVal = mTypeSizes.extractIntegerValue(rVal, node);
+
+				if (converted.hasNoSideEffects() && intVal != null
+						&& cPrim.getGeneralType() == CPrimitiveCategory.INTTYPE) {
+					// ExpressionResult is just an integer constant
+					return converted;
+				}
+			}
+		}
+
+		/*
+		 * @formatter:off
+		 * treat the general case
+		 *  - introduce an auxiliary variable aux of type pointer
+		 *    (c type: pointer to the type from the compound literal's type id)
+		 *  - aux points to fresh memory
+		 *  - the value of aux never changes and aux is associated with this compound literal
+		 *  - set the contents of aux to the value of the initializer
+		 *  - the scope of the compound literal depends on where it occurs, like for variable declarations
+		 *  TODO:
+		 *  - the const specifier is not supported at the moment
+		 *    -- we would have to check that the compound literal's memory is not written to
+		 *    -- we would have to account for possible sharing of memory between different compound literals, and
+		 *      possibly string literals (right now, the addresses of distinct compound literals are guaranteed to be
+		 *       distinct in our Boogie program, even if the compound literals have the same contents, this is unsound)
+		 * @formatter:on
+		 */
+
+		/*
+		 * find out the size of the memory block that the compound literal takes, there are two cases - incomplete array
+		 * declarator: (e.g. (int [])): then the size depends on the initializer - otherwise: the size is given by the
+		 * CType
+		 */
+		mTypeSizeComputer.constructBytesizeExpression(loc, cType, node);
+
+		final ExpressionResultBuilder builder = new ExpressionResultBuilder();
+
+		final CPointer pointerType = new CPointer(cType);
+
+		// declare aux
+		final AuxVarInfo aux;
+		{
+
+			/*
+			 * note: it seems ok to make the aux declaration local to Ultimate.Init, since the compound literal cannot
+			 * be from another point in the program. (this is in contrast e.g. to on heap variables, which aux is
+			 * somewhat similar to)
+			 */
+			final DeclarationInformation declInfo =
+					mProcedureManager.isGlobalScope() ? new DeclarationInformation(StorageClass.LOCAL, SFO.INIT)
+							: new DeclarationInformation(StorageClass.LOCAL, mProcedureManager.getCurrentProcedureID());
+
+			aux = mAuxVarInfoBuilder.constructAuxVarInfoForBlockScope(loc, pointerType, SFO.AUXVAR.COMPOUNDLITERAL,
+					declInfo);
+			builder.addDeclaration(aux.getVarDec());
+			// do not add aux var to builder for havoccing here (havoccing is done after freeing at endScope
+		}
+
+		// add malloc/free
+		{
+			final LocalLValue llv = new LocalLValue(aux.getLhs(), cType, null);
+			if (mProcedureManager.isGlobalScope()) {
+				final CallStatement malloc = mMemoryHandler.getUltimateMemAllocCall(llv, loc, node, MemoryArea.STACK);
+				mStaticObjectsHandler.addStatementsForUltimateInit(Collections.singletonList(malloc));
+
+			} else {
+				final LocalLValueILocationPair llvp = new LocalLValueILocationPair(llv, loc);
+				// malloc auxvar; note that in contrast to on-heap variables, this malloc must only happen at the
+				// beginning
+				// of the scope, not each time the declaration point of the variable/this compound literal is reached
+				mMemoryHandler.addVariableToBeMalloced(llvp);
+				// schedule aux to be freed at scope end
+				mMemoryHandler.addVariableToBeFreed(llvp);
+			}
+		}
+
+		// write the contents of the compound literal to the memory location designated by aux
+		final ExpressionResult initialization = mInitHandler.initialize(loc, aux.getLhs(), cType, ir, true, node);
+		builder.addAllExceptLrValue(initialization);
+
+		builder.setLrValue(LRValueFactory.constructHeapLValue(mTypeHandler, aux.getExp(), cType, null));
+
+		return builder.build();
+	}
+
+	public Result visit(final IDispatcher main, final IASTInitializerClause node) {
+		if (node.getChildren().length == 1) {
+			final ExpressionResult rex = (ExpressionResult) main.dispatch(node.getChildren()[0]);
+			return mExprResultTransformer.switchToRValue(rex, mLocationFactory.createCLocation(node), node);
+		}
+		throw new UnsupportedOperationException(
+				"Cannot understand initializer that has more than two children." + node.getRawSignature());
+	}
+
+	public Result visit(final IDispatcher main, final IASTInitializerList node) {
+		final ILocation loc = mLocationFactory.createCLocation(node);
+		if (node.getClauses().length != node.getSize()) {
+			throw new IllegalArgumentException("You might have parsed your code with "
+					+ "ITranslationUnit.AST_SKIP_TRIVIAL_EXPRESSIONS_IN_AGGREGATE_INITIALIZERS!");
+		}
+		final InitializerResultBuilder result = new InitializerResultBuilder();
+		for (final IASTInitializerClause i : node.getClauses()) {
+			final Result r = main.dispatch(i);
+			if (r instanceof InitializerResult) {
+				result.addChild((InitializerResult) r);
+			} else if (r instanceof ExpressionResult) {
+				ExpressionResult rex = (ExpressionResult) r;
+				rex = mExprResultTransformer.transformDecaySwitch(rex, loc, node);
+				result.addChild(new InitializerResultBuilder().setRootExpressionResult(rex).build());
+			} else {
+				final String msg = "Unexpected result";
+				throw new UnsupportedSyntaxException(loc, msg);
+			}
+		}
+		return result.build();
+	}
+
+	public Result visit(final IDispatcher main, final IASTLabelStatement node) {
+		final ILocation loc = mLocationFactory.createCLocation(node);
+		final ArrayList<Statement> stmt = new ArrayList<>();
+		final ArrayList<Declaration> decl = new ArrayList<>();
+		// final Map<VariableDeclaration, ILocation> emptyAuxVars = new
+		// LinkedHashMap<>(0);
+		final List<Overapprox> overappr = new ArrayList<>();
+		final String label = node.getName().toString();
+		if ("ERROR".equals(label)) {
+			final String longDescription =
+					"The label \"ERROR\" does not have a special meaning in the translation mode you selected. You might want to change your settings and use the SV-COMP translation mode.";
+			mReporter.warn(loc, longDescription);
+		}
+		stmt.add(new Label(loc, label));
+		final Result r = main.dispatch(node.getNestedStatement());
+		if (r instanceof ExpressionResult) {
+			final ExpressionResult res = (ExpressionResult) r;
+			decl.addAll(res.getDeclarations());
+			stmt.addAll(res.getStatements());
+			overappr.addAll(res.getOverapprs());
+			return new ExpressionResult(stmt, res.getLrValue(), decl, Collections.emptySet(), overappr);
+		} else if (r instanceof SkipResult) {
+			return new ExpressionResult(stmt, null, decl, Collections.emptySet());
+		} else { // r instanceof Result ...
+			RValue expr = null;
+			if (r.getNode() instanceof Statement) {
+				stmt.add((Statement) r.getNode());
+			} else if (r.getNode() instanceof Declaration) {
+				decl.add((Declaration) r.getNode());
+			} else if (r.getNode() instanceof Expression) {
+				expr = new RValue((Expression) r.getNode(), null);// FIXME ??
+			} else if (r.getNode() instanceof Body) {
+				// we already have a unique naming for variables! --> unfold
+				final Body b = (Body) r.getNode();
+				decl.addAll(Arrays.asList(b.getLocalVars()));
+				stmt.addAll(Arrays.asList(b.getBlock()));
+			} else {
+				final String msg = "Unexpected boogie AST node type: " + r.getNode().getClass();
+				throw new UnsupportedSyntaxException(loc, msg);
+			}
+			return new ExpressionResult(stmt, expr, decl, Collections.emptySet());
+		}
+	}
+
+	public Result visit(final IDispatcher main, final IASTLiteralExpression node) {
+		final ILocation loc = mLocationFactory.createCLocation(node);
+
+		switch (node.getKind()) {
+		case IASTLiteralExpression.lk_float_constant: {
+			final String val = new String(node.getValue());
+			final RValue rVal = mExpressionTranslation.translateFloatingLiteral(loc, val);
+			assert rVal != null : "result must not be null";
+			return new ExpressionResult(rVal);
+		}
+		case IASTLiteralExpression.lk_char_constant: {
+
+			final CCharacterConstant characterConstant =
+					new CCharacterConstant(new String(node.getValue()), mTypeSizes.getSignednessOfChar());
+			final Expression literal = mTypeSizes.constructLiteralForIntegerType(loc, characterConstant.getType(),
+					characterConstant.getRepresentingValue());
+			return new ExpressionResult(new RValue(literal, characterConstant.getType()));
+		}
+		case IASTLiteralExpression.lk_integer_constant: {
+			final String val = new String(node.getValue());
+			final RValue rVal = mExpressionTranslation.translateIntegerLiteral(loc, val);
+			return new ExpressionResult(rVal);
+		}
+		case IASTLiteralExpression.lk_string_literal:
+			return handleStringLiteralExpression(loc, main, node);
+		case IASTLiteralExpression.lk_false:
+			return new ExpressionResult(
+					new RValue(ExpressionFactory.createBooleanLiteral(loc, false), new CPrimitive(CPrimitives.INT)));
+		case IASTLiteralExpression.lk_true:
+			return new ExpressionResult(
+					new RValue(ExpressionFactory.createBooleanLiteral(loc, true), new CPrimitive(CPrimitives.INT)));
+		default:
+			final String msg = "Unknown or unsupported kind of IASTLiteralExpression";
+			throw new UnsupportedSyntaxException(loc, msg);
+		}
+	}
+
+	/**
+	 * Add Boogie code for allocation and writing of string literals. TODO 20211105
+	 * Matthias: Optimization: String literals are stored in a separate read-only
+	 * area of the memory. String literals can neither be modified nor deallocated.
+	 */
+	private Result handleStringLiteralExpression(final ILocation loc, final IDispatcher main,
+			final IASTLiteralExpression node) {
+		// Note: We can either use loc here or create a new ignore-loc s.t. the string
+		// literal assignment will not be shown in the backtranslation
+		final ILocation actualLoc = LocationFactory.createIgnoreCLocation(node);
+
+		final CStringLiteral stringLiteral = new CStringLiteral(node.getValue(), mTypeSizes.getSignednessOfChar());
+		final int sizeInBytes = stringLiteral.getByteValues().size();
+		final Expression sizeInBytesExpr = mTypeSizes.constructLiteralForIntegerType(actualLoc,
+				mExpressionTranslation.getCTypeOfPointerComponents(), BigInteger.valueOf(sizeInBytes));
+
+		final RValue dimension = new RValue(sizeInBytesExpr, mExpressionTranslation.getCTypeOfPointerComponents());
+		final CArray arrayType = new CArray(dimension, new CPrimitive(CPrimitives.CHAR));
+		final CPointer pointerType = new CPointer(new CPrimitive(CPrimitives.CHAR));
+
+		final AuxVarInfo auxvar;
+		final RValue addressRValue;
+		final CallStatement ultimateAllocCall;
+		if (MemoryHandler.FIXED_ADDRESSES_FOR_INITIALIZATION) {
+			auxvar = null;
+			final Pair<RValue, CallStatement> pair = mMemoryHandler.getUltimateMemAllocInitCall(actualLoc, arrayType,
+					node);
+
+			addressRValue = pair.getFirst();
+			ultimateAllocCall = pair.getSecond();
+
+		} else {
+		auxvar = mAuxVarInfoBuilder.constructGlobalAuxVarInfo(actualLoc, pointerType, SFO.AUXVAR.STRINGLITERAL);
+			addressRValue = new RValueForArrays(auxvar.getExp(), arrayType);
+			// the declaration of the variable that corresponds to a string literal has to
+			// be made global
+		mStaticObjectsHandler.addGlobalVarDeclarationWithoutCDeclaration(auxvar.getVarDec());
+			ultimateAllocCall = mMemoryHandler.getUltimateMemAllocCall(sizeInBytesExpr, auxvar.getLhs(), actualLoc,
+					MemoryArea.STACK);
+		}
+
+		final List<Statement> statements = new ArrayList<>();
+		statements.add(ultimateAllocCall);
+
+		// Overapproximate string literals of length STRING_OVERAPPROXIMATION_THRESHOLD
+		// or longer
+		final boolean writeValues = stringLiteral.getByteValues()
+				.size() < ExpressionTranslation.STRING_OVERAPPROXIMATION_THRESHOLD;
+		if (writeValues) {
+			final ExpressionResult exprRes = mInitHandler.writeStringLiteral(actualLoc, addressRValue, stringLiteral,
+					node);
+			assert !exprRes.hasLRValue();
+			assert exprRes.getDeclarations().isEmpty();
+			assert exprRes.getOverapprs().isEmpty();
+			assert exprRes.getAuxVars().isEmpty();
+			assert exprRes.getNeighbourUnionFields().isEmpty();
+			statements.addAll(exprRes.getStatements());
+		}
+		mStaticObjectsHandler.addStatementsForUltimateInit(statements);
+
+		final List<Overapprox> overapproxList;
+		if (writeValues) {
+			overapproxList = Collections.emptyList();
+		} else {
+			final Overapprox overapprox = new Overapprox("large string literal", actualLoc);
+			overapproxList = new ArrayList<>();
+			overapproxList.add(overapprox);
+		}
+		return new StringLiteralResult(addressRValue, overapproxList, auxvar, stringLiteral, !writeValues);
+	}
+
+	public Result visit(final IDispatcher main, final IASTNode node) {
+		final String msg = "CHandler: Not yet implemented: \"" + node.getRawSignature() + "\" (Type: "
+				+ node.getClass().getName() + ")";
+		final ILocation loc = mLocationFactory.createCLocation(node);
+		throw new UnsupportedSyntaxException(loc, msg);
+	}
+
+	public Result visit(final IDispatcher main, final IASTNullStatement node) {
+		return new SkipResult();
+	}
+
+	public Result visit(final IDispatcher main, final IASTParameterDeclaration node) {
+		final TypesResult resType = (TypesResult) main.dispatch(node.getDeclSpecifier());
+
+		mCurrentDeclaredTypes.push(resType);
+		final DeclaratorResult declResult = (DeclaratorResult) main.dispatch(node.getDeclarator());
+		mCurrentDeclaredTypes.pop();
+		return declResult;
+	}
+
+	public Result visit(final IDispatcher main, final IASTPointer node) {
+		// TODO : implement pointer IASTPointer? When is this required?!
+		throw new UnsupportedOperationException("This should have been handled before ...");
+	}
+
+	public Result visit(final IDispatcher main, final IASTProblem node) {
+		final String msg = "Syntax error in C program: " + node.getMessage();
+		final ILocation loc = mLocationFactory.createCLocation(node);
+		throw new IncorrectSyntaxException(loc, msg);
+	}
+
+	public Result visit(final IDispatcher main, final IASTProblemDeclaration node) {
+		final String msg = "Syntax error (declaration problem) in C program: " + node.getProblem().getMessage();
+		final ILocation loc = mLocationFactory.createCLocation(node);
+		throw new IncorrectSyntaxException(loc, msg);
+	}
+
+	public Result visit(final IDispatcher main, final IASTProblemExpression node) {
+		final String msg = "Syntax error (expression problem) in C program: " + node.getProblem().getMessage();
+		final ILocation loc = mLocationFactory.createCLocation(node);
+		throw new IncorrectSyntaxException(loc, msg);
+	}
+
+	public Result visit(final IDispatcher main, final IASTProblemStatement node) {
+		final String msg = "Syntax error (statement problem) in C program: " + node.getProblem().getMessage();
+		final ILocation loc = mLocationFactory.createCLocation(node);
+		throw new IncorrectSyntaxException(loc, msg);
+	}
+
+	public Result visit(final IDispatcher main, final IASTProblemTypeId node) {
+		final String msg = "Syntax error (type ID problem) in C program: " + node.getProblem().getMessage();
+		final ILocation loc = mLocationFactory.createCLocation(node);
+		throw new IncorrectSyntaxException(loc, msg);
+	}
+
+	public Result visit(final IDispatcher main, final IASTReturnStatement node) {
+		return mFunctionHandler.handleReturnStatement(main, mMemoryHandler, node);
+	}
+
+	/**
+	 * Visit the SimpleDeclaration (which may be quite complex in fact..). The return value here may have different
+	 * uses:
+	 * <li>for global variables and declarations inside of struct definitions, it is a ResultDeclaration (containing the
+	 * Boogie Declaration of the variable)
+	 * <li>for local variables that have an initializer, a ResultExpression is returned which contains (Boogie)
+	 * statements and declarations that make the initialization according to the initializer
+	 * <li>for local variables without an initializer, a havoc statement is inserted into the ResultExpression instead
+	 * The declarations themselves of the local variables (and f.i. typedefs) are stored in the symbolTable and inserted
+	 * into the Boogie code at the next endScope()
+	 * <p>
+	 * Declarations of static variables are added to mDeclarationsGlobalInBoogie such that they can be declared and
+	 * initialized globally.
+	 * <p>
+	 * Variables/types that are global in Boogie but not in C are stored in the Symboltable to keep the association of
+	 * BoogieId and CId.
+	 */
+
+	public Result visit(final IDispatcher main, final IASTSimpleDeclaration node) {
+		final ILocation loc = mLocationFactory.createCLocation(node);
+		if (node.getParent() instanceof IASTTranslationUnit && !isReachable(node)) {
+			// Unreachable global declaration.
+			return new SkipResult();
+		}
+
+		// not sure what it means when the declspecifier is null ..
+		if (node.getDeclSpecifier() == null) {
+			final String msg = "This statement can be removed!";
+			mReporter.warn(loc, msg);
+			return new SkipResult();
+		}
+
+		// we have an enum declaration
+
+		// if (node.getDeclSpecifier() instanceof IASTEnumerationSpecifier) {
+		// TODO 2018-09-02 Matthias: In the past we called here a void method
+		// handleEnumDeclaration(main, node) which itself dispatched the
+		// IASTEnumerationSpecifier and then added the enumeration constants
+		// to the symbol table and the declarations of the enumeration
+		// constants to our StaticObjectsHandler. As consequence was that
+		// we could not process files in which a just defined enumeration
+		// constant is used as a value in the very same declaration.
+		// I moved the adding to symbol table and StaticObjectsHandler
+		// to the code that handles the IASTEnumerationSpecifier and now
+		// the handleEnumDeclaration seems obsolete.
+		// I did not carefully check if the new code works with incomplete
+		// enum declarations.
+		// }
+
+		/*
+		 * obtain type information from the DeclSpecifier
+		 */
+		final Result declSpecifierResult = main.dispatch(node.getDeclSpecifier());
+		assert declSpecifierResult instanceof SkipResult || declSpecifierResult instanceof TypesResult;
+
+		if (declSpecifierResult instanceof SkipResult) {
+			return declSpecifierResult;
+		}
+
+		if (!(declSpecifierResult instanceof TypesResult)) {
+			final String msg = "Unknown result type: " + declSpecifierResult.getClass();
+			throw new UnsupportedSyntaxException(loc, msg);
+		}
+
+		final TypesResult typeResult = (TypesResult) declSpecifierResult;
+		// Skip will be overwritten in
+		// case of a global or a local
+		// initialized variable
+
+		final CStorageClass storageClass = scConstant2StorageClass(node.getDeclSpecifier().getStorageClass());
+
+		mCurrentDeclaredTypes.push(typeResult);
+		/**
+		 * Christian: C allows several declarations of "similar" types in one go. For instance:
+		 * <code>int a, b[2];</code> Here <code>a</code> has type <code>int</code> and <code>b</code> has type
+		 * <code>int[]</code>. To solve this, the declaration items are visited one after another.
+		 */
+		final List<Result> intermediateResults = new ArrayList<>();
+		for (final IASTDeclarator declarator : node.getDeclarators()) {
+			final DeclaratorResult declResult = (DeclaratorResult) main.dispatch(declarator);
+			final CDeclaration cDec = declResult.getDeclaration();
+			cDec.setStorageClass(storageClass);
+
+			// are we in prerun mode?
+			if (mIsPrerun) {
+				// all unions should be on heap
+				if (CStructOrUnion.isUnion(cDec.getType().getUnderlyingType())
+						&& storageClass != CStorageClass.TYPEDEF) {
+					addToVariablesOnHeap(declarator.getName());
+				}
+			}
+
+			if (cDec.getType() instanceof CFunction && storageClass != CStorageClass.TYPEDEF) {
+				// update functionHandler.procedures instead of symbol table
+				mFunctionHandler.handleFunctionDeclarator(main, mLocationFactory.createCLocation(declarator), mContract,
+						cDec, declarator);
+				continue;
+			}
+			intermediateResults.add(handleIASTDeclarator(main, loc, node, declResult, declarator, cDec, storageClass));
+		}
+		mCurrentDeclaredTypes.pop();
+
+		final List<Result> noSkipIntermediateResult =
+				intermediateResults.stream().filter(a -> !(a instanceof SkipResult)).collect(Collectors.toList());
+		if (noSkipIntermediateResult.isEmpty()) {
+			return new SkipResult();
+		}
+		final Result first = noSkipIntermediateResult.get(0);
+		if (noSkipIntermediateResult.size() == 1) {
+			return first;
+		}
+		if (first instanceof ExpressionResult) {
+			final ExpressionResultBuilder erb = new ExpressionResultBuilder();
+			for (final Result result : noSkipIntermediateResult) {
+				final ExpressionResult exprResult = (ExpressionResult) result;
+				erb.addAllExceptLrValue(exprResult);
+				assert exprResult.getLrValue() == null;
+			}
+			return erb.build();
+		}
+		if (first instanceof DeclarationResult) {
+			return new DeclarationResult(noSkipIntermediateResult.stream()
+					.flatMap(a -> ((DeclarationResult) a).getDeclarations().stream()).collect(Collectors.toList()));
+		}
+		throw new AssertionError("Unexpected result type: " + first.getClass().getSimpleName());
+	}
+
+	/**
+	 * Translate a switch statement as described in C99: 6.8.4.2
+	 */
+	public Result visit(final IDispatcher main, final IASTSwitchStatement node) {
+		final ILocation loc = mLocationFactory.createCLocation(node);
+		final ExpressionResultBuilder resultBuilder = new ExpressionResultBuilder();
+
+		// dispatch the controlling expression, convert it to int
+		final Result switchParam = main.dispatch(node.getControllerExpression());
+		ExpressionResult expr = mExprResultTransformer.switchToRValue((ExpressionResult) switchParam, loc,
+				node.getControllerExpression());
+		// 6.8.4.2-1: "The controlling expression of a switch statement shall have integer type."
+		// note that this does not mean that it has "int" type, it may be long or char, for instance
+		assert expr.getLrValue().getCType().isIntegerType();
+		// 6.8.4.2-5: "The integer promotions are performed on the controlling
+		// expression."
+		expr = mExprResultTransformer.doIntegerPromotion(loc, expr);
+
+		resultBuilder.addAllExceptLrValue(expr);
+
+		final Expression switchArg = expr.getLrValue().getValue();
+
+		final CPrimitive intType = new CPrimitive(CPrimitives.INT);
+		final String breakLabelName = mNameHandler.getGloballyUniqueIdentifier("SWITCH~BREAK~");
+
+		final AuxVarInfo switchAuxvar = mAuxVarInfoBuilder.constructAuxVarInfo(loc, intType,
+				new PrimitiveType(loc, BoogieType.TYPE_BOOL, SFO.BOOL), SFO.AUXVAR.SWITCH);
+
+		resultBuilder.addDeclaration(switchAuxvar.getVarDec());
+		resultBuilder.addAuxVar(switchAuxvar);
+
+		boolean isFirst = true;
+		boolean firstCond = true;
+		Expression cond = null;
+		ILocation locC = null;
+
+		ArrayList<Statement> ifBlock = new ArrayList<>();
+		beginScope();
+		for (final IASTNode child : node.getBody().getChildren()) {
+			if (isFirst && !(child instanceof IASTCaseStatement || child instanceof IASTDefaultStatement)) {
+				// declarations in the beginning of a switch body (i.e. before the first
+				// case/default) are used,
+				// statements are dropped
+				// see example 6.8.4.2-7
+
+				// we need to dispatch the child in order to fill the symbol table with
+				// declarations accordingly
+				// the result can only contain statements, which we drop.
+				main.dispatch(child);
+
+				continue;
+			}
+			isFirst = false;
+			{
+				final ExpressionResultBuilder acslResultBuilder = new ExpressionResultBuilder();
+				checkForACSL(main, acslResultBuilder, child, null, true);
+				ifBlock.addAll(acslResultBuilder.getStatements());
+				resultBuilder.addDeclarations(acslResultBuilder.getDeclarations());
+			}
+
+			if (child instanceof IASTCaseStatement || child instanceof IASTDefaultStatement) {
+				ExpressionResult caseExpression = (ExpressionResult) main.dispatch(child);
+				if (locC != null) {
+					final IfStatement ifStmt = new IfStatement(locC, switchAuxvar.getExp(),
+							ifBlock.toArray(new Statement[ifBlock.size()]), new Statement[0]);
+					for (final Overapprox overapprItem : caseExpression.getOverapprs()) {
+						overapprItem.annotate(ifStmt);
+					}
+
+					if (firstCond) {
+						final AssignmentStatement assign = StatementFactory.constructAssignmentStatement(locC,
+								new LeftHandSide[] { switchAuxvar.getLhs() }, new Expression[] { cond });
+						resultBuilder.addStatement(assign);
+						firstCond = false;
+					} else {
+						final AssignmentStatement assign = StatementFactory.constructAssignmentStatement(locC,
+								new LeftHandSide[] { switchAuxvar.getLhs() }, new Expression[] { ExpressionFactory
+										.newBinaryExpression(locC, Operator.LOGICOR, switchAuxvar.getExp(), cond) });
+						resultBuilder.addStatement(assign);
+					}
+					resultBuilder.addStatement(ifStmt);
+				}
+
+				ifBlock = new ArrayList<>();
+				locC = mLocationFactory.createCLocation(child);
+
+				if (child instanceof IASTCaseStatement) {
+					// 6.8.4.2-5: "The constant expression in each case label is converted to the
+					// promoted type of the controlling expression"
+					caseExpression = mExpressionTranslation.convertIntToInt(locC, caseExpression,
+							(CPrimitive) expr.getLrValue().getCType());
+					cond = ExpressionFactory.newBinaryExpression(locC, Operator.COMPEQ, switchArg,
+							caseExpression.getLrValue().getValue());
+					resultBuilder.addAllExceptLrValue(caseExpression);
+				} else {
+					// default statement
+					cond = caseExpression.getLrValue().getValue();
+				}
+			} else {
+				final Result r = main.dispatch(child);
+
+				if (r instanceof ExpressionResult) {
+					final ExpressionResult res = (ExpressionResult) r;
+					resultBuilder.addDeclarations(res.getDeclarations());
+					resultBuilder.addAuxVars(res.getAuxVars());
+					resultBuilder.addOverapprox(res.getOverapprs());
+					for (final Statement s : res.getStatements()) {
+						if (s instanceof BreakStatement) {
+							ifBlock.add(new GotoStatement(locC, new String[] { breakLabelName }));
+						} else {
+							ifBlock.add(s);
+						}
+					}
+				}
+				if (r.getNode() != null && r.getNode() instanceof Body) {
+					// we already have a unique naming for variables! -> unfold
+					final Body b = (Body) r.getNode();
+					resultBuilder.addDeclarations(Arrays.asList(b.getLocalVars()));
+					for (final Statement s : b.getBlock()) {
+						if (s instanceof BreakStatement) {
+							ifBlock.add(new GotoStatement(locC, new String[] { breakLabelName }));
+						} else {
+							ifBlock.add(s);
+						}
+					}
+				}
+			}
+		}
+		if (locC != null) {
+			assert cond != null;
+			final IfStatement ifStmt = new IfStatement(locC, switchAuxvar.getExp(),
+					ifBlock.toArray(new Statement[ifBlock.size()]), new Statement[0]);
+			for (final Overapprox overapprItem : resultBuilder.getOverappr()) {
+				overapprItem.annotate(ifStmt);
+			}
+
+			if (firstCond) {
+				final AssignmentStatement assign = StatementFactory.constructAssignmentStatement(locC,
+						new LeftHandSide[] { switchAuxvar.getLhs() }, new Expression[] { cond });
+				resultBuilder.addStatement(assign);
+				firstCond = false;
+			} else {
+				final AssignmentStatement assign = StatementFactory.constructAssignmentStatement(locC,
+						new LeftHandSide[] { switchAuxvar.getLhs() }, new Expression[] { ExpressionFactory
+								.newBinaryExpression(locC, Operator.LOGICOR, switchAuxvar.getExp(), cond) });
+				resultBuilder.addStatement(assign);
+			}
+			resultBuilder.addStatement(ifStmt);
+		}
+		checkForACSL(main, resultBuilder, null, node, true);
+
+		resultBuilder.addStatement(new Label(loc, breakLabelName));
+		resultBuilder.addStatements(CTranslationUtil.createHavocsForAuxVars(resultBuilder.getAuxVars()));
+
+		// Use body as hook: This is the scope holder for switch statements! (as controller expression is child of the
+		// switch itself and may not have scope access.)
+		updateStmtsAndDeclsAtScopeEnd(resultBuilder, node.getBody());
+		endScope();
+
+		assert resultBuilder.getLrValue() == null;
+		return resultBuilder.build();
+	}
+
+	public Result visit(final IDispatcher main, final IASTTranslationUnit node) {
+		for (final IASTPreprocessorStatement preS : node.getAllPreprocessorStatements()) {
+			final Result r = main.dispatch(preS);
+			if (!(r instanceof SkipResult)) {
+				throw new UnsupportedOperationException("Not yet implemented " + preS.toString());
+			}
+		}
+		final ILocation loc = mLocationFactory.createCLocation(node);
+		if (!mIsPrerun) {
+			try {
+				mAcsl = main.nextACSLStatement();
+			} catch (final ParseException e1) {
+				final String msg = "Skipped a ACSL node due to: " + e1.getMessage();
+				mReporter.unsupportedSyntax(loc, msg);
+			}
+
+			final ExpressionResultBuilder acslResultBuilder = new ExpressionResultBuilder();
+			// TODO(thrax): Check if decl should be passed as null or not.
+			checkForACSL(main, acslResultBuilder, node, null, false);
+			mDeclarations.addAll(acslResultBuilder.getDeclarations());
+		}
+
+		// NOTE: Hack for ACSL was removed; we should first process C and then ACSL.
+		for (final IASTNode child : node.getChildren()) {
+			// Ignore included declarations which might cause problems
+			if (!child.isPartOfTranslationUnitFile()) {
+				continue;
+			}
+			processTUchild(main, mDeclarations, child);
+		}
+
+		// TODO(thrax): Check if decl should be passed as null.
+		final ExpressionResultBuilder acslResultBuilder = new ExpressionResultBuilder();
+		// checkForACSL(main, null, decl, node, null, false);
+		checkForACSL(main, acslResultBuilder, node, null, false);
+		mDeclarations.addAll(acslResultBuilder.getDeclarations());
+
+		// The declarations (which are needed for the caller) are handled as a member as they
+		// do not consist of a Boogie node.
+		// So as a workaround null is returned here
+		return null;
+	}
+
+	public Result visit(final IDispatcher main, final IASTTypeIdExpression node) {
+		final ILocation loc = mLocationFactory.createCLocation(node);
+		switch (node.getOperator()) {
+		case IASTTypeIdExpression.op_sizeof: {
+			final TypesResult rt = (TypesResult) main.dispatch(node.getTypeId().getDeclSpecifier());
+			mCurrentDeclaredTypes.push(rt);
+			// main.dispatch(node.getTypeId().getAbstractDeclarator());
+			final DeclaratorResult dr = (DeclaratorResult) main.dispatch(node.getTypeId().getAbstractDeclarator());
+			mCurrentDeclaredTypes.pop();
+			// TypesResult checked = checkForPointer(main,
+			// node.getTypeId().getAbstractDeclarator().getPointerOperators(),
+			// rt, false);
+
+			return new ExpressionResult(
+					new RValue(mMemoryHandler.calculateSizeOf(loc, dr.getDeclaration().getType(), node),
+							mTypeSizeComputer.getSizeT()));
+		}
+		case IASTTypeIdExpression.op_typeof: {
+			final TypesResult rt = (TypesResult) main.dispatch(node.getTypeId().getDeclSpecifier());
+
+			mCurrentDeclaredTypes.push(rt);
+			final DeclaratorResult dr = (DeclaratorResult) main.dispatch(node.getTypeId().getAbstractDeclarator());
+			mCurrentDeclaredTypes.pop();
+
+			return dr;
+		}
+		default:
+			break;
+		}
+		final String msg = "Unsupported boogie AST node type: " + node.getClass();
+		throw new UnsupportedSyntaxException(loc, msg);
+	}
+
+	public Result visit(final IDispatcher main, final IASTUnaryExpression node) {
+		final ILocation loc = mLocationFactory.createCLocation(node);
+		final Result result = main.dispatch(node.getOperand());
+		final ExpressionResult operand = CTranslationUtil
+				.convertExpressionListToExpressionResultIfNecessary(mExprResultTransformer, loc, result, node);
+
+		switch (node.getOperator()) {
+		case IASTUnaryExpression.op_minus:
+		case IASTUnaryExpression.op_not:
+		case IASTUnaryExpression.op_plus:
+		case IASTUnaryExpression.op_tilde: {
+			final ExpressionResult rop = mExprResultTransformer.switchToRValue(operand, loc, node);
+			return mCExpressionTranslator.handleUnaryArithmeticOperators(loc, node.getOperator(), rop, node);
+		}
+		case IASTUnaryExpression.op_postFixIncr:
+		case IASTUnaryExpression.op_postFixDecr: {
+			return mCExpressionTranslator.handlePostfixIncrementAndDecrement(loc, node.getOperator(), operand, node,
+					a -> makeAssignment(loc, operand.getLrValue(), Collections.emptyList(), a, node));
+		}
+		case IASTUnaryExpression.op_prefixDecr:
+		case IASTUnaryExpression.op_prefixIncr: {
+			return mCExpressionTranslator.handlePrefixIncrementAndDecrement(node.getOperator(), loc, operand, node,
+					a -> makeAssignment(loc, operand.getLrValue(), Collections.emptyList(), a, node));
+		}
+		case IASTUnaryExpression.op_bracketedPrimary:
+			return operand;
+		case IASTUnaryExpression.op_sizeof:
+			final CType operandType = operand.getCType().getUnderlyingType();
+			return new ExpressionResult(
+					new RValue(mMemoryHandler.calculateSizeOf(loc, operandType, node), mTypeSizeComputer.getSizeT()),
+					Collections.emptySet());
+		case IASTUnaryExpression.op_star: {
+			return handleIndirectionOperator(operand, loc, node);
+		}
+		case IASTUnaryExpression.op_amper: {
+			return handleAddressOfOperator(operand, loc, node);
+		}
+		case IASTUnaryExpression.op_alignOf:
+		default:
+			final String msg = "Unknown or unsupported unary operation: " + node.getOperator();
+			throw new UnsupportedSyntaxException(loc, msg);
+		}
+	}
+
+	public Result visit(final IDispatcher main, final IASTWhileStatement node) {
+		final ExpressionResult condResult = (ExpressionResult) main.dispatch(node.getCondition());
+		final String loopLabel = mNameHandler.getGloballyUniqueIdentifier(SFO.LOOPLABEL);
+		mInnerMostLoopLabel.push(loopLabel);
+		final Result bodyResult = main.dispatch(node.getBody());
+		mInnerMostLoopLabel.pop();
+		final LoopInvariantSpecification witnessInvariant = main.fetchInvariantAtLoop(node);
+		return handleLoops(main, node, bodyResult, condResult, loopLabel, witnessInvariant);
+	}
+
+	public Result visit(final IDispatcher main, final IGNUASTCompoundStatementExpression node) {
+		return main.dispatch(node.getCompoundStatement());
+	}
+
+	/**
+	 * central methods for beginning a scope in all necessary ScopedThings (f.i. symbolTable,..)
+	 */
+
+	public void beginScope() {
+		mTypeHandler.beginScope();
+		mMemoryHandler.beginScope();
+	}
+
+	/**
+	 * central methods for ending a scope in all necessary ScopedThings (f.i. symbolTable,..)
+	 */
+
+	public void endScope() {
+		mTypeHandler.endScope();
+		mMemoryHandler.endScope();
+	}
+
+	public void clearContract() {
+		mContract.clear();
+	}
+
+	public boolean isHeapVar(final String boogieId) {
+		return mBoogieIdsOfHeapVars.contains(boogieId);
+	}
+
+	/**
+	 * @param bId
+	 *            Boogie ID
+	 */
+	public void addBoogieIdsOfHeapVars(final String bId) {
+		mBoogieIdsOfHeapVars.add(bId);
+	}
+
+	/**
+	 * Checks resType, whether it needs some special treatment for pointers, according the value in pointerOps. Also in
+	 * case the flag putOnHeap is set -- which is the case for our special HeapVariables.
+	 *
+	 * @param pointerOps
+	 *            the pointer operator array.
+	 * @param resType
+	 *            the type to check.
+	 * @param putOnHeap
+	 *            indicates whether we are dealing with a HeapVar
+	 * @return the checked ResultTypes object.
+	 */
+	public TypesResult checkForPointer(final IASTPointerOperator[] pointerOps, final TypesResult resType,
+			final boolean putOnHeap) {
+		if (putOnHeap || pointerOps.length != 0) {
+			// TODO : not sure, if this is enough!
+			// There could be multiple PointerOperators (i.e.
+			// IASTPointer) - what does that mean for the translation?
+			final ASTType t = mTypeHandler.constructPointerType(null);
+			final CType cvar = new CPointer(resType.getCType());
+			return new TypesResult(t, resType.isConst(), resType.isVoid(), cvar);
+		}
+		return resType;
+	}
+
+	/**
+	 * Convert an LrValue of array type to an (otherwise equivalent) RValue of pointer type.
+	 * <p>
+	 * Background: Array expressions can be used in place of pointer expressions in C. (An array may "decay" to a
+	 * pointer in C standard terminology.) E.g. when an array is assigned to a pointer variable.
+	 *
+	 *
+	 *
+	 * @param rightLrVal
+	 * @return
+	 */
+	public RValue decayArrayLrValToPointer(final ILocation loc, final LRValue rightLrVal, final IASTNode hook) {
+		assert rightLrVal.getCType().getUnderlyingType() instanceof CArray;
+
+		final Expression newValue;
+		if (mIsPrerun) {
+			final Expression oldValue;
+			if (rightLrVal instanceof HeapLValue) {
+				/*
+				 * Can happen for example if we have an array in a struct and now are dealing with a pointer to that
+				 * struct. (see for example examples/CToBoogieTranslation/regression/pointerArithOnArrays.c)
+				 */
+				oldValue = ((HeapLValue) rightLrVal).getAddress();
+			} else {
+				oldValue = rightLrVal.getValue();
+			}
+			// circumvents Boogie type checking during preprocessing
+			newValue = ExpressionFactory.replaceBoogieType(oldValue, mTypeHandler.getBoogiePointerType());
+			moveArrayAndStructIdsOnHeap(loc, rightLrVal.getUnderlyingType(), oldValue, Collections.emptySet(), hook);
+		} else {
+			if (rightLrVal instanceof RValueForArrays) {
+				newValue = rightLrVal.getValue();
+			} else {
+				newValue = ((HeapLValue) rightLrVal).getAddress();
+			}
+		}
+		final CType newType = new CPointer(((CArray) rightLrVal.getCType().getUnderlyingType()).getValueType());
+		return new RValue(newValue, newType);
+	}
+
+	public static CStorageClass scConstant2StorageClass(final int storageClass) {
+		switch (storageClass) {
+		case IASTDeclSpecifier.sc_auto:
+			return CStorageClass.AUTO;
+		case IASTDeclSpecifier.sc_extern:
+			return CStorageClass.EXTERN;
+		case IASTDeclSpecifier.sc_mutable:
+			return CStorageClass.MUTABLE;
+		case IASTDeclSpecifier.sc_register:
+			return CStorageClass.REGISTER;
+		case IASTDeclSpecifier.sc_static:
+			return CStorageClass.STATIC;
+		case IASTDeclSpecifier.sc_typedef:
+			return CStorageClass.TYPEDEF;
+		case IASTDeclSpecifier.sc_unspecified:
+			return CStorageClass.UNSPECIFIED;
+		default:
+			throw new AssertionError("should not happen");
+		}
+	}
+
+	/**
+	 *
+	 * @param loc
+	 * @param leftHandSide
+	 *            value of the left hand side that will be assigned to
+	 * @param leftHandSideOtherUnionFields
+	 *            information about union fields that need to be havocced in our struct representation of an off-heap
+	 *            union
+	 * @param rhsConverted
+	 *            contains:
+	 *            <li>the value (LRValue) of the right hand side of the assignment
+	 *            <li>side effects (statements, declarations) etc. that are needed to prepare the value of the right
+	 *            hand side of the assignment
+	 *            <li>side effects that are needed to prepare the value of the left hand side of the assignment
+	 * @return
+	 */
+	public ExpressionResult makeAssignment(final ILocation loc, final LRValue leftHandSide,
+			final Collection<ExpressionResult> leftHandSideOtherUnionFields, final ExpressionResult rhs,
+			final IASTNode hook) {
+
+		// do implicit cast -- assume the types are compatible
+		final ExpressionResult rhsConverted =
+				mExprResultTransformer.performImplicitConversion(rhs, leftHandSide.getCType(), loc);
+		final RValue rightHandSideValueWithConversionsApplied = (RValue) rhsConverted.getLrValue();
+		// for wraparound --> and avoiding it for ints that store pointers
+		// updates the value in the symbol table accordingly
+		// TODO: this is really ugly, do we still need this??
+		if (rightHandSideValueWithConversionsApplied.isIntFromPointer()) {
+			if (leftHandSide instanceof HeapLValue) {
+				final Expression address = ((HeapLValue) leftHandSide).getAddress();
+				if (address instanceof IdentifierExpression) {
+					final String lId =
+							((IdentifierExpression) ((HeapLValue) leftHandSide).getAddress()).getIdentifier();
+					markAsIntFromPointer(loc, lId, hook);
+				} else {
+					// TODO
+				}
+			} else if (leftHandSide instanceof LocalLValue) {
+				String lId = null;
+				final LeftHandSide value = ((LocalLValue) leftHandSide).getLhs();
+				if (value instanceof VariableLHS) {
+					lId = ((VariableLHS) value).getIdentifier();
+					markAsIntFromPointer(loc, lId, hook);
+				} else {
+					// TODO
+				}
+			}
+			throw new AssertionError("Presumed that IntFromPointer workaound is not used any more.");
+		}
+
+		// add the assignment statement
+		if (leftHandSide instanceof HeapLValue) {
+			// left hand side of assignment is on heap
+
+			final ExpressionResultBuilder builder = new ExpressionResultBuilder().addAllExceptLrValue(rhsConverted);
+
+			// construct and add a statement that
+			final HeapLValue hlv = (HeapLValue) leftHandSide;
+
+			Expression rhsWithBitfieldTreatment;
+			if (hlv.getBitfieldInformation() != null) {
+				final int bitfieldWidth = hlv.getBitfieldInformation().getNumberOfBits();
+				rhsWithBitfieldTreatment = mExpressionTranslation.eraseBits(loc,
+						rightHandSideValueWithConversionsApplied.getValue(),
+						(CPrimitive) CEnum.replaceEnumWithInt(hlv.getCType().getUnderlyingType()), bitfieldWidth, hook);
+			} else {
+				rhsWithBitfieldTreatment = rightHandSideValueWithConversionsApplied.getValue();
+			}
+			builder.addStatements(mMemoryHandler.getWriteCall(loc, hlv, rhsWithBitfieldTreatment,
+					rightHandSideValueWithConversionsApplied.getCType(), false, hook));
+
+			// the value of an assignment statement expression is the right hand side of the assignment
+			builder.setLrValue(rightHandSideValueWithConversionsApplied);
+
+			if (mDataRaceChecker != null) {
+				mDataRaceChecker.checkOnWrite(builder, loc, leftHandSide);
+			}
+			return builder.build();
+		} else if (leftHandSide instanceof LocalLValue) {
+			// left hand side of assignment is off heap
+
+			final ExpressionResultBuilder builder = new ExpressionResultBuilder();
+			/*
+			 * take over everything but neighbour union fields -- those will be given to assignorHavocUnionNeighbours as
+			 * an extra parameter
+			 */
+			
+			builder.addStatements(rhsConverted.getStatements());
+			builder.addDeclarations(rhsConverted.getDeclarations());
+			builder.addOverapprox(rhsConverted.getOverapprs());
+			builder.addAuxVars(rhsConverted.getAuxVars());
+			final LocalLValue lValue = (LocalLValue) leftHandSide;
+			builder.setLrValue(lValue);
+
+			Expression rhsWithBitfieldTreatment;
+			if (lValue.getBitfieldInformation() != null) {
+				final int bitfieldWidth = lValue.getBitfieldInformation().getNumberOfBits();
+				rhsWithBitfieldTreatment =
+						mExpressionTranslation.eraseBits(loc, rightHandSideValueWithConversionsApplied.getValue(),
+								(CPrimitive) CEnum.replaceEnumWithInt(lValue.getCType().getUnderlyingType()),
+								bitfieldWidth, hook);
+			} else {
+				rhsWithBitfieldTreatment = rightHandSideValueWithConversionsApplied.getValue();
+			}
+			final AssignmentStatement assignStmt = StatementFactory.constructAssignmentStatement(loc,
+					new LeftHandSide[] { lValue.getLhs() }, new Expression[] { rhsWithBitfieldTreatment });
+
+			builder.addStatement(assignStmt);
+			
+			for (final Overapprox oa : rhsConverted.getOverapprs()) {
+				for (final Statement stm : builder.getStatements()) {
+					oa.annotate(stm);
+				}
+			}
+			// TODO: DD 2020-12-02: havocing neighbours should only happen if the field is really on the stack -- it
+			// seems that this cannot happen anymore
+			// final ExpressionResultBuilder builderWithUnionFieldAndNeighboursUpdated =
+			// assignOrHavocUnionNeighbours(loc,
+			// (RValue) rhsConverted.getLrValue(), rhsConverted.getNeighbourUnionFields(),
+			// rightHandSideValueWithConversionsApplied, builder, hook);
+			// return builderWithUnionFieldAndNeighboursUpdated.build();
+
+			if (mDataRaceChecker != null) {
+				mDataRaceChecker.checkOnWrite(builder, loc, leftHandSide);
+			}
+			return builder.build();
+		} else {
+			throw new AssertionError("Type error: trying to assign to an RValue in Statement" + loc.toString());
+		}
+	}
+
+	/**
+	 * At the end of a scope, typically a C compound statement, we need to insert some mallocs and frees surrounding the
+	 * stmt block, and we need to insert all the declarations that are needed for that block, according to the symbol
+	 * table. (at the dispatch of a simple declaration, the declarations are stored in the symbol table)
+	 *
+	 * Updates the given ExpressionResultBuilder in place. Adds some declarations and resets the statements. Based on
+	 * information in the symbol table concerning the scope that is to be closed.
+	 */
+	public void updateStmtsAndDeclsAtScopeEnd(final ExpressionResultBuilder exprResultBuilder, final IASTNode hook) {
+		exprResultBuilder.resetStatements(mMemoryHandler.insertMallocs(exprResultBuilder.getStatements(), hook));
+		for (final SymbolTableValue stv : mSymbolTable.getInnermostCScopeValues(hook)) {
+			// there may be a null declaration in case of foo(void) -- therefore we need to
+			// check the second conjunct
+			// (case where this is called from FunctionHandler.handleFunctionDefinition)
+			if (!stv.isBoogieGlobalVar() && stv.getBoogieDecl() != null) {
+				exprResultBuilder.addDeclaration(stv.getBoogieDecl());
+			}
+		}
+	}
+
+	/**
+	 * @return true iff this is called while in prerun mode, false otherwise
+	 */
+	public void moveArrayAndStructIdsOnHeap(final ILocation loc, final CType underlyingType, final Expression expr,
+			final Set<AuxVarInfo> auxVars, final IASTNode hook) {
+
+		final IASTNode exprHook = CTranslationUtil.findExpressionHook(hook);
+
+		if (!mIsPrerun) {
+			if (underlyingType instanceof CArray) {
+				throw new AssertionError("on-heap/off-heap bug: array has to be on-heap");
+			}
+			return;
+		}
+		final BoogieIdExtractor bie = new BoogieIdExtractor();
+		bie.processExpression(expr);
+		for (final String id : bie.getIds()) {
+			final String cid = mSymbolTable.getCIdForBoogieId(id);
+			if (cid == null) {
+				// expression does not have a corresponding c identifier --> nothing to move on heap
+				continue;
+			}
+			final SymbolTableValue value = mSymbolTable.findCSymbol(exprHook, cid);
+			if (value == null) {
+				throw new AssertionError("no entry in symbol table for C-ID " + cid);
+			}
+			final CType type = value.getCType().getUnderlyingType();
+			if (type instanceof CArray || type instanceof CStructOrUnion) {
+				addToVariablesOnHeap(value.getDeclarationNode());
+			}
+		}
+	}
+
+	private boolean isReachable(final IASTDeclaration node) {
+		return mReachableDeclarations == null || mReachableDeclarations.contains(node);
+	}
+
+	private void checkUnsupportedPointerCast(final ExpressionResult expr, final ILocation loc, final CType newCType) {
+		if (!POINTER_CAST_IS_UNSUPPORTED_SYNTAX) {
+			return;
+		}
+		if (!(newCType instanceof CPointer) || !(expr.getLrValue().getCType() instanceof CPointer)) {
+			return;
+		}
+		final CType newPointsToType = ((CPointer) newCType).getPointsToType();
+		final CType exprPointsToType = ((CPointer) expr.getLrValue().getCType()).getPointsToType();
+		if (newPointsToType instanceof CPrimitive && exprPointsToType instanceof CPrimitive) {
+			if (((CPrimitive) newPointsToType).getGeneralType() == CPrimitiveCategory.INTTYPE
+					&& ((CPrimitive) exprPointsToType).getGeneralType() == CPrimitiveCategory.INTTYPE) {
+				if (mTypeSizes.isUnsigned((CPrimitive) newPointsToType)
+						&& !mTypeSizes.isUnsigned((CPrimitive) exprPointsToType)
+						|| !(mTypeSizes.isUnsigned((CPrimitive) newPointsToType)
+								&& mTypeSizes.isUnsigned((CPrimitive) exprPointsToType))) {
+					throw new UnsupportedSyntaxException(loc,
+							"unsupported cast: " + exprPointsToType + " pointer  to " + newPointsToType + " pointer");
+				}
+
+			} else if (((CPrimitive) newPointsToType).getGeneralType() == CPrimitiveCategory.VOID
+					&& ((CPrimitive) exprPointsToType).getGeneralType() == CPrimitiveCategory.INTTYPE
+					|| ((CPrimitive) newPointsToType).getGeneralType() == CPrimitiveCategory.INTTYPE
+							&& ((CPrimitive) exprPointsToType).getGeneralType() == CPrimitiveCategory.VOID) {
+				throw new UnsupportedSyntaxException(loc,
+						"unsupported cast: " + exprPointsToType + " pointer  to " + newPointsToType + " pointer");
+			}
+		}
+	}
+
+	private Result handleIASTDeclarator(final IDispatcher main, final ILocation loc, final IASTSimpleDeclaration node,
+			final DeclaratorResult declResult, final IASTDeclarator hook, final CDeclaration cDec,
+			final CStorageClass storageClass) {
+
+		// if the same variable is declared multiple times (within the same scope), we
+		// only keep one declaration if one of them has an initializer, we keep that one.
+		// if we are inside a struct declaration however, this does not apply, we
+		// proceed as normal, as the result is needed to build the struct type
+
+		final boolean isInsideStructDeclaration = mSymbolTable.isInsideStructDeclaration(hook);
+
+		if (!isInsideStructDeclaration) {
+			final SymbolTableValue stv = mSymbolTable.findCSymbolInInnermostScope(hook, cDec.getName());
+			if (stv != null && (!stv.getCDecl().hasInitializer() || cDec.hasInitializer())
+					&& mProcedureManager.isGlobalScope()) {
+				// Keep the last STV with an initializer
+				mStaticObjectsHandler.removeDeclaration(mSymbolTable.findCSymbol(hook, cDec.getName()).getBoogieDecl());
+			}
+		}
+
+		final boolean onHeap = cDec.isOnHeap();
+		final String bId = mNameHandler.getUniqueIdentifier(node, cDec.getName(), mSymbolTable.getCScopeId(hook),
+				onHeap, cDec.getType());
+		if (onHeap) {
+			addBoogieIdsOfHeapVars(bId);
+		}
+
+		final DeclarationInformation declarationInformation = getDeclarationInfo(storageClass);
+
+		// this is only to have a minimal symbolTableEntry (containing boogieID) for translation of the initializer
+		mSymbolTable.storeCSymbol(hook, cDec.getName(),
+				new SymbolTableValue(bId, null, cDec, declarationInformation, hook, false));
+		final InitializerResult initializer = translateInitializer(main, cDec);
+		cDec.setInitializerResult(initializer);
+
+		final ASTType translatedType;
+		if (onHeap) {
+			translatedType = mTypeHandler.constructPointerType(loc);
+		} else {
+			translatedType = mTypeHandler.cType2AstType(loc, cDec.getType());
+		}
+
+		final Declaration boogieDec;
+		final Result result;
+		if (storageClass == CStorageClass.TYPEDEF) {
+			boogieDec = new TypeDeclaration(loc, new Attribute[0], false, bId, new String[0], translatedType);
+
+			final BoogieType boogieType = mTypeHandler.getBoogieTypeForCType(cDec.getType());
+
+			mTypeHandler.addDefinedType(bId, new TypesResult(new NamedType(loc, boogieType, cDec.getName(), null),
+					false, false, cDec.getType()));
+			if (cDec.getType().getUnderlyingType().isIncomplete() && !cDec.getType().getUnderlyingType().isVoidType()) {
+				final String identifier;
+				if (cDec.getType().getUnderlyingType() instanceof CStructOrUnion) {
+					identifier = ((CStructOrUnion) cDec.getType().getUnderlyingType()).getName();
+				} else if (cDec.getType().getUnderlyingType() instanceof CEnum) {
+					identifier = ((CEnum) cDec.getType().getUnderlyingType()).getName();
+				} else {
+					throw new AssertionError(
+							"missing support for global incomplete " + cDec.getType().getUnderlyingType());
+				}
+				mTypeHandler.registerNamedIncompleteType(identifier, cDec.getName());
+			}
+			// TODO: add a sizeof-constant for the type??
+			mStaticObjectsHandler.addGlobalTypeDeclaration((TypeDeclaration) boogieDec, cDec);
+			result = new SkipResult();
+		} else if (storageClass == CStorageClass.STATIC && !mProcedureManager.isGlobalScope()) {
+			// we have a local static variable -> special treatment
+			// global static variables are treated like normal global variables..
+			boogieDec = new VariableDeclaration(loc, new Attribute[0],
+					new VarList[] { new VarList(loc, new String[] { bId }, translatedType) });
+			mStaticObjectsHandler.addGlobalVariableDeclaration((VariableDeclaration) boogieDec, cDec);
+			result = new SkipResult();
+		} else {
+			final BoogieType boogieType =
+					mTypeHandler.getBoogieTypeForBoogieASTType(mTypeHandler.cType2AstType(loc, cDec.getType()));
+
+			/**
+			 * For Variable length arrays we have a "non-real" initializer which just initializes the aux var for the
+			 * array's size. We do not want to treat this like other initializers (call initVar and so).
+			 */
+			final boolean hasRealInitializer =
+					cDec.hasInitializer() && (!(cDec.getType() instanceof CArray) || cDec.getInitializer() != null);
+
+			if (!hasRealInitializer && !mProcedureManager.isGlobalScope() && !isInsideStructDeclaration) {
+				// in case of a local variable declaration without an
+				// initializer, we need to insert a
+				// havoc statement (because otherwise the variable is
+				// always the same within a loop which
+				// may lead to unsoundness)
+				// ..except if OnHeap. Then it is malloced instead.
+				// (--> this is done below this ite-branching by
+				// memoryHandler.addVariableToBeMallocedAndFreed(...))
+
+				final ExpressionResultBuilder erb = new ExpressionResultBuilder();
+
+				final VariableLHS lhs =
+						ExpressionFactory.constructVariableLHS(loc, boogieType, bId, declarationInformation);
+
+				if (cDec.hasInitializer()) {
+					// must be a non-real initializer for variable length array size
+					// --> need to pass this on
+					// TODO: double check this
+					erb.addAllExceptLrValue(cDec.getInitializer().getRootExpressionResult());
+				}
+
+				// no initializer --> essentially needs to be havoced f.i. in each loop iteration
+				if (!onHeap) {
+					erb.addStatement(new HavocStatement(loc, new VariableLHS[] { lhs }));
+				} else {
+					final LocalLValue llVal = new LocalLValue(lhs, cDec.getType(), null);
+					// old solution: havoc via an auxvar, new solution (below):
+					// just malloc at the right place (much shorter for arrays and structs..)
+					erb.addStatement(mMemoryHandler.getUltimateMemAllocCall(llVal, loc, node, MemoryArea.STACK));
+					mMemoryHandler.addVariableToBeFreed(
+							new LocalLValueILocationPair(llVal, LocationFactory.createIgnoreLocation(loc)));
+				}
+				result = erb.build();
+			} else if (hasRealInitializer && !mProcedureManager.isGlobalScope() && !isInsideStructDeclaration) {
+				// in case of a local variable declaration with an initializer, the statements
+				// and delcs necessary for the initialization are the result
+				final VariableLHS lhs =
+						ExpressionFactory.constructVariableLHS(loc, boogieType, bId, declarationInformation);
+				final ExpressionResultBuilder erb = new ExpressionResultBuilder();
+				final ExpressionResult initRex =
+						mInitHandler.initialize(loc, lhs, cDec.getType(), cDec.getInitializer(), hook);
+
+				if (onHeap) {
+					final LocalLValue llVal = new LocalLValue(lhs, cDec.getType(), null);
+					mMemoryHandler.addVariableToBeFreed(new LocalLValueILocationPair(llVal, loc));
+					erb.addStatement(mMemoryHandler.getUltimateMemAllocCall(llVal, loc, node, MemoryArea.STACK));
+				}
+				erb.addAllExceptLrValueAndHavocAux(initRex);
+				result = erb.build();
+			} else {
+				// in case of global variables, the result is the declaration, initialization is
+				// done in the postProcessor in case this simpleDeclaration is part of a struct
+				// definition, we also need the Declarations as a result
+				result = new DeclarationResult(cDec);
+			}
+			assert translatedType != null : "Variable lists need to have a type";
+			boogieDec = new VariableDeclaration(loc, new Attribute[0],
+					new VarList[] { new VarList(loc, new String[] { bId }, translatedType) });
+		}
+
+		// reset the symbol table value with its final contents
+		// TODO: Unnamed struct fields have cDec.getName() == "" ; is this supposed to happen?
+		mSymbolTable.storeCSymbol(hook, cDec.getName(),
+				new SymbolTableValue(bId, boogieDec, cDec, declarationInformation, hook, false));
+		return result;
+	}
+
+	private DeclarationInformation getDeclarationInfo(final CStorageClass storageClass) {
+		if (storageClass == CStorageClass.TYPEDEF || storageClass == CStorageClass.STATIC
+				|| mProcedureManager.isGlobalScope()) {
+			return DeclarationInformation.DECLARATIONINFO_GLOBAL;
+		}
+		return new DeclarationInformation(StorageClass.LOCAL, mProcedureManager.getCurrentProcedureID());
+	}
+
+	/**
+	 * Triggers the translation of the untranslated initializer from the CAST into a ResultDeclaration that we work
+	 * with. (Earlier this was done in visit IASTDeclarator, i.e. where the declarator was dispatched, but this is too
+	 * early when we have something like struct list myList = { &myList}, because we need to have some symbolTable entry
+	 * for translating this initializer, see visit ISimpleDeclaraton for this, too.)
+	 *
+	 */
+	private static InitializerResult translateInitializer(final IDispatcher main, final CDeclaration cDec) {
+		final IASTInitializer init = cDec.getIASTInitializer();
+		if (init == null) {
+			return null;
+		}
+		final Result res = main.dispatch(init);
+
+		if (res instanceof InitializerResult) {
+			return (InitializerResult) res;
+		} else if (res instanceof ExpressionResult) {
+			return new InitializerResultBuilder().setRootExpressionResult((ExpressionResult) res).build();
+		} else {
+			throw new AssertionError(
+					"Expected either InitializerResult or ExpressionResult, but got " + res.getClass());
+		}
+	}
+
+	private static int computeSizeOfInitializer(final IASTEqualsInitializer equalsInitializer) {
+		final int intSizeFactor;
+		if (equalsInitializer.getInitializerClause() instanceof IASTInitializerList) {
+			final IASTInitializerList initList = (IASTInitializerList) equalsInitializer.getInitializerClause();
+			intSizeFactor = initList.getSize();
+			return intSizeFactor;
+		} else if (equalsInitializer.getInitializerClause() instanceof CASTLiteralExpression
+				&& ((CASTLiteralExpression) equalsInitializer.getInitializerClause())
+						.getKind() == IASTLiteralExpression.lk_string_literal) {
+			final CASTLiteralExpression lit = (CASTLiteralExpression) equalsInitializer.getInitializerClause();
+			/*
+			 * subtracting -1 because lit.getValue includes the quotation marks (-2) and we will add a termination
+			 * character (+1), for example the string literals "bla" will give us length 7, as C will store it as 'b'
+			 * 'l' 'a' '\0'
+			 */
+			return lit.getValue().length - 1;
+		} else {
+			throw new AssertionError("attempting to compute size of an unforseen kind of initializer expression");
+		}
+	}
+
+	private RValue convertToPointerRValue(final LRValue lrValue, final BoogieType pointerType) {
+		assert mIsPrerun;
+		if (lrValue instanceof HeapLValue) {
+			throw new AssertionError("does this occur??");
+		}
+		final Expression oldValue = lrValue.getValue();
+		final Expression convertedValue = ExpressionFactory.replaceBoogieType(oldValue, pointerType);
+
+		return new RValue(convertedValue, new CPointer(lrValue.getCType()));
+	}
+
+	/**
+	 * Whether or not a new Scope should be started for this compound statement.
+	 *
+	 * @param env
+	 *            the environment in which the CompoundStatement is.
+	 * @return whether to open a new scope in the symbol table or not.
+	 */
+	private static boolean isNewScopeRequired(final IASTNode env) {
+		return !(env instanceof IASTForStatement) && !(env instanceof IASTFunctionDefinition);
+	}
+
+	private void moveIdOnHeap(final ILocation loc, final IdentifierExpression idExpr, final IASTNode hook) {
+		final String id = idExpr.getIdentifier();
+		final String cid = mSymbolTable.getCIdForBoogieId(id);
+		final SymbolTableValue value = mSymbolTable.findCSymbol(hook, cid);
+		addToVariablesOnHeap(value.getDeclarationNode());
+	}
+
+	private void addToVariablesOnHeap(final IASTNode var) {
+		mVariablesOnHeap.add(var);
+	}
+
+	/**
+	 * For symbols that may or may not be global (essentially variable declarations), we need to apply multiparse
+	 * renaming if they are in the global scope.
+	 *
+	 * This method checks whether they are global and renames the variable appropriately.
+	 *
+	 */
+	private String getNonFunctionDeclaratorName(final IASTDeclarator node) {
+		if (isGlobal(node)) {
+			return mSymbolTable.applyMultiparseRenaming(node.getContainingFilename(), node.getName().toString());
+		}
+		return node.getName().toString();
+	}
+
+	private static boolean isGlobal(final IASTDeclarator node) {
+		assert node != null;
+		if (node instanceof IASTFunctionDeclarator) {
+			return true;
+		}
+		if (node instanceof IASTFieldDeclarator) {
+			// fields in a struct are never global in this sense; the struct may be global
+			return false;
+		}
+		IASTNode parent = node.getParent();
+		while (parent != null) {
+			if (parent instanceof IASTFunctionDeclarator) {
+				// its a declarator inside of a function, it must be local
+				return false;
+			}
+			if (parent instanceof ICASTCompositeTypeSpecifier) {
+				// it is a declarator inside of another type, it must be local
+				return false;
+			}
+			if (parent instanceof IASTTranslationUnit) {
+				return true;
+			}
+			parent = parent.getParent();
+		}
+		return true;
+	}
+
+	/**
+	 * add havocs if we have a write to a union (which is not on heap, otherwise the heap model should deal with
+	 * everything)
+	 *
+	 * @param loc
+	 * @param rVal
+	 * @param neighbourUnionFields
+	 * @param rightHandSideWithConversionsApplied
+	 * @param builder
+	 *
+	 * @return
+	 */
+	private ExpressionResultBuilder assignOrHavocUnionNeighbours(final ILocation loc, final RValue rVal,
+			final Collection<ExpressionResult> neighbourUnionFields, final RValue rightHandSideWithConversionsApplied,
+			final ExpressionResultBuilder builderIn, final IASTNode hook) {
+		ExpressionResultBuilder builder = new ExpressionResultBuilder(builderIn);
+
+		for (final ExpressionResult er : neighbourUnionFields) {
+			// do not havoc when the type of the field is "compatible"
+			if (rightHandSideWithConversionsApplied.getCType().equals(er.getLrValue().getCType())
+					|| rightHandSideWithConversionsApplied.getCType().getUnderlyingType() instanceof CPrimitive
+							&& er.getLrValue().getCType() instanceof CPrimitive
+							&& ((CPrimitive) rightHandSideWithConversionsApplied.getCType().getUnderlyingType())
+									.getGeneralType().equals(((CPrimitive) er.getLrValue().getCType()).getGeneralType())
+							&& mMemoryHandler.calculateSizeOf(loc, rightHandSideWithConversionsApplied.getCType(),
+									hook) == mMemoryHandler.calculateSizeOf(loc, er.getLrValue().getCType(), hook)) {
+
+				builder.resetLrValue(rVal);
+				final ExpressionResult assignment =
+						makeAssignment(loc, er.getLrValue(), Collections.emptyList(), builder.build(), hook);
+				builder = new ExpressionResultBuilder().addAllExceptLrValue(assignment)
+						.setLrValue(assignment.getLrValue());
+
+			} else {
+				// otherwise we consider the value undefined, thus havoc it
+				// TODO: maybe not use auxiliary variables so lavishly
+				final AuxVarInfo auxVar =
+						mAuxVarInfoBuilder.constructAuxVarInfo(loc, er.getLrValue().getCType(), SFO.AUXVAR.UNION);
+
+				builder.addDeclaration(auxVar.getVarDec());
+				builder.addAuxVar(auxVar);
+
+				final RValue tmpVarRVal = new RValueForArrays(auxVar.getExp(), er.getLrValue().getCType());
+
+				final Overapprox overapp = new Overapprox(
+						"field of union updated " + "--> havoccing other fields (CHandler.makeAssignment(..))", loc);
+				builder.addOverapprox(overapp);
+				builder.resetLrValue(tmpVarRVal);
+
+				final ExpressionResult assignment =
+						makeAssignment(loc, er.getLrValue(), Collections.emptyList(), builder.build(), hook);
+				builder = new ExpressionResultBuilder().addAllExceptLrValue(assignment)
+						.setLrValue(assignment.getLrValue());
+			}
+		}
+		return builder;
+	}
+
+	/**
+	 * Checks ACSL for the next element and whether it must be added at the place where this method is called.
+	 *
+	 * @param main
+	 *            the main IDispatcher.
+	 * @param stmt
+	 *            the statement list where the acsl should be appended - this is assumed to be <code>null</code> when
+	 *            called from within the <i>translation unit</i>.
+	 * @param next
+	 *            the current child node of a translation unit of compound statement that will be added next. Should be
+	 *            <code>null</code> when called at the end of <i>compound statement</i>.
+	 * @param resultBuilder
+	 *            the result builder where code translated from the ACSL code can be added to by this method
+	 * @param compoundStatement
+	 *            true iff this method was called during translation of a compound statement
+	 * @param translationUnit
+	 *            true iff this method was called during translation of the translation unit
+	 * @param parent
+	 *            the parent node of the current ACSL node. This should only be set if called at the end of a
+	 *            <i>compound statement</i> and <code>null</code> otherwise.
+	 */
+	private void checkForACSL(final IDispatcher main, final ExpressionResultBuilder resultBuilder, final IASTNode next,
+			final IASTNode parent, final boolean compoundStatement) {
+		if (mAcsl == null) {
+			return;
+		}
+		if (next instanceof IASTTranslationUnit) {
+			for (final ACSLNode globAcsl : mAcsl.getAcsl()) {
+				if (globAcsl instanceof GlobalLTLInvariant) {
+					final LTLExpressionExtractor extractor = new LTLExpressionExtractor();
+					extractor.run(globAcsl);
+					mGlobAcslExtractors.add(extractor);
+					try {
+						mAcsl = main.nextACSLStatement();
+					} catch (final ParseException e1) {
+						final String msg = "Skipped a ACSL node due to: " + e1.getMessage();
+						final ILocation loc = mLocationFactory.createCLocation(parent);
+						mReporter.unsupportedSyntax(loc, msg);
+					}
+				}
+			}
+			// TODO: deal with other global ACSL stuff
+
+		} else if (mAcsl.getSuccessorCNode() == null) {
+			if (parent != null && compoundStatement && next == null) {
+				// ACSL at the end of a function or at the end of the last statement in a switch
+				// that is not terminated by a break
+				// TODO: the latter case needs fixing, the ACSL is inserted outside the
+				// corresponding if-scope right now
+				// example: int s = 1; switch (s) { case 0: s++; //@ assert \false; } will yield
+				// a unsafe boogie program
+				for (final ACSLNode acslNode : mAcsl.getAcsl()) {
+					final int parentLineEnd = parent.getFileLocation().getEndingLineNumber();
+					final int aclsLineStart = acslNode.getStartingLineNumber();
+					if (parentLineEnd <= aclsLineStart) {
+						// handle later ...
+						return;
+					}
+					final int parentLineStart = parent.getFileLocation().getStartingLineNumber();
+					final int acslLineEnd = acslNode.getEndingLineNumber();
+					if (parentLineEnd < acslLineEnd || parentLineStart > aclsLineStart) {
+						// TODO: DD: It seems strange that we may skip a single acslNode in this case
+						continue;
+					}
+
+					final Result acslResult = main.dispatch(acslNode, parent);
+					if (acslResult instanceof ExpressionResult) {
+						resultBuilder.addDeclarations(((ExpressionResult) acslResult).getDeclarations());
+						resultBuilder.addStatements(((ExpressionResult) acslResult).getStatements());
+						resultBuilder.addStatements(
+								CTranslationUtil.createHavocsForAuxVars(((ExpressionResult) acslResult).getAuxVars()));
+
+					} else {
+						final String msg = "Unexpected ACSL comment: " + acslResult.getNode().getClass();
+						final ILocation loc = mLocationFactory.createCLocation(parent);
+						throw new IncorrectSyntaxException(loc, msg);
+					}
+				}
+
+				try {
+					mAcsl = main.nextACSLStatement();
+				} catch (final ParseException e1) {
+					final String msg = "Skipped a ACSL node due to: " + e1.getMessage();
+					final ILocation loc = mLocationFactory.createCLocation(parent);
+					mReporter.unsupportedSyntax(loc, msg);
+				}
+			}
+
+			// ELSE:
+			// ACSL for next compound statement -> handle it next call
+			// or in case of translation unit, ACSL in an unexpected
+			// location!
+		} else if (mAcsl.getSuccessorCNode().equals(next)) {
+			assert mContract.isEmpty();
+			for (final ACSLNode acslNode : mAcsl.getAcsl()) {
+				if (compoundStatement) {
+					// this means we are in a compound statement
+					if (acslNode instanceof Contract || acslNode instanceof LoopAnnot) {
+						// Loop contract
+						mContract.add(acslNode);
+					} else if (acslNode instanceof CodeAnnot) {
+						final Result acslResult = main.dispatch(acslNode, next);
+						if (acslResult instanceof ExpressionResult) {
+							final ExpressionResult re = (ExpressionResult) acslResult;
+							resultBuilder.addStatements(re.getStatements());
+							resultBuilder.addDeclarations(re.getDeclarations());
+						} else {
+							resultBuilder.addStatement((Statement) acslResult.getNode());
+						}
+					} else {
+						final String msg = "Unexpected ACSL comment: " + acslNode.getClass();
+						final ILocation loc = mLocationFactory.createCLocation(next);
+						throw new IncorrectSyntaxException(loc, msg);
+					}
+				} else {
+					// this means we are in the translation unit
+					if (acslNode instanceof Contract || acslNode instanceof LoopAnnot) {
+						// Function contract
+						mContract.add(acslNode);
+					}
+				}
+			}
+			try {
+				mAcsl = main.nextACSLStatement();
+			} catch (final ParseException e1) {
+				final String msg = "Skipped a ACSL node due to: " + e1.getMessage();
+				final ILocation loc = mLocationFactory.createCLocation(parent);
+				mReporter.unsupportedSyntax(loc, msg);
+			}
+
+		}
+	}
+
+	private void markAsIntFromPointer(final ILocation loc, final String lId, final IASTNode hook) {
+		final String cId4Boogie = mSymbolTable.getCIdForBoogieId(lId);
+		final SymbolTableValue old = mSymbolTable.findCSymbol(hook, cId4Boogie);
+		final SymbolTableValue newSTV = old.createMarkedIsIntFromPointer();
+		mSymbolTable.storeCSymbol(hook, cId4Boogie, newSTV);
+	}
+
+	private void processTUchild(final IDispatcher main, final ArrayList<Declaration> decl, final IASTNode child) {
+		final ExpressionResultBuilder acslResultBuilder = new ExpressionResultBuilder();
+		checkForACSL(main, acslResultBuilder, child, null, false);
+		decl.addAll(acslResultBuilder.getDeclarations());
+		final Result childRes = main.dispatch(child);
+
+		if (childRes instanceof DeclarationResult) {
+			// we have to add a global variable
+			final DeclarationResult rd = (DeclarationResult) childRes;
+
+			for (final CDeclaration cd : rd.getDeclarations()) {
+
+				if (cd.getType().isIncomplete() && !cd.isOnHeap()) {
+					/*
+					 * type of this (variable) declaration is incomplete at the end of the file -- omit the declaration
+					 * from Boogie program
+					 *
+					 * EDIT (alex Nov '18): additional constraint for omission: only omit if object is not on heap. If
+					 * it is on heap, then the corresponding pointer may still be used, even if the type is never
+					 * completed (if the declaration has storage class extern).
+					 */
+					continue;
+				}
+
+				final Declaration boogieDecl = mSymbolTable.getBoogieDeclForCDecl(cd);
+				if (boogieDecl instanceof VariableDeclaration) {
+					mStaticObjectsHandler.addGlobalVariableDeclaration((VariableDeclaration) boogieDecl, cd);
+				} else {
+					throw new AssertionError("TODO: handle this case!");
+				}
+			}
+		} else {
+			if (childRes instanceof SkipResult) {
+				return;
+			}
+			if (childRes.getNode() == null) {
+				return;
+			}
+			assert childRes.getClass() == Result.class;
+			assert childRes.getNode() != null;
+			decl.add((Declaration) childRes.getNode());
+		}
+	}
+
+	/**
+	 * Handle the address operator according to Section 6.5.3.2 of C11.
+	 */
+	private Result handleAddressOfOperator(final ExpressionResult er, final ILocation loc, final IASTNode hook)
+			throws AssertionError {
+		final RValue rVal;
+		if (er.getLrValue() instanceof HeapLValue) {
+			rVal = ((HeapLValue) er.getLrValue()).getAddressAsPointerRValue(mTypeHandler.getBoogiePointerType());
+		} else if (er.getLrValue() instanceof LocalLValue) {
+			if (mIsPrerun) {
+				// We are in the prerun mode.
+				// As a workaround, we (incorrectly) return the value
+				// instead of the address. But we add variables to the
+				// heapVars and hence in the non-prerun mode the input
+				// will be a HeapLValue instead of a LocalLValue.
+				final Expression expr = er.getLrValue().getValue();
+				if (expr instanceof IdentifierExpression) {
+					final IdentifierExpression idExpr = (IdentifierExpression) expr;
+					moveIdOnHeap(loc, idExpr, hook);
+				} else {
+					moveArrayAndStructIdsOnHeap(loc, er.getLrValue().getUnderlyingType(), expr, er.getAuxVars(), hook);
+				}
+				rVal = convertToPointerRValue(er.getLrValue(), mTypeHandler.getBoogiePointerType());
+			} else {
+				throw new AssertionError("cannot take address of LocalLValue: this is a on-heap/off-heap bug");
+			}
+		} else if (er.getLrValue() instanceof RValue) {
+			throw new AssertionError("cannot take address of RValue");
+		} else {
+			throw new AssertionError("Unknown value");
+		}
+		return new ExpressionResultBuilder().addAllExceptLrValue(er).setLrValue(rVal).build();
+	}
+
+	/**
+	 * Handle the indirection operator according to Section 6.5.3.2 of C11. (The indirection operator is the star for
+	 * pointer dereference.)
+	 */
+	private Result handleIndirectionOperator(final ExpressionResult expr, final ILocation loc, final IASTNode hook) {
+		final ExpressionResult rop = mExprResultTransformer.makeRepresentationReadyForConversion(expr, loc,
+				new CPointer(new CPrimitive(CPrimitives.VOID)), hook);
+		final RValue rValue = (RValue) rop.getLrValue();
+		if (!(rValue.getCType().getUnderlyingType() instanceof CPointer)) {
+			throw new IllegalArgumentException("dereference needs pointer but got " + rValue.getCType());
+		}
+		final CPointer pointer = (CPointer) rValue.getCType().getUnderlyingType();
+		final CType pointedType = pointer.getPointsToType();
+		if (pointedType.isIncomplete()) {
+			return new ExpressionWithIncompleteTypeResult(rop.getStatements(),
+					LRValueFactory.constructHeapLValue(mTypeHandler, rValue.getValue(), pointedType, null),
+					rop.getDeclarations(), rop.getAuxVars(), rop.getOverapprs());
+
+		}
+		return new ExpressionResult(rop.getStatements(),
+				LRValueFactory.constructHeapLValue(mTypeHandler, rValue.getValue(), pointedType, null),
+				rop.getDeclarations(), rop.getAuxVars(), rop.getOverapprs());
+	}
+
+	/**
+	 * Method that handles loops (for, while, do/while). Each of corresponding visit methods will call this method.
+	 *
+	 * @param main
+	 *            the main IDispatcher
+	 * @param node
+	 *            the node to visit
+	 * @param bodyResult
+	 *            the body component of the corresponding loop
+	 * @param condResult
+	 *            the condition of the loop
+	 * @param loopLabel
+	 * @param witnessInvariant
+	 * @return a result object holding the translated loop (i.e. a while loop)
+	 */
+	private Result handleLoops(final IDispatcher main, final IASTStatement node, Result bodyResult,
+			ExpressionResult condResult, final String loopLabel, final LoopInvariantSpecification witnessInvariant) {
+		assert node instanceof IASTWhileStatement || node instanceof IASTDoStatement
+				|| node instanceof IASTForStatement;
+
+		final ILocation loc = mLocationFactory.createCLocation(node);
+
+		final ExpressionResultBuilder resultBuilder = new ExpressionResultBuilder();
+
+		Result iterator = null;
+		if (node instanceof IASTForStatement) {
+			final IASTForStatement forStmt = (IASTForStatement) node;
+			// add initialization for this for loop
+			final IASTStatement cInitStmt = forStmt.getInitializerStatement();
+			if (cInitStmt != null) {
+				beginScope();
+				final Result initializer = main.dispatch(cInitStmt);
+				if (initializer instanceof ExpressionResult) {
+					final ExpressionResult rExp = (ExpressionResult) initializer;
+					resultBuilder.addAllExceptLrValue(rExp);
+				} else if (initializer instanceof SkipResult) {
+					// this is an empty statement in the C Code. We will skip it
+				} else {
+					final String msg = "Uninplemented type of for loop initialization: " + initializer.getClass();
+					throw new UnsupportedSyntaxException(loc, msg);
+				}
+			}
+
+			// translate iterator
+			final IASTExpression cItExpr = forStmt.getIterationExpression();
+			if (cItExpr != null) {
+				iterator = main.dispatch(cItExpr);
+			}
+
+			// translate condition
+			final IASTExpression cCondExpr = forStmt.getConditionExpression();
+			if (cCondExpr != null) {
+				condResult = (ExpressionResult) main.dispatch(cCondExpr);
+			} else {
+				condResult = new ExpressionResult(new RValue(ExpressionFactory.createBooleanLiteral(loc, true),
+						new CPrimitive(CPrimitives.BOOL), true), Collections.emptySet());
+			}
+
+			mInnerMostLoopLabel.push(loopLabel);
+			bodyResult = main.dispatch(forStmt.getBody());
+			mInnerMostLoopLabel.pop();
+		}
+		assert CTranslationUtil.isAuxVarMapComplete(mNameHandler, condResult.getDeclarations(),
+				condResult.getAuxVars());
+
+		List<Statement> bodyBlock = new ArrayList<>();
+		if (bodyResult instanceof ExpressionResult) {
+			final ExpressionResult re = (ExpressionResult) bodyResult;
+			resultBuilder.addDeclarations(re.getDeclarations());
+			resultBuilder.addOverapprox(re.getOverapprs());
+			bodyBlock.addAll(re.getStatements());
+		} else if (bodyResult != null) {
+			if (bodyResult.getNode() instanceof Body) {
+				final Body body = (Body) bodyResult.getNode();
+				bodyBlock.addAll(Arrays.asList(body.getBlock()));
+				resultBuilder.addDeclarations(Arrays.asList(body.getLocalVars()));
+			} else if (bodyResult instanceof SkipResult) {
+				// do nothing - this is the special case where the loop does
+				// not have a body.
+			} else {
+				final String msg = "Error: unexpected dispatch result" + bodyResult.getClass();
+				throw new UnsupportedSyntaxException(loc, msg);
+			}
+		}
+
+		if (node instanceof IASTForStatement) {
+			// add the loop label (continue statements become a jump to the loop label)
+			bodyBlock.add(new Label(loc, loopLabel));
+		}
+
+		if (node instanceof IASTForStatement && iterator != null) {
+			// add iterator statements of this for loop
+			if (iterator instanceof ExpressionListResult) {
+				for (final ExpressionResult el : ((ExpressionListResult) iterator).getList()) {
+					bodyBlock.addAll(el.getStatements());
+					resultBuilder.addDeclarations(el.getDeclarations());
+					bodyBlock.addAll(CTranslationUtil.createHavocsForAuxVars(el.getAuxVars()));
+				}
+			} else if (iterator instanceof ExpressionResult) {
+				final ExpressionResult iteratorRE = (ExpressionResult) iterator;
+				bodyBlock.addAll(iteratorRE.getStatements());
+				resultBuilder.addDeclarations(iteratorRE.getDeclarations());
+				resultBuilder.addOverapprox(iteratorRE.getOverapprs());
+				bodyBlock.addAll(CTranslationUtil.createHavocsForAuxVars(iteratorRE.getAuxVars()));
+			} else {
+				final String msg = "Uninplemented type of loop iterator: " + iterator.getClass();
+				throw new UnsupportedSyntaxException(loc, msg);
+			}
+		}
+
+		condResult = mExprResultTransformer.transformSwitchRexIntToBool(condResult, loc, node);
+		resultBuilder.addDeclarations(condResult.getDeclarations());
+		final RValue condRVal = (RValue) condResult.getLrValue();
+		IfStatement ifStmt;
+		{
+			final Expression cond = ExpressionFactory.constructUnaryExpression(loc, UnaryExpression.Operator.LOGICNEG,
+					condRVal.getValue());
+			final ArrayList<Statement> thenStmt =
+					new ArrayList<>(CTranslationUtil.createHavocsForAuxVars(condResult.getAuxVars()));
+			thenStmt.add(new BreakStatement(loc));
+			final Statement[] elseStmt =
+					CTranslationUtil.createHavocsForAuxVars(condResult.getAuxVars()).toArray(new Statement[0]);
+			ifStmt = new IfStatement(loc, cond, thenStmt.toArray(new Statement[thenStmt.size()]), elseStmt);
+		}
+
+		if (node instanceof IASTWhileStatement || node instanceof IASTForStatement) {
+			bodyBlock.add(0, ifStmt);
+			bodyBlock.addAll(0, condResult.getStatements());
+			if (node instanceof IASTWhileStatement) {
+				bodyBlock.add(0, new Label(loc, loopLabel));
+			}
+		} else if (node instanceof IASTDoStatement) {
+			bodyBlock.add(new Label(loc, loopLabel));
+			bodyBlock.addAll(condResult.getStatements());
+			bodyBlock.add(ifStmt);
+		}
+
+		LoopInvariantSpecification[] spec;
+		if (mContract == null) {
+			spec = new LoopInvariantSpecification[0];
+		} else {
+			final List<LoopInvariantSpecification> specList = new ArrayList<>();
+			if (witnessInvariant != null) {
+				specList.add(witnessInvariant);
+			}
+			if (node instanceof IASTForStatement || node instanceof IASTWhileStatement
+					|| node instanceof IASTDoStatement) {
+				for (int i = 0; i < mContract.size(); i++) {
+					// retranslate ACSL specification needed e.g., in cases
+					// where ids of function parameters differ from is in ACSL
+					// expression
+					final Result retranslateRes = main.dispatch(mContract.get(i), node);
+					if (retranslateRes instanceof ContractResult) {
+						final ContractResult resContr = (ContractResult) retranslateRes;
+						assert resContr.getSpecs().length == 1;
+						for (final Specification cSpec : resContr.getSpecs()) {
+							specList.add((LoopInvariantSpecification) cSpec);
+						}
+					} else {
+						specList.add((LoopInvariantSpecification) retranslateRes.getNode());
+					}
+				}
+			}
+			spec = specList.toArray(new LoopInvariantSpecification[specList.size()]);
+			// take care for behavior and completeness
+			clearContract();
+		}
+
+		// bit of a workaround using an extra builder here..
+		final ExpressionResultBuilder bodyBlockResultBuilder = new ExpressionResultBuilder();
+		bodyBlockResultBuilder.addStatements(bodyBlock);
+
+		if (node instanceof IASTForStatement) {
+			if (((IASTForStatement) node).getInitializerStatement() != null) {
+				updateStmtsAndDeclsAtScopeEnd(bodyBlockResultBuilder, node);
+				endScope();
+
+				resultBuilder.addDeclarations(bodyBlockResultBuilder.getDeclarations());
+				bodyBlock = bodyBlockResultBuilder.getStatements();
+			}
+		}
+
+		final ILocation ignoreLocation = LocationFactory.createIgnoreCLocation(node);
+		final WhileStatement whileStmt =
+				new WhileStatement(ignoreLocation, ExpressionFactory.createBooleanLiteral(ignoreLocation, true), spec,
+						bodyBlock.toArray(new Statement[bodyBlock.size()]));
+		resultBuilder.getOverappr().stream().forEach(a -> a.annotate(whileStmt));
+		resultBuilder.addStatement(whileStmt);
+
+		assert resultBuilder.getLrValue() == null : "there is an lrvalue although there should be none";
+		assert resultBuilder.getAuxVars().isEmpty() : "auxvars were added although they should have been havoced";
+		return resultBuilder.build();
+	}
+
+}
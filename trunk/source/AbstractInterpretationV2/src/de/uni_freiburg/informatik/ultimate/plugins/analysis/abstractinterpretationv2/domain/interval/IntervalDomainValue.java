--- conflicted
+++ resolved
@@ -1,244 +1,225 @@
-/*
- * Copyright (C) 2015 Daniel Dietsch (dietsch@informatik.uni-freiburg.de)
- * Copyright (C) 2015 Marius Greitschus (greitsch@informatik.uni-freiburg.de)
- * Copyright (C) 2015 University of Freiburg
- * 
- * This file is part of the ULTIMATE AbstractInterpretationV2 plug-in.
- * 
- * The ULTIMATE AbstractInterpretationV2 plug-in is free software: you can redistribute it and/or modify
- * it under the terms of the GNU Lesser General Public License as published
- * by the Free Software Foundation, either version 3 of the License, or
- * (at your option) any later version.
- * 
- * The ULTIMATE AbstractInterpretationV2 plug-in is distributed in the hope that it will be useful,
- * but WITHOUT ANY WARRANTY; without even the implied warranty of
- * MERCHANTABILITY or FITNESS FOR A PARTICULAR PURPOSE.  See the
- * GNU Lesser General Public License for more details.
- * 
- * You should have received a copy of the GNU Lesser General Public License
- * along with the ULTIMATE AbstractInterpretationV2 plug-in. If not, see <http://www.gnu.org/licenses/>.
- * 
- * Additional permission under GNU GPL version 3 section 7:
- * If you modify the ULTIMATE AbstractInterpretationV2 plug-in, or any covered work, by linking
- * or combining it with Eclipse RCP (or a modified version of Eclipse RCP), 
- * containing parts covered by the terms of the Eclipse Public License, the 
- * licensors of the ULTIMATE AbstractInterpretationV2 plug-in grant you additional permission 
- * to convey the resulting work.
- */
-
-package de.uni_freiburg.informatik.ultimate.plugins.analysis.abstractinterpretationv2.domain.interval;
-
-import java.awt.dnd.InvalidDnDOperationException;
-
-<<<<<<< HEAD
-import de.uni_freiburg.informatik.ultimate.plugins.analysis.abstractinterpretationv2.domain.IEvaluationResult;
-=======
-import de.uni_freiburg.informatik.ultimate.plugins.analysis.abstractinterpretationv2.domain.evaluator.IEvaluationResult;
->>>>>>> eddc3fad
-
-/**
- * Representation of an interval value in the interval domain.
- * 
- * @author greitsch@informatik.uni-freiburg.de
- *
- */
-public class IntervalDomainValue implements IEvaluationResult<IntervalDomainValue>, Comparable<IntervalDomainValue> {
-
-	private IntervalValue mLower;
-	private IntervalValue mUpper;
-
-	private boolean mIsBottom;
-
-	/**
-	 * Constructor for a new {@link IntervalDomainValue}. The interval created
-	 * will be (-&infin; ; &infin;).
-	 */
-	protected IntervalDomainValue() {
-		this(false);
-	}
-
-	/**
-	 * Constructor for a new {@link IntervalDomainValue}. The interval created
-	 * is dependent on the value of the parameter. If {@code isBottom} is set to
-	 * <code>false</code>, the created interval will be (-&infin; ; &infin;). If
-	 * {@code isBottom} is set to <code>true</code>, the created interval will
-	 * be &bot;.
-	 * 
-	 * @param isBottom
-	 *            Specifies whether the interval should be &bot; or an actual
-	 *            interval.
-	 */
-	protected IntervalDomainValue(boolean isBottom) {
-		if (isBottom) {
-			mLower = null;
-			mUpper = null;
-			mIsBottom = true;
-		} else {
-			mLower = new IntervalValue();
-			mUpper = new IntervalValue();
-			mIsBottom = false;
-		}
-	}
-
-	protected IntervalDomainValue(IntervalValue lower, IntervalValue upper) {
-		if (!lower.isInfinity() && !upper.isInfinity()) {
-			if (lower.getValue().compareTo(upper.getValue()) > 0) {
-				throw new UnsupportedOperationException(
-<<<<<<< HEAD
-				        "The lower value must be smaller than or qual to the upper value. Lower: " + lower.getValue()
-				                + ", Upper: " + upper.getValue());
-=======
-						"The lower value must be smaller than or qual to the upper value. Lower: " + lower.getValue()
-								+ ", Upper: " + upper.getValue());
->>>>>>> eddc3fad
-			}
-		}
-
-		mLower = lower;
-		mUpper = upper;
-
-		mIsBottom = false;
-	}
-
-	/**
-	 * Sets the current interval to &bot;.
-	 */
-	protected void setToBottom() {
-		mLower = null;
-		mUpper = null;
-
-		mIsBottom = true;
-	}
-
-	/**
-	 * Note that a return value of <code>false</code> may also mean that one or
-	 * both of the interval bounds is -&infin; or &infin;.
-	 * 
-	 * @return <code>true</code> if the current interval is &bot;,
-	 *         <code>false</code> otherwise.
-	 */
-	protected boolean isBottom() {
-		return mIsBottom;
-	}
-
-	/**
-	 * Returns <code>true</code> if the interval is unbounded, i.e. if one bound
-	 * of the interval is -&infin; or &infin;, respectively.
-	 * 
-	 * @return <code>true</code> or <code>false</code>.
-	 */
-	protected boolean isUnbounded() {
-		if (mIsBottom) {
-			return false;
-		}
-		return mLower.isInfinity() || mUpper.isInfinity();
-	}
-
-	/**
-	 * @return <code>true</code> if the interval is infinity, i.e. if the
-	 *         interval is (-&infin; ; &infin;).
-	 */
-	protected boolean isInfinity() {
-		if (mIsBottom) {
-			return false;
-		}
-		return mLower.isInfinity() && mUpper.isInfinity();
-	}
-
-	/**
-	 * Returns the lower value of the interval.
-	 * 
-	 * @return
-	 */
-	protected IntervalValue getLower() {
-		return mLower;
-	}
-
-	/**
-	 * Returns the upper value of the interval.
-	 * 
-	 * @return
-	 */
-	protected IntervalValue getUpper() {
-		return mUpper;
-	}
-
-	/**
-<<<<<<< HEAD
-	 * Returns <code>true</code> if and only if <code>0</code> is part of the interval.
-	 * 
-	 * @return <code>true</code> if 0 is part of the interval, <code>false</code> otherwise.
-=======
-	 * Returns <code>true</code> if and only if <code>0</code> is part of the
-	 * interval.
-	 * 
-	 * @return <code>true</code> if 0 is part of the interval,
-	 *         <code>false</code> otherwise.
->>>>>>> eddc3fad
-	 */
-	protected boolean containsZero() {
-		if (mIsBottom) {
-			return false;
-		}
-
-		if (isInfinity()) {
-			return true;
-		}
-
-		return mLower.getValue().signum() <= 0 && mUpper.getValue().signum() >= 0;
-	}
-
-	@Override
-	public IntervalDomainValue getResult() {
-		return this;
-	}
-
-	@Override
-	public int compareTo(IntervalDomainValue o) {
-		throw new InvalidDnDOperationException(
-<<<<<<< HEAD
-		        "The compareTo operation is not defined on arbitrary intervals and can therefore not be used.");
-=======
-				"The compareTo operation is not defined on arbitrary intervals and can therefore not be used.");
->>>>>>> eddc3fad
-	}
-
-	@Override
-	public boolean equals(Object other) {
-		if (other == null) {
-			return false;
-		}
-
-		if (other == this) {
-			return true;
-		}
-
-		if (!(other instanceof IntervalDomainValue)) {
-			return false;
-		}
-
-		IntervalDomainValue castedOther = (IntervalDomainValue) other;
-
-		if (mIsBottom || castedOther.mIsBottom) {
-			return mIsBottom == castedOther.mIsBottom;
-		}
-
-		if (mLower.equals(castedOther.mLower) && mUpper.equals(castedOther.mUpper)) {
-			return true;
-		}
-
-		return false;
-	}
-
-	@Override
-	public String toString() {
-		if (mIsBottom) {
-			return "{}";
-		}
-
-		String lower = (mLower.isInfinity() ? "-\\infty" : mLower.toString());
-		String upper = (mUpper.isInfinity() ? "\\infty" : mUpper.toString());
-
-		return "[ " + lower + "; " + upper + " ]";
-	}
-}
+/*
+ * Copyright (C) 2015 Daniel Dietsch (dietsch@informatik.uni-freiburg.de)
+ * Copyright (C) 2015 Marius Greitschus (greitsch@informatik.uni-freiburg.de)
+ * Copyright (C) 2015 University of Freiburg
+ * 
+ * This file is part of the ULTIMATE AbstractInterpretationV2 plug-in.
+ * 
+ * The ULTIMATE AbstractInterpretationV2 plug-in is free software: you can redistribute it and/or modify
+ * it under the terms of the GNU Lesser General Public License as published
+ * by the Free Software Foundation, either version 3 of the License, or
+ * (at your option) any later version.
+ * 
+ * The ULTIMATE AbstractInterpretationV2 plug-in is distributed in the hope that it will be useful,
+ * but WITHOUT ANY WARRANTY; without even the implied warranty of
+ * MERCHANTABILITY or FITNESS FOR A PARTICULAR PURPOSE.  See the
+ * GNU Lesser General Public License for more details.
+ * 
+ * You should have received a copy of the GNU Lesser General Public License
+ * along with the ULTIMATE AbstractInterpretationV2 plug-in. If not, see <http://www.gnu.org/licenses/>.
+ * 
+ * Additional permission under GNU GPL version 3 section 7:
+ * If you modify the ULTIMATE AbstractInterpretationV2 plug-in, or any covered work, by linking
+ * or combining it with Eclipse RCP (or a modified version of Eclipse RCP), 
+ * containing parts covered by the terms of the Eclipse Public License, the 
+ * licensors of the ULTIMATE AbstractInterpretationV2 plug-in grant you additional permission 
+ * to convey the resulting work.
+ */
+
+package de.uni_freiburg.informatik.ultimate.plugins.analysis.abstractinterpretationv2.domain.interval;
+
+import java.awt.dnd.InvalidDnDOperationException;
+
+import de.uni_freiburg.informatik.ultimate.plugins.analysis.abstractinterpretationv2.domain.evaluator.IEvaluationResult;
+
+/**
+ * Representation of an interval value in the interval domain.
+ * 
+ * @author greitsch@informatik.uni-freiburg.de
+ *
+ */
+public class IntervalDomainValue implements IEvaluationResult<IntervalDomainValue>, Comparable<IntervalDomainValue> {
+
+	private IntervalValue mLower;
+	private IntervalValue mUpper;
+
+	private boolean mIsBottom;
+
+	/**
+	 * Constructor for a new {@link IntervalDomainValue}. The interval created
+	 * will be (-&infin; ; &infin;).
+	 */
+	protected IntervalDomainValue() {
+		this(false);
+	}
+
+	/**
+	 * Constructor for a new {@link IntervalDomainValue}. The interval created
+	 * is dependent on the value of the parameter. If {@code isBottom} is set to
+	 * <code>false</code>, the created interval will be (-&infin; ; &infin;). If
+	 * {@code isBottom} is set to <code>true</code>, the created interval will
+	 * be &bot;.
+	 * 
+	 * @param isBottom
+	 *            Specifies whether the interval should be &bot; or an actual
+	 *            interval.
+	 */
+	protected IntervalDomainValue(boolean isBottom) {
+		if (isBottom) {
+			mLower = null;
+			mUpper = null;
+			mIsBottom = true;
+		} else {
+			mLower = new IntervalValue();
+			mUpper = new IntervalValue();
+			mIsBottom = false;
+		}
+	}
+
+	protected IntervalDomainValue(IntervalValue lower, IntervalValue upper) {
+		if (!lower.isInfinity() && !upper.isInfinity()) {
+			if (lower.getValue().compareTo(upper.getValue()) > 0) {
+				throw new UnsupportedOperationException(
+						"The lower value must be smaller than or qual to the upper value. Lower: " + lower.getValue()
+								+ ", Upper: " + upper.getValue());
+			}
+		}
+
+		mLower = lower;
+		mUpper = upper;
+
+		mIsBottom = false;
+	}
+
+	/**
+	 * Sets the current interval to &bot;.
+	 */
+	protected void setToBottom() {
+		mLower = null;
+		mUpper = null;
+
+		mIsBottom = true;
+	}
+
+	/**
+	 * Note that a return value of <code>false</code> may also mean that one or
+	 * both of the interval bounds is -&infin; or &infin;.
+	 * 
+	 * @return <code>true</code> if the current interval is &bot;,
+	 *         <code>false</code> otherwise.
+	 */
+	protected boolean isBottom() {
+		return mIsBottom;
+	}
+
+	/**
+	 * Returns <code>true</code> if the interval is unbounded, i.e. if one bound
+	 * of the interval is -&infin; or &infin;, respectively.
+	 * 
+	 * @return <code>true</code> or <code>false</code>.
+	 */
+	protected boolean isUnbounded() {
+		if (mIsBottom) {
+			return false;
+		}
+		return mLower.isInfinity() || mUpper.isInfinity();
+	}
+
+	/**
+	 * @return <code>true</code> if the interval is infinity, i.e. if the
+	 *         interval is (-&infin; ; &infin;).
+	 */
+	protected boolean isInfinity() {
+		if (mIsBottom) {
+			return false;
+		}
+		return mLower.isInfinity() && mUpper.isInfinity();
+	}
+
+	/**
+	 * Returns the lower value of the interval.
+	 * 
+	 * @return
+	 */
+	protected IntervalValue getLower() {
+		return mLower;
+	}
+
+	/**
+	 * Returns the upper value of the interval.
+	 * 
+	 * @return
+	 */
+	protected IntervalValue getUpper() {
+		return mUpper;
+	}
+
+	/**
+	 * Returns <code>true</code> if and only if <code>0</code> is part of the
+	 * interval.
+	 * 
+	 * @return <code>true</code> if 0 is part of the interval,
+	 *         <code>false</code> otherwise.
+	 */
+	protected boolean containsZero() {
+		if (mIsBottom) {
+			return false;
+		}
+
+		if (isInfinity()) {
+			return true;
+		}
+
+		return mLower.getValue().signum() <= 0 && mUpper.getValue().signum() >= 0;
+	}
+
+	@Override
+	public IntervalDomainValue getResult() {
+		return this;
+	}
+
+	@Override
+	public int compareTo(IntervalDomainValue o) {
+		throw new InvalidDnDOperationException(
+				"The compareTo operation is not defined on arbitrary intervals and can therefore not be used.");
+	}
+
+	@Override
+	public boolean equals(Object other) {
+		if (other == null) {
+			return false;
+		}
+
+		if (other == this) {
+			return true;
+		}
+
+		if (!(other instanceof IntervalDomainValue)) {
+			return false;
+		}
+
+		IntervalDomainValue castedOther = (IntervalDomainValue) other;
+
+		if (mIsBottom || castedOther.mIsBottom) {
+			return mIsBottom == castedOther.mIsBottom;
+		}
+
+		if (mLower.equals(castedOther.mLower) && mUpper.equals(castedOther.mUpper)) {
+			return true;
+		}
+
+		return false;
+	}
+
+	@Override
+	public String toString() {
+		if (mIsBottom) {
+			return "{}";
+		}
+
+		String lower = (mLower.isInfinity() ? "-\\infty" : mLower.toString());
+		String upper = (mUpper.isInfinity() ? "\\infty" : mUpper.toString());
+
+		return "[ " + lower + "; " + upper + " ]";
+	}
+}
/*
 *
 * This file is part of the PEA tool set
 * 
 * The PEA tool set is a collection of tools for
 * Phase Event Automata (PEA). See
 * http://csd.informatik.uni-oldenburg.de/projects/peatools.html
 * for more information.
 * 
 * Copyright (C) 2005-2006, Department for Computing Science,
 *                          University of Oldenburg
 * 
 * This program is free software; you can redistribute it and/or
 * modify it under the terms of the GNU General Public License
 * as published by the Free Software Foundation; either version 2
 * of the License, or (at your option) any later version.
 * 
 * This program is distributed in the hope that it will be useful,
 * but WITHOUT ANY WARRANTY; without even the implied warranty of
 * MERCHANTABILITY or FITNESS FOR A PARTICULAR PURPOSE.  See the
 * GNU General Public License for more details.
 * 
 * You should have received a copy of the GNU General Public License
 * along with this program; if not, write to the Free Software
 * Foundation, Inc., 51 Franklin Street, Fifth Floor, Boston, MA  02110-1301, USA
 */
package pea;

import java.util.ArrayList;
import java.util.Arrays;
import java.util.HashMap;
import java.util.HashSet;
import java.util.Iterator;
import java.util.LinkedList;
import java.util.List;
import java.util.Map;
import java.util.Set;
import java.util.TreeMap;
import java.util.TreeSet;

import pea.util.SimpleSet;

/**
 * This class implements a PEA test automaton that is a Phase Event Automaton with
 * final (or bad) locations.
 * 
 * @author Johannes Faber
 */
public class PEATestAutomaton extends PhaseEventAutomata {

    protected Phase[] finalPhases;
    
    /**
     * @param name
     * @param phases
     * @param init
     * @param clocks
     */
    public PEATestAutomaton(final String name, final Phase[] phases, final Phase[] init,
            final List<String> clocks) {
        this(name, phases, init, clocks, new Phase[0]);
    }

    /**
     * Field constructor.
     * 
     * @param name
     * @param phases
     * @param init
     * @param clocks
     */
    public PEATestAutomaton(final String name, final Phase[] phases, final Phase[] init,
            final List<String> clocks, final Phase[] finals) {
        this(name, phases, init, clocks, null, null, finals);
    }

    
    /**
     * Field constructor.
     * Fields that are not set remain null.
     * 
     * @param name
     * @param phases
     * @param init
     */
    public PEATestAutomaton(final String name, final Phase[] phases, final Phase[] init) {
        super(name, phases, init);
        finalPhases = new Phase[0];
    }

    /**
     * Constructor initializing all fields.
     * 
     * @param name
     * @param phases
     * @param init
     * @param clocks
     * @param variables
     * @param declarations
     * @param finalPhases
     *          if finalPhases is null then a new Phase array
     *          is generated for the final phases
     */
    public PEATestAutomaton(final String name, final Phase[] phases, final Phase[] init,
            final List<String> clocks, final Map<String, String> variables,
            final List<String> declarations, final Phase[] finalPhases) {
        super(name, phases, init, clocks, variables, declarations);
        this.finalPhases = finalPhases != null ? finalPhases : new Phase[0];
    }

    public PEATestAutomaton(final PhaseEventAutomata automata) {
        this(automata.name, automata.phases, automata.init, automata.clocks,
                automata.variables, automata.declarations, new Phase[0]);
    }

    
    
    
    
    /**
     * Computes the parallel product of a test automaton and an arbitrary PEA. If this
     * PEA is also a test automaton then the new final states are given by tuples of finals
     * states of both components. Otherwise this PEA is not a test automaton and the new
     * final states are given by the product of final states of the test automaton and
     * normal states of the PEA.
     */
<<<<<<< HEAD
	@Override
	public PEATestAutomaton parallel(PhaseEventAutomata b) {
		final List<Phase> newInit = new ArrayList<Phase>();
		final List<Phase> newFinal = new ArrayList<Phase>();
		final TreeSet<Phase> oldFinal = getFinalPhases() == null ? null
				: new TreeSet<Phase>(Arrays.asList(getFinalPhases()));
		TreeSet<Phase> bOldFinal = null;

		final TreeMap<String, Phase> newPhases = new TreeMap<String, Phase>();
		final boolean bIsTestAutomaton = (b instanceof PEATestAutomaton);
		if (bIsTestAutomaton) {
			bOldFinal = new TreeSet<Phase>(Arrays.asList(((PEATestAutomaton) b).getFinalPhases()));
		}

		class TodoEntry {
			Phase p1, p2, p;
=======
    @Override
	public PEATestAutomaton parallel(final PhaseEventAutomata b) {
        final List<Phase> newInit = new ArrayList<>();
        final List<Phase> newFinal = new ArrayList<>();
        final TreeSet<Phase> oldFinal = getFinalPhases() == null ? null :
                                new TreeSet<>(Arrays.asList(getFinalPhases()));
        TreeSet<Phase> bOldFinal = null;
        
        final TreeMap<String,Phase> newPhases = new TreeMap<>();
        final boolean bIsTestAutomaton = (b instanceof PEATestAutomaton);
        if(bIsTestAutomaton){
            bOldFinal = new TreeSet<>(Arrays.asList(((PEATestAutomaton)b).getFinalPhases()));
        }
        
               
        
        class TodoEntry {
            Phase p1,p2,p;
            TodoEntry(final Phase p1, final Phase p2, final Phase p) {
            this.p1 = p1;
            this.p2 = p2;
            this.p = p;
            }
        }
        
        final List<TodoEntry> todo = new LinkedList<>();

        for (int i = 0; i < getInit().length; i++) {
            for (int j = 0; j < b.getInit().length; j++) {
            final CDD sinv = getInit()[i].stateInv.and(b.getInit()[j].stateInv);
            if (sinv != CDD.FALSE) {
                final CDD cinv = getInit()[i].clockInv.and(b.getInit()[j].clockInv);
                final Phase p = new Phase(getInit()[i].getName()+TIMES+b.getInit()[j].getName(),
                        sinv, cinv);
                if(bIsTestAutomaton &&
                        oldFinal.contains(getInit()[i]) &&
                        bOldFinal.contains(b.getInit()[j])){
                         newFinal.add(p);
                }else if(!bIsTestAutomaton && oldFinal != null && oldFinal.contains(getInit()[i])){
                         newFinal.add(p);
                }
                newInit.add(p);
                newPhases.put(p.getName(), p);
                todo.add(new TodoEntry(getInit()[i],b.getInit()[j],p));
            }
            }
        }

        while (!todo.isEmpty()) {
            final TodoEntry entry = todo.remove(0);
            final Iterator<Transition> i = entry.p1.transitions.iterator();
            while (i.hasNext()) {
            final Transition t1 = i.next();
            final Iterator<Transition> j = entry.p2.transitions.iterator();
            while (j.hasNext()) {
                final Transition t2 = j.next();
>>>>>>> 766e9f71

			TodoEntry(Phase p1, Phase p2, Phase p) {
				this.p1 = p1;
				this.p2 = p2;
				this.p = p;
			}
		}

		final List<TodoEntry> todo = new LinkedList<TodoEntry>();

		for (int i = 0; i < getInit().length; i++) {
			for (int j = 0; j < b.getInit().length; j++) {
				final CDD sinv = getInit()[i].stateInv.and(b.getInit()[j].stateInv);
				if (sinv != CDD.FALSE) {
					final CDD cinv = getInit()[i].clockInv.and(b.getInit()[j].clockInv);
					final Phase p = new Phase(getInit()[i].getName() + TIMES + b.getInit()[j].getName(), sinv, cinv);
					if (bIsTestAutomaton && oldFinal.contains(getInit()[i]) && bOldFinal.contains(b.getInit()[j])) {
						newFinal.add(p);
					} else if (!bIsTestAutomaton && oldFinal != null && oldFinal.contains(getInit()[i])) {
						newFinal.add(p);
					}
					newInit.add(p);
					newPhases.put(p.getName(), p);
					todo.add(new TodoEntry(getInit()[i], b.getInit()[j], p));
				}
<<<<<<< HEAD
			}
		}
=======
                final CDD cinv = t1.dest.clockInv.and(t2.dest.clockInv);
                final String[] resets
                = new String[t1.resets.length + t2.resets.length];
                System.arraycopy(t1.resets, 0, resets, 0,
                         t1.resets.length);
                System.arraycopy(t2.resets, 0, resets, t1.resets.length,
                         t2.resets.length);
                
		final Set<String> stoppedClocks =
		    new SimpleSet<>(t1.dest.stoppedClocks.size()+
					  t2.dest.stoppedClocks.size());
		stoppedClocks.addAll(t1.dest.stoppedClocks);
		stoppedClocks.addAll(t2.dest.stoppedClocks);
		    
                final String newname = t1.dest.getName()+TIMES+t2.dest.getName();
                Phase p = newPhases.get(newname);
>>>>>>> 766e9f71

		while (todo.size() > 0) {
			final TodoEntry entry = todo.remove(0);
			final Iterator i = entry.p1.transitions.iterator();
			while (i.hasNext()) {
				final Transition t1 = (Transition) i.next();
				final Iterator j = entry.p2.transitions.iterator();
				while (j.hasNext()) {
					final Transition t2 = (Transition) j.next();

					final CDD guard = t1.guard.and(t2.guard);
					if (guard == CDD.FALSE) {
						continue;
					}
					final CDD sinv = t1.dest.stateInv.and(t2.dest.stateInv);
					if (sinv == CDD.FALSE) {
						continue;
					}
					final CDD cinv = t1.dest.clockInv.and(t2.dest.clockInv);
					final String[] resets = new String[t1.resets.length + t2.resets.length];
					System.arraycopy(t1.resets, 0, resets, 0, t1.resets.length);
					System.arraycopy(t2.resets, 0, resets, t1.resets.length, t2.resets.length);

					final Set<String> stoppedClocks = new SimpleSet<String>(
							t1.dest.stoppedClocks.size() + t2.dest.stoppedClocks.size());
					stoppedClocks.addAll(t1.dest.stoppedClocks);
					stoppedClocks.addAll(t2.dest.stoppedClocks);

					final String newname = t1.dest.getName() + TIMES + t2.dest.getName();
					Phase p = newPhases.get(newname);

					if (p == null) {
						p = new Phase(newname, sinv, cinv, stoppedClocks);
						newPhases.put(newname, p);
						todo.add(new TodoEntry(t1.dest, t2.dest, p));
						if (bIsTestAutomaton && oldFinal != null && bOldFinal != null && oldFinal.contains(t1.dest)
								&& bOldFinal.contains(t2.dest)) {
							newFinal.add(p);
						} else if (!bIsTestAutomaton && oldFinal != null && oldFinal.contains(t1.dest)) {
							newFinal.add(p);
						}

					}
					entry.p.addTransition(p, guard, resets);
				}
			}
		}
    

        final Phase[] allPhases = newPhases.values().toArray(new Phase[newPhases.size()]);
        final Phase[] initPhases = newInit.toArray(new Phase[newInit.size()]);
        final Phase[] finalPhases = newFinal.toArray(new Phase[newFinal.size()]);

        
        final List<String> newClocks = mergeClockLists(b);
        
        final Map<String, String> newVariables = mergeVariableLists(b);
        
        final List<String> newDeclarations = mergeDeclarationLists(b);
        
        return new PEATestAutomaton(name + TIMES + b.name,
                          allPhases, initPhases,
                          newClocks, newVariables, newDeclarations,
                          finalPhases);
        }

    public Phase[] getFinalPhases() {
        return finalPhases;
    }

    public void setFinalPhases(final Phase[] finalPhases) {
        this.finalPhases = finalPhases;
    }
    
    /**
     * Computes locations that are backward reachable from final locations and
     * replaces all locations that are not reachable with one new location. Note that
     * we do not simple remove unreachable state to avoid deadlock introduction in
     * the parallel composition of test automata and model.
     * @return the simplified test automaton
     */
    public PEATestAutomaton removeUnreachableLocations(){
        // building up map for more efficient access to incoming transitions
        final Map<Phase, List<Transition>> incomingTrans = new HashMap<>();
        for (final Phase phase : phases) {
            incomingTrans.put(phase, new ArrayList<Transition>());
        }
        for (final Phase phase : phases) {
            for (final Transition transition : phase.getTransitions()) {
                incomingTrans.get(transition.dest).add(transition);
            }
        }
        
        // collect reachable transitions
        final HashSet<Phase> reachablePhases = new HashSet<>();
        final HashSet<Transition> reachableTrans = new HashSet<>();
        List<Phase> unworked = Arrays.asList(getFinalPhases());
        while(!unworked.isEmpty()){
            final List<Phase> temp = new ArrayList<>();
            for (final Phase phase : unworked) {
                reachablePhases.add(phase);
                for (final Transition trans : incomingTrans.get(phase)){
                    reachableTrans.add(trans);
                    if(!reachablePhases.contains(trans.src) && !unworked.contains(trans.src)) {
						temp.add(trans.src);
					}
                }
            }
            unworked = temp;
        }
        
        // check if there are unreachable phases
        if(reachablePhases.size() == phases.length) {
			return this;
		}
        
        // a new phase sinkPhase shall replace the unreachable phases
        final List<Phase> newPhases = new ArrayList<>();
        final ArrayList<Phase> newInit = new ArrayList<>();
        final Phase sinkPhase = new Phase("sink");
        newPhases.add(sinkPhase);
        sinkPhase.addTransition(sinkPhase, CDD.TRUE, new String[0]);

        // check if one of the unreachable phases is an inital phase
        boolean initUnreachable = false;
        for (final Phase initPhase : init){
            if(reachablePhases.contains(initPhase)) {
				newInit.add(initPhase);
			} else {
				initUnreachable = true;
			}
        }
        if(initUnreachable) {
			newInit.add(sinkPhase);
		}
                        

        // rebuild PEATestAutomaton
        for (final Phase phase : phases) {
            if(reachablePhases.contains(phase)){
                newPhases.add(phase);
                final List<Transition> removeList = new ArrayList<>();
                for (final Transition trans: phase.transitions) {
                    if(!reachableTrans.contains(trans)){
                        removeList.add(trans);
                    }
                }
                for (final Transition trans: removeList) {
                    phase.addTransition(sinkPhase,trans.getGuard(),trans.getResets());
                    phase.getTransitions().remove(trans);
                }
                
            }else{
                newInit.remove(phase);
            }
        }
        
        return new PEATestAutomaton(name, newPhases.toArray(new Phase[newPhases.size()]),
                newInit.toArray(new Phase[newInit.size()]),clocks,
                variables, declarations, finalPhases);
    }
    
    @Override
	public void dump() {
        System.err.println("automata "+name+ " { ");
        System.err.print("clocks: ");
        final Iterator<String> clockIter = clocks.iterator();
        while (clockIter.hasNext()) {
            final String actClock = clockIter.next();
            System.err.print(actClock);
            if(clockIter.hasNext()) {
                System.err.print(", ");
            }
        }
        System.err.println("");
        System.err.print("  init { ");
        String delim = "";
        for (int i = 0; i < init.length; i++) {
            System.err.print(delim + init[i]);
            delim = ", ";
        }
        System.err.println(" }");
        for (int i = 0; i < phases.length; i++) {
            phases[i].dump();
        }
        System.err.println("}");
        
        System.err.print("  final { ");
        delim = "";
        if(finalPhases != null){
            for (int i = 0; i < finalPhases.length; i++) {
                System.err.print(delim + finalPhases[i]);
                delim = ", ";
            }
        }
        System.err.println("}");
    }

}<|MERGE_RESOLUTION|>--- conflicted
+++ resolved
@@ -124,24 +124,6 @@
      * final states are given by the product of final states of the test automaton and
      * normal states of the PEA.
      */
-<<<<<<< HEAD
-	@Override
-	public PEATestAutomaton parallel(PhaseEventAutomata b) {
-		final List<Phase> newInit = new ArrayList<Phase>();
-		final List<Phase> newFinal = new ArrayList<Phase>();
-		final TreeSet<Phase> oldFinal = getFinalPhases() == null ? null
-				: new TreeSet<Phase>(Arrays.asList(getFinalPhases()));
-		TreeSet<Phase> bOldFinal = null;
-
-		final TreeMap<String, Phase> newPhases = new TreeMap<String, Phase>();
-		final boolean bIsTestAutomaton = (b instanceof PEATestAutomaton);
-		if (bIsTestAutomaton) {
-			bOldFinal = new TreeSet<Phase>(Arrays.asList(((PEATestAutomaton) b).getFinalPhases()));
-		}
-
-		class TodoEntry {
-			Phase p1, p2, p;
-=======
     @Override
 	public PEATestAutomaton parallel(final PhaseEventAutomata b) {
         final List<Phase> newInit = new ArrayList<>();
@@ -198,36 +180,15 @@
             final Iterator<Transition> j = entry.p2.transitions.iterator();
             while (j.hasNext()) {
                 final Transition t2 = j.next();
->>>>>>> 766e9f71
-
-			TodoEntry(Phase p1, Phase p2, Phase p) {
-				this.p1 = p1;
-				this.p2 = p2;
-				this.p = p;
-			}
-		}
-
-		final List<TodoEntry> todo = new LinkedList<TodoEntry>();
-
-		for (int i = 0; i < getInit().length; i++) {
-			for (int j = 0; j < b.getInit().length; j++) {
-				final CDD sinv = getInit()[i].stateInv.and(b.getInit()[j].stateInv);
-				if (sinv != CDD.FALSE) {
-					final CDD cinv = getInit()[i].clockInv.and(b.getInit()[j].clockInv);
-					final Phase p = new Phase(getInit()[i].getName() + TIMES + b.getInit()[j].getName(), sinv, cinv);
-					if (bIsTestAutomaton && oldFinal.contains(getInit()[i]) && bOldFinal.contains(b.getInit()[j])) {
-						newFinal.add(p);
-					} else if (!bIsTestAutomaton && oldFinal != null && oldFinal.contains(getInit()[i])) {
-						newFinal.add(p);
-					}
-					newInit.add(p);
-					newPhases.put(p.getName(), p);
-					todo.add(new TodoEntry(getInit()[i], b.getInit()[j], p));
+
+                final CDD guard = t1.guard.and(t2.guard);
+                if (guard == CDD.FALSE) {
+					continue;
 				}
-<<<<<<< HEAD
-			}
-		}
-=======
+                final CDD sinv = t1.dest.stateInv.and(t2.dest.stateInv);
+                if (sinv == CDD.FALSE) {
+					continue;
+				}
                 final CDD cinv = t1.dest.clockInv.and(t2.dest.clockInv);
                 final String[] resets
                 = new String[t1.resets.length + t2.resets.length];
@@ -244,54 +205,24 @@
 		    
                 final String newname = t1.dest.getName()+TIMES+t2.dest.getName();
                 Phase p = newPhases.get(newname);
->>>>>>> 766e9f71
-
-		while (todo.size() > 0) {
-			final TodoEntry entry = todo.remove(0);
-			final Iterator i = entry.p1.transitions.iterator();
-			while (i.hasNext()) {
-				final Transition t1 = (Transition) i.next();
-				final Iterator j = entry.p2.transitions.iterator();
-				while (j.hasNext()) {
-					final Transition t2 = (Transition) j.next();
-
-					final CDD guard = t1.guard.and(t2.guard);
-					if (guard == CDD.FALSE) {
-						continue;
-					}
-					final CDD sinv = t1.dest.stateInv.and(t2.dest.stateInv);
-					if (sinv == CDD.FALSE) {
-						continue;
-					}
-					final CDD cinv = t1.dest.clockInv.and(t2.dest.clockInv);
-					final String[] resets = new String[t1.resets.length + t2.resets.length];
-					System.arraycopy(t1.resets, 0, resets, 0, t1.resets.length);
-					System.arraycopy(t2.resets, 0, resets, t1.resets.length, t2.resets.length);
-
-					final Set<String> stoppedClocks = new SimpleSet<String>(
-							t1.dest.stoppedClocks.size() + t2.dest.stoppedClocks.size());
-					stoppedClocks.addAll(t1.dest.stoppedClocks);
-					stoppedClocks.addAll(t2.dest.stoppedClocks);
-
-					final String newname = t1.dest.getName() + TIMES + t2.dest.getName();
-					Phase p = newPhases.get(newname);
-
-					if (p == null) {
-						p = new Phase(newname, sinv, cinv, stoppedClocks);
-						newPhases.put(newname, p);
-						todo.add(new TodoEntry(t1.dest, t2.dest, p));
-						if (bIsTestAutomaton && oldFinal != null && bOldFinal != null && oldFinal.contains(t1.dest)
-								&& bOldFinal.contains(t2.dest)) {
-							newFinal.add(p);
-						} else if (!bIsTestAutomaton && oldFinal != null && oldFinal.contains(t1.dest)) {
-							newFinal.add(p);
-						}
-
-					}
-					entry.p.addTransition(p, guard, resets);
-				}
-			}
-		}
+
+                if (p == null) {
+		    p = new Phase(newname, sinv, cinv, stoppedClocks);
+                newPhases.put(newname, p);
+                todo.add(new TodoEntry(t1.dest, t2.dest, p));
+                if(bIsTestAutomaton && oldFinal != null && bOldFinal != null &&
+                   oldFinal.contains(t1.dest) &&
+                   bOldFinal.contains(t2.dest)){
+                    newFinal.add(p);
+                }else if(!bIsTestAutomaton && oldFinal != null && oldFinal.contains(t1.dest)){
+                    newFinal.add(p);
+                }
+
+                }
+                entry.p.addTransition(p, guard, resets);
+            }
+            }
+        }
     
 
         final Phase[] allPhases = newPhases.values().toArray(new Phase[newPhases.size()]);

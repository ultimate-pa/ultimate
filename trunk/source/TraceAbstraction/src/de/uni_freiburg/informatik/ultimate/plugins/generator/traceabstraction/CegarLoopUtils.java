package de.uni_freiburg.informatik.ultimate.plugins.generator.traceabstraction;

import java.util.Collections;
import java.util.List;
import java.util.Set;

import de.uni_freiburg.informatik.ultimate.automata.nestedword.INestedWordAutomaton;
import de.uni_freiburg.informatik.ultimate.automata.nestedword.INwaOutgoingLetterAndTransitionProvider;
import de.uni_freiburg.informatik.ultimate.core.lib.models.annotation.Check;
import de.uni_freiburg.informatik.ultimate.core.lib.models.annotation.Check.Spec;
import de.uni_freiburg.informatik.ultimate.core.model.services.IUltimateServiceProvider;
import de.uni_freiburg.informatik.ultimate.lib.modelcheckerutils.cfg.CfgSmtToolkit;
import de.uni_freiburg.informatik.ultimate.lib.modelcheckerutils.cfg.structure.IIcfg;
import de.uni_freiburg.informatik.ultimate.lib.modelcheckerutils.cfg.structure.IIcfgTransition;
import de.uni_freiburg.informatik.ultimate.lib.modelcheckerutils.cfg.structure.IcfgLocation;
import de.uni_freiburg.informatik.ultimate.lib.modelcheckerutils.cfg.structure.debugidentifiers.DebugIdentifier;
import de.uni_freiburg.informatik.ultimate.lib.modelcheckerutils.smt.predicates.PredicateFactory;
import de.uni_freiburg.informatik.ultimate.plugins.generator.traceabstraction.AbstractCegarLoop.Result;
import de.uni_freiburg.informatik.ultimate.plugins.generator.traceabstraction.concurrency.CegarLoopForPetriNet;
import de.uni_freiburg.informatik.ultimate.plugins.generator.traceabstraction.concurrency.PartialOrderCegarLoop;
import de.uni_freiburg.informatik.ultimate.plugins.generator.traceabstraction.petrinetlbe.PetriNetLargeBlockEncoding.IPLBECompositionFactory;
import de.uni_freiburg.informatik.ultimate.plugins.generator.traceabstraction.preferences.TAPreferences;
import de.uni_freiburg.informatik.ultimate.plugins.generator.traceabstraction.preferences.TAPreferences.Concurrency;
import de.uni_freiburg.informatik.ultimate.plugins.generator.traceabstraction.preferences.TraceAbstractionPreferenceInitializer;
import de.uni_freiburg.informatik.ultimate.plugins.generator.traceabstraction.preferences.TraceAbstractionPreferenceInitializer.FloydHoareAutomataReuse;
import de.uni_freiburg.informatik.ultimate.plugins.generator.traceabstraction.preferences.TraceAbstractionPreferenceInitializer.InterpolantAutomaton;
import de.uni_freiburg.informatik.ultimate.plugins.generator.traceabstraction.preferences.TraceAbstractionPreferenceInitializer.LanguageOperation;
import de.uni_freiburg.informatik.ultimate.witnessparser.graph.WitnessEdge;
import de.uni_freiburg.informatik.ultimate.witnessparser.graph.WitnessNode;

/**
 *
 * @author Matthias Heizmann (heizmann@informatik.uni-freiburg.de)
 * @author Frank Schüssele (schuessf@informatik.uni-freiburg.de)
 *
 */
public class CegarLoopUtils {

	private CegarLoopUtils() {
		// do not instantiate utility class
	}

	public static <L extends IIcfgTransition<?>> CegarLoopResult<L> getCegarLoopResult(
			final IUltimateServiceProvider services, final DebugIdentifier name, final IIcfg<IcfgLocation> root,
			final TAPreferences taPrefs, final PredicateFactory predicateFactory, final Set<IcfgLocation> errorLocs,
			final INwaOutgoingLetterAndTransitionProvider<WitnessEdge, WitnessNode> witnessAutomaton,
			final List<INestedWordAutomaton<String, String>> rawFloydHoareAutomataFromFile,
			final boolean computeHoareAnnotation, final Concurrency automataType,
			final IPLBECompositionFactory<L> compositionFactory, final Class<L> transitionClazz) {
		final BasicCegarLoop<L> cegarLoop = constructCegarLoop(services, name, root, taPrefs, root.getCfgSmtToolkit(),
				predicateFactory, errorLocs, rawFloydHoareAutomataFromFile, computeHoareAnnotation, automataType,
				compositionFactory, transitionClazz, witnessAutomaton);
<<<<<<< HEAD
		return getCegarLoopResult(services, root, taPrefs, computeHoareAnnotation, cegarLoop);
	}

	public static <L extends IIcfgTransition<?>> CegarLoopResult<L> getCegarLoopResult(
			final IUltimateServiceProvider services, final IIcfg<IcfgLocation> root, final TAPreferences taPrefs,
			final boolean computeHoareAnnotation, final BasicCegarLoop<L> cegarLoop) {
		final Result result = cegarLoop.iterate();
		cegarLoop.finish();

		final IProgramExecution<L, Term> programExecution;
		if (result == Result.UNSAFE || result == Result.UNKNOWN) {
			programExecution = cegarLoop.getRcfgProgramExecution();
		} else {
			programExecution = null;
		}

		final List<UnprovabilityReason> unprovabilityReasons;
		if (result == Result.UNKNOWN) {
			unprovabilityReasons = new ArrayList<>();
			unprovabilityReasons.add(cegarLoop.getReasonUnknown());
			unprovabilityReasons.addAll(UnprovabilityReason.getUnprovabilityReasons(programExecution));
		} else {
			unprovabilityReasons = null;
		}

		final IRunningTaskStackProvider runningTaskStackProvider;
		if (result == Result.TIMEOUT || result == Result.USER_LIMIT_ITERATIONS
				|| result == Result.USER_LIMIT_PATH_PROGRAM || result == Result.USER_LIMIT_TIME
				|| result == Result.USER_LIMIT_TRACEHISTOGRAM) {
			runningTaskStackProvider = cegarLoop.getRunningTaskStackProvider();
		} else {
			runningTaskStackProvider = null;
		}

		final IStatisticsDataProvider cegarLoopBenchmarkGenerator = cegarLoop.getCegarLoopBenchmark();

		final List<Pair<AbstractInterpolantAutomaton<L>, IPredicateUnifier>> floydHoareAutomata;
		if (taPrefs.getFloydHoareAutomataReuse() != FloydHoareAutomataReuse.NONE) {
			floydHoareAutomata = new ArrayList<>(cegarLoop.getFloydHoareAutomata());
		} else {
			floydHoareAutomata = null;
		}
		final ILogger logger = services.getLoggingService().getLogger(Activator.PLUGIN_ID);
		if (computeHoareAnnotation && result == Result.SAFE) {
			if (root.isSequential()) {
				cegarLoop.computeCFGHoareAnnotation();
				writeHoareAnnotationToLogger(logger, root);
			} else {
				cegarLoop.computeOwickiGries();
			}
		} else {
			logger.debug("Omitting computation of Hoare annotation");
		}

		return new CegarLoopResult<>(result, programExecution, unprovabilityReasons, runningTaskStackProvider,
				cegarLoopBenchmarkGenerator, cegarLoop.getArtifact(), floydHoareAutomata);
=======
		return cegarLoop.runCegar();
>>>>>>> d4cc2491
	}

	public static <L extends IIcfgTransition<?>> BasicCegarLoop<L> constructCegarLoop(
			final IUltimateServiceProvider services, final DebugIdentifier name, final IIcfg<IcfgLocation> root,
			final TAPreferences taPrefs, final CfgSmtToolkit csToolkit, final PredicateFactory predicateFactory,
			final Set<IcfgLocation> errorLocs,
			final List<INestedWordAutomaton<String, String>> rawFloydHoareAutomataFromFile,
			final boolean computeHoareAnnotation, final Concurrency automataType,
			final IPLBECompositionFactory<L> compositionFactory, final Class<L> transitionClazz,
			final INwaOutgoingLetterAndTransitionProvider<WitnessEdge, WitnessNode> witnessAutomaton) {
		final LanguageOperation languageOperation = services.getPreferenceProvider(Activator.PLUGIN_ID)
				.getEnum(TraceAbstractionPreferenceInitializer.LABEL_LANGUAGE_OPERATION, LanguageOperation.class);

		BasicCegarLoop<L> result;
		if (languageOperation == LanguageOperation.DIFFERENCE) {
			if (taPrefs.interpolantAutomaton() == InterpolantAutomaton.TOTALINTERPOLATION) {
				result = new CegarLoopSWBnonRecursive<>(name, root, csToolkit, predicateFactory, taPrefs, errorLocs,
						taPrefs.interpolation(), taPrefs.computeHoareAnnotation(), services, compositionFactory,
						transitionClazz);
			} else {
				switch (automataType) {
				case FINITE_AUTOMATA: {
					switch (taPrefs.getFloydHoareAutomataReuse()) {
					case EAGER:
						result = new EagerReuseCegarLoop<>(name, root, csToolkit, predicateFactory, taPrefs, errorLocs,
								taPrefs.interpolation(), computeHoareAnnotation, services, Collections.emptyList(),
								rawFloydHoareAutomataFromFile, compositionFactory, transitionClazz);
						break;
					case LAZY_IN_ORDER:
						result = new LazyReuseCegarLoop<>(name, root, csToolkit, predicateFactory, taPrefs, errorLocs,
								taPrefs.interpolation(), computeHoareAnnotation, services, Collections.emptyList(),
								rawFloydHoareAutomataFromFile, compositionFactory, transitionClazz);
						break;
					case NONE:
						result = new BasicCegarLoop<>(name, root, csToolkit, predicateFactory, taPrefs, errorLocs,
								taPrefs.interpolation(), computeHoareAnnotation, services, compositionFactory,
								transitionClazz);
						break;
					default:
						throw new AssertionError("Unknown Setting: " + taPrefs.getFloydHoareAutomataReuse());
					}
				}
					break;
				case PARTIAL_ORDER_FA:
					if (taPrefs.getFloydHoareAutomataReuse() != FloydHoareAutomataReuse.NONE) {
						throw new UnsupportedOperationException("Reuse with sleep set-based analysis");
					}
					result = new PartialOrderCegarLoop<>(name, root, csToolkit, predicateFactory, taPrefs, errorLocs,
							taPrefs.interpolation(), computeHoareAnnotation, services, compositionFactory,
							transitionClazz);
					break;
				case PETRI_NET: {
					if (taPrefs.getFloydHoareAutomataReuse() != FloydHoareAutomataReuse.NONE) {
						throw new UnsupportedOperationException("Reuse with Petri net-based analysis");
					}
					result = new CegarLoopForPetriNet<>(name, root, csToolkit, predicateFactory, taPrefs, errorLocs,
							services, compositionFactory, transitionClazz);
				}
					break;
				default:
					throw new AssertionError("Unknown Setting: " + automataType);
				}
			}
		} else {
			result = new IncrementalInclusionCegarLoop<>(name, root, csToolkit, predicateFactory, taPrefs, errorLocs,
					taPrefs.interpolation(), computeHoareAnnotation, services, languageOperation, compositionFactory,
					transitionClazz);
		}
		result.setWitnessAutomaton(witnessAutomaton);
		return result;
	}

	public static <L extends IIcfgTransition<?>> boolean hasSufficientThreadInstances(final CegarLoopResult<L> clres) {
		return clres.getResults().entrySet().stream().filter(a -> a.getValue().getResult() == Result.UNSAFE)
				.noneMatch(a -> isInsufficientThreadsLocation(a.getKey()));
	}

	public static boolean isInsufficientThreadsLocation(final IcfgLocation loc) {
		final Check check = Check.getAnnotation(loc);
		return check != null && check.getSpec().contains(Spec.SUFFICIENT_THREAD_INSTANCES);
	}
}<|MERGE_RESOLUTION|>--- conflicted
+++ resolved
@@ -50,66 +50,7 @@
 		final BasicCegarLoop<L> cegarLoop = constructCegarLoop(services, name, root, taPrefs, root.getCfgSmtToolkit(),
 				predicateFactory, errorLocs, rawFloydHoareAutomataFromFile, computeHoareAnnotation, automataType,
 				compositionFactory, transitionClazz, witnessAutomaton);
-<<<<<<< HEAD
-		return getCegarLoopResult(services, root, taPrefs, computeHoareAnnotation, cegarLoop);
-	}
-
-	public static <L extends IIcfgTransition<?>> CegarLoopResult<L> getCegarLoopResult(
-			final IUltimateServiceProvider services, final IIcfg<IcfgLocation> root, final TAPreferences taPrefs,
-			final boolean computeHoareAnnotation, final BasicCegarLoop<L> cegarLoop) {
-		final Result result = cegarLoop.iterate();
-		cegarLoop.finish();
-
-		final IProgramExecution<L, Term> programExecution;
-		if (result == Result.UNSAFE || result == Result.UNKNOWN) {
-			programExecution = cegarLoop.getRcfgProgramExecution();
-		} else {
-			programExecution = null;
-		}
-
-		final List<UnprovabilityReason> unprovabilityReasons;
-		if (result == Result.UNKNOWN) {
-			unprovabilityReasons = new ArrayList<>();
-			unprovabilityReasons.add(cegarLoop.getReasonUnknown());
-			unprovabilityReasons.addAll(UnprovabilityReason.getUnprovabilityReasons(programExecution));
-		} else {
-			unprovabilityReasons = null;
-		}
-
-		final IRunningTaskStackProvider runningTaskStackProvider;
-		if (result == Result.TIMEOUT || result == Result.USER_LIMIT_ITERATIONS
-				|| result == Result.USER_LIMIT_PATH_PROGRAM || result == Result.USER_LIMIT_TIME
-				|| result == Result.USER_LIMIT_TRACEHISTOGRAM) {
-			runningTaskStackProvider = cegarLoop.getRunningTaskStackProvider();
-		} else {
-			runningTaskStackProvider = null;
-		}
-
-		final IStatisticsDataProvider cegarLoopBenchmarkGenerator = cegarLoop.getCegarLoopBenchmark();
-
-		final List<Pair<AbstractInterpolantAutomaton<L>, IPredicateUnifier>> floydHoareAutomata;
-		if (taPrefs.getFloydHoareAutomataReuse() != FloydHoareAutomataReuse.NONE) {
-			floydHoareAutomata = new ArrayList<>(cegarLoop.getFloydHoareAutomata());
-		} else {
-			floydHoareAutomata = null;
-		}
-		final ILogger logger = services.getLoggingService().getLogger(Activator.PLUGIN_ID);
-		if (computeHoareAnnotation && result == Result.SAFE) {
-			if (root.isSequential()) {
-				cegarLoop.computeCFGHoareAnnotation();
-				writeHoareAnnotationToLogger(logger, root);
-			} else {
-				cegarLoop.computeOwickiGries();
-			}
-		} else {
-			logger.debug("Omitting computation of Hoare annotation");
-		}
-
-		return new CegarLoopResult<>(result, programExecution, unprovabilityReasons, runningTaskStackProvider,
-				cegarLoopBenchmarkGenerator, cegarLoop.getArtifact(), floydHoareAutomata);
-=======
 		return cegarLoop.runCegar();
->>>>>>> d4cc2491
 	}
 
 	public static <L extends IIcfgTransition<?>> BasicCegarLoop<L> constructCegarLoop(

/*
 * Copyright (C) 2014-2015 Daniel Dietsch (dietsch@informatik.uni-freiburg.de)
 * Copyright (C) 2014-2015 Matthias Heizmann (heizmann@informatik.uni-freiburg.de)
 * Copyright (C) 2015 University of Freiburg
 *
 * This file is part of the ULTIMATE TraceAbstraction plug-in.
 *
 * The ULTIMATE TraceAbstraction plug-in is free software: you can redistribute it and/or modify
 * it under the terms of the GNU Lesser General Public License as published
 * by the Free Software Foundation, either version 3 of the License, or
 * (at your option) any later version.
 *
 * The ULTIMATE TraceAbstraction plug-in is distributed in the hope that it will be useful,
 * but WITHOUT ANY WARRANTY; without even the implied warranty of
 * MERCHANTABILITY or FITNESS FOR A PARTICULAR PURPOSE. See the
 * GNU Lesser General Public License for more details.
 *
 * You should have received a copy of the GNU Lesser General Public License
 * along with the ULTIMATE TraceAbstraction plug-in. If not, see <http://www.gnu.org/licenses/>.
 *
 * Additional permission under GNU GPL version 3 section 7:
 * If you modify the ULTIMATE TraceAbstraction plug-in, or any covered work, by linking
 * or combining it with Eclipse RCP (or a modified version of Eclipse RCP),
 * containing parts covered by the terms of the Eclipse Public License, the
 * licensors of the ULTIMATE TraceAbstraction plug-in grant you additional permission
 * to convey the resulting work.
 */
package de.uni_freiburg.informatik.ultimate.plugins.generator.traceabstraction;

import java.util.ArrayList;
import java.util.HashMap;
import java.util.List;
import java.util.Map;
import java.util.Map.Entry;
import java.util.Set;

import de.uni_freiburg.informatik.ultimate.core.model.services.ILogger;
import de.uni_freiburg.informatik.ultimate.core.model.services.IUltimateServiceProvider;
import de.uni_freiburg.informatik.ultimate.lib.modelcheckerutils.cfg.CfgSmtToolkit;
import de.uni_freiburg.informatik.ultimate.lib.modelcheckerutils.cfg.variables.IProgramVar;
import de.uni_freiburg.informatik.ultimate.lib.modelcheckerutils.smt.predicates.BasicPredicate;
import de.uni_freiburg.informatik.ultimate.lib.modelcheckerutils.smt.predicates.IPredicate;
import de.uni_freiburg.informatik.ultimate.lib.modelcheckerutils.smt.predicates.PredicateFactory;
import de.uni_freiburg.informatik.ultimate.lib.modelcheckerutils.smt.predicates.TermVarsProc;
import de.uni_freiburg.informatik.ultimate.lib.smtlibutils.SmtUtils;
import de.uni_freiburg.informatik.ultimate.lib.smtlibutils.SmtUtils.ExtendedSimplificationResult;
import de.uni_freiburg.informatik.ultimate.lib.smtlibutils.SmtUtils.SimplificationTechnique;
import de.uni_freiburg.informatik.ultimate.lib.smtlibutils.SmtUtils.XnfConversionTechnique;
import de.uni_freiburg.informatik.ultimate.lib.smtlibutils.normalforms.NnfTransformer;
import de.uni_freiburg.informatik.ultimate.lib.smtlibutils.normalforms.NnfTransformer.QuantifierHandling;
import de.uni_freiburg.informatik.ultimate.logic.Term;
import de.uni_freiburg.informatik.ultimate.logic.Util;
import de.uni_freiburg.informatik.ultimate.smtinterpol.util.DAGSize;
import de.uni_freiburg.informatik.ultimate.util.datastructures.relation.HashRelation;
import de.uni_freiburg.informatik.ultimate.util.datastructures.relation.HashRelation3;
import de.uni_freiburg.informatik.ultimate.util.datastructures.relation.NestedMap2;

/**
 * Hoare annotation for invariants computed by single CEGAR loop
 *
 * @author heizmann@informatik.uni-freiburg.de
 *
 */
public class HoareAnnotationComposer {

	private static final boolean AVOID_IMPLICATIONS = true;
	/**
	 * What is the precondition for a context? Strongest postcondition or entry given by automaton?
	 */
	private static final boolean USE_ENTRY = true;

	private final IUltimateServiceProvider mServices;
	private final ILogger mLogger;
	private final CfgSmtToolkit mCsToolkit;
	private final PredicateFactory mPredicateFactory;
	private final HoareAnnotationFragments<?> mHoareAnnotationFragments;

	private final HoareAnnotationStatisticsGenerator mHoareAnnotationStatisticsGenerator;

	private final NestedMap2<IPredicate, IPredicate, Term> mLoc2callPred2disjunction;

	private int mNumberOfFragments = 0;
	private final Map<IPredicate, IPredicate> mLoc2hoare;

	private final IPredicate mSurrogateForEmptyCallPred;

	public HoareAnnotationComposer(final CfgSmtToolkit csToolkit, final PredicateFactory predicateFactory,
			final HoareAnnotationFragments<?> hoareAnnotationFragments, final IUltimateServiceProvider services,
			final SimplificationTechnique simplicationTechnique, final XnfConversionTechnique xnfConversionTechnique) {
		mServices = services;
		mLogger = services.getLoggingService().getLogger(Activator.PLUGIN_ID);
		mCsToolkit = csToolkit;
		mPredicateFactory = predicateFactory;
		mHoareAnnotationFragments = hoareAnnotationFragments;
		mHoareAnnotationStatisticsGenerator = new HoareAnnotationStatisticsGenerator();
		mSurrogateForEmptyCallPred =
				mPredicateFactory.newPredicate(mCsToolkit.getManagedScript().getScript().term("true"));
		final HashRelation3<IPredicate, IPredicate, Term> loc2callPred2disjuncts =
				constructLoc2CallPred2DisjunctsMapping();
		mLoc2callPred2disjunction = constructLoc2Callpred2DisjunctionMapping(loc2callPred2disjuncts);
		mHoareAnnotationStatisticsGenerator.setNumberOfFragments(mNumberOfFragments);
		mHoareAnnotationStatisticsGenerator.setLocationsWithHoareAnnotation(mLoc2callPred2disjunction.keySet().size());
		mHoareAnnotationStatisticsGenerator.setPreInvPairs(mLoc2callPred2disjunction.size());
		mLoc2hoare = combineInter(mLoc2callPred2disjunction);

	}

<<<<<<< HEAD
	private Map<IPredicate, IPredicate>
			combineInter(final NestedMap2<IPredicate, IPredicate, Term> loc2callPred2invariant) {
		final Map<IPredicate, IPredicate> result = new HashMap<>();
		for (final IPredicate loc : loc2callPred2invariant.keySet()) {
=======
	private Map<IcfgLocation, IPredicate>
			combineInter(final NestedMap2<IcfgLocation, IPredicate, Term> loc2callPred2invariant) {
		final Map<IcfgLocation, IPredicate> result = new HashMap<>();
		for (final IcfgLocation loc : loc2callPred2invariant.keySet()) {
			final List<Term> precondDisjuncts = new ArrayList<>();
>>>>>>> 61508ce7
			final Map<IPredicate, Term> callpred2invariant = loc2callPred2invariant.get(loc);
			final List<Term> conjuncts = new ArrayList<>(callpred2invariant.size());
			for (final Entry<IPredicate, Term> entry : callpred2invariant.entrySet()) {

				final IPredicate postForCallpred;
				if (!USE_ENTRY && !containsAnOldVar(entry.getKey())) {
					// compute SP
					throw new AssertionError("not implemented");
				}
				if (entry.getKey() == mSurrogateForEmptyCallPred) {
					postForCallpred = mSurrogateForEmptyCallPred;
				} else {
					postForCallpred = mHoareAnnotationFragments.getCallpred2Entry().get(entry.getKey());
				}
				assert postForCallpred != null : "no post for callpred";
				final Term precond = TraceAbstractionUtils.renameGlobalsToOldGlobals(postForCallpred, mServices,
						mCsToolkit.getManagedScript());
				precondDisjuncts.add(precond);

				if (mLogger.isDebugEnabled()) {
					mLogger.debug("In " + loc + " holds " + entry.getValue() + " for precond " + precond);
				}
				Term precondImpliesInvariant =
						Util.implies(mCsToolkit.getManagedScript().getScript(), precond, entry.getValue());
				if (AVOID_IMPLICATIONS) {
					precondImpliesInvariant =
							new NnfTransformer(mCsToolkit.getManagedScript(), mServices, QuantifierHandling.KEEP)
									.transform(precondImpliesInvariant);
				}

				conjuncts.add(precondImpliesInvariant);
			}
<<<<<<< HEAD
			final Term conjunction = SmtUtils.and(mCsToolkit.getManagedScript().getScript(), conjuncts);

			final Set<IProgramVar> vars = TermVarsProc
					.computeTermVarsProc(conjunction, mCsToolkit.getManagedScript(), mCsToolkit.getSymbolTable())
					.getVars();

			// TODO (2020-09-03 Dominik) Functionality below is probably necessary. Make it work with IPredicate instead
			// of IcfgLocation.
			// conjunction = TraceAbstractionUtils.substituteOldVarsOfNonModifiableGlobals(loc.getProcedure(), vars,
			// conjunction, mCsToolkit.getModifiableGlobalsTable(), mCsToolkit.getManagedScript());
=======
			final Term precondDisjunction = SmtUtils.or(mCsToolkit.getManagedScript().getScript(), precondDisjuncts);
			conjuncts.add(precondDisjunction);
			Term conjunction = SmtUtils.and(mCsToolkit.getManagedScript().getScript(), conjuncts);
>>>>>>> 61508ce7

			final ExtendedSimplificationResult simplificationResult = SmtUtils.simplifyWithStatistics(
					mCsToolkit.getManagedScript(), conjunction, mServices, SimplificationTechnique.SIMPLIFY_DDA);
			mHoareAnnotationStatisticsGenerator.reportSimplificationInter();
			mHoareAnnotationStatisticsGenerator.reportReductionInter(simplificationResult.getReductionOfTreeSize());
			mHoareAnnotationStatisticsGenerator
					.reportSimplificationTimeInter(simplificationResult.getSimplificationTimeNano());
			mHoareAnnotationStatisticsGenerator
					.reportAnnotationSize(new DAGSize().treesize(simplificationResult.getSimplifiedTerm()));
			final Term simplified = simplificationResult.getSimplifiedTerm();
			final Term pnf =
					SmtUtils.constructPositiveNormalForm(mCsToolkit.getManagedScript().getScript(), simplified);
			final BasicPredicate pred = mPredicateFactory.newPredicate(pnf);
			result.put(loc, pred);
		}
		return result;
	}

	private NestedMap2<IPredicate, IPredicate, Term> constructLoc2Callpred2DisjunctionMapping(
			final HashRelation3<IPredicate, IPredicate, Term> loc2precond2invariantSet) {
		final NestedMap2<IPredicate, IPredicate, Term> loc2precond2invariant = new NestedMap2<>();
		for (final IPredicate loc : loc2precond2invariantSet.projectToFst()) {
			for (final IPredicate precond : loc2precond2invariantSet.projectToSnd(loc)) {
				final Set<Term> terms = loc2precond2invariantSet.projectToTrd(loc, precond);
				mNumberOfFragments += terms.size();
				final Term invariant = or(terms);
				loc2precond2invariant.put(loc, precond, invariant);
			}
		}
		return loc2precond2invariant;
	}

	private Term or(final Set<Term> terms) {
		final Term disjunction = SmtUtils.or(mCsToolkit.getManagedScript().getScript(), terms);
		final ExtendedSimplificationResult simplificationResult = SmtUtils.simplifyWithStatistics(
				mCsToolkit.getManagedScript(), disjunction, mServices, SimplificationTechnique.POLY_PAC);
		mHoareAnnotationStatisticsGenerator.reportSimplification();
		mHoareAnnotationStatisticsGenerator.reportReduction(simplificationResult.getReductionOfTreeSize());
		mHoareAnnotationStatisticsGenerator.reportSimplificationTime(simplificationResult.getSimplificationTimeNano());
		return simplificationResult.getSimplifiedTerm();
	}

	/**
	 * Construct mapping for our three cases: - invariants for empty callpred - invariants for dead callpred -
	 * invariants for live callpred
	 *
	 */
	public HashRelation3<IPredicate, IPredicate, Term> constructLoc2CallPred2DisjunctsMapping() {
		final HashRelation3<IPredicate, IPredicate, Term> loc2callpred2invariant = new HashRelation3<>();

		addHoareAnnotationForCallPred(loc2callpred2invariant, mSurrogateForEmptyCallPred,
				mHoareAnnotationFragments.getProgPoint2StatesWithEmptyContext());

		for (final IPredicate callPred : mHoareAnnotationFragments.getDeadContexts2ProgPoint2Preds().keySet()) {
			final HashRelation<IPredicate, IPredicate> pp2preds =
					mHoareAnnotationFragments.getDeadContexts2ProgPoint2Preds().get(callPred);
			addHoareAnnotationForCallPred(loc2callpred2invariant, callPred, pp2preds);
		}

		for (final IPredicate callPred : mHoareAnnotationFragments.getLiveContexts2ProgPoint2Preds().keySet()) {
			final HashRelation<IPredicate, IPredicate> pp2preds =
					mHoareAnnotationFragments.getLiveContexts2ProgPoint2Preds().get(callPred);
			addHoareAnnotationForCallPred(loc2callpred2invariant, callPred, pp2preds);
		}
		return loc2callpred2invariant;
	}

	/**
	 * Construct mapping for our three cases: - invariants for empty callpred - invariants for dead callpred -
	 * invariants for live callpred
	 *
	 */
	public HashRelation3<IPredicate, IPredicate, Term> constructMappingOld() {
		final HashRelation3<IPredicate, IPredicate, Term> loc2callpred2invariant = new HashRelation3<>();

		final IPredicate surrogateForEmptyCallPred =
				mPredicateFactory.newPredicate(mCsToolkit.getManagedScript().getScript().term("true"));
		addHoareAnnotationForCallPred(loc2callpred2invariant, surrogateForEmptyCallPred,
				mHoareAnnotationFragments.getProgPoint2StatesWithEmptyContext());

		for (final IPredicate context : mHoareAnnotationFragments.getDeadContexts2ProgPoint2Preds().keySet()) {
			IPredicate precondForContext;
			if (!USE_ENTRY && !containsAnOldVar(context)) {
				// compute SP
				throw new AssertionError("not implemented");
			}
			precondForContext = mHoareAnnotationFragments.getCallpred2Entry().get(context);
			precondForContext = TraceAbstractionUtils.renameGlobalsToOldGlobals(precondForContext, mServices,
					mCsToolkit.getManagedScript(), mPredicateFactory, SimplificationTechnique.SIMPLIFY_DDA);
			final HashRelation<IPredicate, IPredicate> pp2preds =
					mHoareAnnotationFragments.getDeadContexts2ProgPoint2Preds().get(context);
			addHoareAnnotationForCallPred(loc2callpred2invariant, precondForContext, pp2preds);
		}

		for (final IPredicate context : mHoareAnnotationFragments.getLiveContexts2ProgPoint2Preds().keySet()) {
			IPredicate precondForContext;
			if (!USE_ENTRY && !containsAnOldVar(context)) {
				// compute SP
				throw new AssertionError("not implemented");
			}
			precondForContext = mHoareAnnotationFragments.getCallpred2Entry().get(context);
			precondForContext = TraceAbstractionUtils.renameGlobalsToOldGlobals(precondForContext, mServices,
					mCsToolkit.getManagedScript(), mPredicateFactory, SimplificationTechnique.SIMPLIFY_DDA);
			final HashRelation<IPredicate, IPredicate> pp2preds =
					mHoareAnnotationFragments.getLiveContexts2ProgPoint2Preds().get(context);
			addHoareAnnotationForCallPred(loc2callpred2invariant, precondForContext, pp2preds);
		}
		return loc2callpred2invariant;
	}

	/**
	 * @param loc2callPred2invariant
	 * @param precondForContext
	 * @param pp2preds
	 */
	private static <DOM extends IPredicate> void addHoareAnnotationForCallPred(
			final HashRelation3<IPredicate, IPredicate, Term> loc2callPred2invariant,
			final IPredicate precondForContext, final HashRelation<DOM, IPredicate> pp2preds) {
		for (final DOM loc : pp2preds.getDomain()) {
			final Set<IPredicate> preds = pp2preds.getImage(loc);
			for (final IPredicate pred : preds) {
				loc2callPred2invariant.addTriple(loc, precondForContext, pred.getFormula());
			}
		}
	}

	private static boolean containsAnOldVar(final IPredicate p) {
		return p.getVars().stream().anyMatch(IProgramVar::isOldvar);
	}

	public HoareAnnotationStatisticsGenerator getHoareAnnotationStatisticsGenerator() {
		return mHoareAnnotationStatisticsGenerator;
	}

	public Map<IPredicate, IPredicate> getLoc2hoare() {
		return mLoc2hoare;
	}

}
<|MERGE_RESOLUTION|>--- conflicted
+++ resolved
@@ -1,306 +1,296 @@
-/*
- * Copyright (C) 2014-2015 Daniel Dietsch (dietsch@informatik.uni-freiburg.de)
- * Copyright (C) 2014-2015 Matthias Heizmann (heizmann@informatik.uni-freiburg.de)
- * Copyright (C) 2015 University of Freiburg
- *
- * This file is part of the ULTIMATE TraceAbstraction plug-in.
- *
- * The ULTIMATE TraceAbstraction plug-in is free software: you can redistribute it and/or modify
- * it under the terms of the GNU Lesser General Public License as published
- * by the Free Software Foundation, either version 3 of the License, or
- * (at your option) any later version.
- *
- * The ULTIMATE TraceAbstraction plug-in is distributed in the hope that it will be useful,
- * but WITHOUT ANY WARRANTY; without even the implied warranty of
- * MERCHANTABILITY or FITNESS FOR A PARTICULAR PURPOSE. See the
- * GNU Lesser General Public License for more details.
- *
- * You should have received a copy of the GNU Lesser General Public License
- * along with the ULTIMATE TraceAbstraction plug-in. If not, see <http://www.gnu.org/licenses/>.
- *
- * Additional permission under GNU GPL version 3 section 7:
- * If you modify the ULTIMATE TraceAbstraction plug-in, or any covered work, by linking
- * or combining it with Eclipse RCP (or a modified version of Eclipse RCP),
- * containing parts covered by the terms of the Eclipse Public License, the
- * licensors of the ULTIMATE TraceAbstraction plug-in grant you additional permission
- * to convey the resulting work.
- */
-package de.uni_freiburg.informatik.ultimate.plugins.generator.traceabstraction;
-
-import java.util.ArrayList;
-import java.util.HashMap;
-import java.util.List;
-import java.util.Map;
-import java.util.Map.Entry;
-import java.util.Set;
-
-import de.uni_freiburg.informatik.ultimate.core.model.services.ILogger;
-import de.uni_freiburg.informatik.ultimate.core.model.services.IUltimateServiceProvider;
-import de.uni_freiburg.informatik.ultimate.lib.modelcheckerutils.cfg.CfgSmtToolkit;
-import de.uni_freiburg.informatik.ultimate.lib.modelcheckerutils.cfg.variables.IProgramVar;
-import de.uni_freiburg.informatik.ultimate.lib.modelcheckerutils.smt.predicates.BasicPredicate;
-import de.uni_freiburg.informatik.ultimate.lib.modelcheckerutils.smt.predicates.IPredicate;
-import de.uni_freiburg.informatik.ultimate.lib.modelcheckerutils.smt.predicates.PredicateFactory;
-import de.uni_freiburg.informatik.ultimate.lib.modelcheckerutils.smt.predicates.TermVarsProc;
-import de.uni_freiburg.informatik.ultimate.lib.smtlibutils.SmtUtils;
-import de.uni_freiburg.informatik.ultimate.lib.smtlibutils.SmtUtils.ExtendedSimplificationResult;
-import de.uni_freiburg.informatik.ultimate.lib.smtlibutils.SmtUtils.SimplificationTechnique;
-import de.uni_freiburg.informatik.ultimate.lib.smtlibutils.SmtUtils.XnfConversionTechnique;
-import de.uni_freiburg.informatik.ultimate.lib.smtlibutils.normalforms.NnfTransformer;
-import de.uni_freiburg.informatik.ultimate.lib.smtlibutils.normalforms.NnfTransformer.QuantifierHandling;
-import de.uni_freiburg.informatik.ultimate.logic.Term;
-import de.uni_freiburg.informatik.ultimate.logic.Util;
-import de.uni_freiburg.informatik.ultimate.smtinterpol.util.DAGSize;
-import de.uni_freiburg.informatik.ultimate.util.datastructures.relation.HashRelation;
-import de.uni_freiburg.informatik.ultimate.util.datastructures.relation.HashRelation3;
-import de.uni_freiburg.informatik.ultimate.util.datastructures.relation.NestedMap2;
-
-/**
- * Hoare annotation for invariants computed by single CEGAR loop
- *
- * @author heizmann@informatik.uni-freiburg.de
- *
- */
-public class HoareAnnotationComposer {
-
-	private static final boolean AVOID_IMPLICATIONS = true;
-	/**
-	 * What is the precondition for a context? Strongest postcondition or entry given by automaton?
-	 */
-	private static final boolean USE_ENTRY = true;
-
-	private final IUltimateServiceProvider mServices;
-	private final ILogger mLogger;
-	private final CfgSmtToolkit mCsToolkit;
-	private final PredicateFactory mPredicateFactory;
-	private final HoareAnnotationFragments<?> mHoareAnnotationFragments;
-
-	private final HoareAnnotationStatisticsGenerator mHoareAnnotationStatisticsGenerator;
-
-	private final NestedMap2<IPredicate, IPredicate, Term> mLoc2callPred2disjunction;
-
-	private int mNumberOfFragments = 0;
-	private final Map<IPredicate, IPredicate> mLoc2hoare;
-
-	private final IPredicate mSurrogateForEmptyCallPred;
-
-	public HoareAnnotationComposer(final CfgSmtToolkit csToolkit, final PredicateFactory predicateFactory,
-			final HoareAnnotationFragments<?> hoareAnnotationFragments, final IUltimateServiceProvider services,
-			final SimplificationTechnique simplicationTechnique, final XnfConversionTechnique xnfConversionTechnique) {
-		mServices = services;
-		mLogger = services.getLoggingService().getLogger(Activator.PLUGIN_ID);
-		mCsToolkit = csToolkit;
-		mPredicateFactory = predicateFactory;
-		mHoareAnnotationFragments = hoareAnnotationFragments;
-		mHoareAnnotationStatisticsGenerator = new HoareAnnotationStatisticsGenerator();
-		mSurrogateForEmptyCallPred =
-				mPredicateFactory.newPredicate(mCsToolkit.getManagedScript().getScript().term("true"));
-		final HashRelation3<IPredicate, IPredicate, Term> loc2callPred2disjuncts =
-				constructLoc2CallPred2DisjunctsMapping();
-		mLoc2callPred2disjunction = constructLoc2Callpred2DisjunctionMapping(loc2callPred2disjuncts);
-		mHoareAnnotationStatisticsGenerator.setNumberOfFragments(mNumberOfFragments);
-		mHoareAnnotationStatisticsGenerator.setLocationsWithHoareAnnotation(mLoc2callPred2disjunction.keySet().size());
-		mHoareAnnotationStatisticsGenerator.setPreInvPairs(mLoc2callPred2disjunction.size());
-		mLoc2hoare = combineInter(mLoc2callPred2disjunction);
-
-	}
-
-<<<<<<< HEAD
-	private Map<IPredicate, IPredicate>
-			combineInter(final NestedMap2<IPredicate, IPredicate, Term> loc2callPred2invariant) {
-		final Map<IPredicate, IPredicate> result = new HashMap<>();
-		for (final IPredicate loc : loc2callPred2invariant.keySet()) {
-=======
-	private Map<IcfgLocation, IPredicate>
-			combineInter(final NestedMap2<IcfgLocation, IPredicate, Term> loc2callPred2invariant) {
-		final Map<IcfgLocation, IPredicate> result = new HashMap<>();
-		for (final IcfgLocation loc : loc2callPred2invariant.keySet()) {
-			final List<Term> precondDisjuncts = new ArrayList<>();
->>>>>>> 61508ce7
-			final Map<IPredicate, Term> callpred2invariant = loc2callPred2invariant.get(loc);
-			final List<Term> conjuncts = new ArrayList<>(callpred2invariant.size());
-			for (final Entry<IPredicate, Term> entry : callpred2invariant.entrySet()) {
-
-				final IPredicate postForCallpred;
-				if (!USE_ENTRY && !containsAnOldVar(entry.getKey())) {
-					// compute SP
-					throw new AssertionError("not implemented");
-				}
-				if (entry.getKey() == mSurrogateForEmptyCallPred) {
-					postForCallpred = mSurrogateForEmptyCallPred;
-				} else {
-					postForCallpred = mHoareAnnotationFragments.getCallpred2Entry().get(entry.getKey());
-				}
-				assert postForCallpred != null : "no post for callpred";
-				final Term precond = TraceAbstractionUtils.renameGlobalsToOldGlobals(postForCallpred, mServices,
-						mCsToolkit.getManagedScript());
-				precondDisjuncts.add(precond);
-
-				if (mLogger.isDebugEnabled()) {
-					mLogger.debug("In " + loc + " holds " + entry.getValue() + " for precond " + precond);
-				}
-				Term precondImpliesInvariant =
-						Util.implies(mCsToolkit.getManagedScript().getScript(), precond, entry.getValue());
-				if (AVOID_IMPLICATIONS) {
-					precondImpliesInvariant =
-							new NnfTransformer(mCsToolkit.getManagedScript(), mServices, QuantifierHandling.KEEP)
-									.transform(precondImpliesInvariant);
-				}
-
-				conjuncts.add(precondImpliesInvariant);
-			}
-<<<<<<< HEAD
-			final Term conjunction = SmtUtils.and(mCsToolkit.getManagedScript().getScript(), conjuncts);
-
-			final Set<IProgramVar> vars = TermVarsProc
-					.computeTermVarsProc(conjunction, mCsToolkit.getManagedScript(), mCsToolkit.getSymbolTable())
-					.getVars();
-
-			// TODO (2020-09-03 Dominik) Functionality below is probably necessary. Make it work with IPredicate instead
-			// of IcfgLocation.
-			// conjunction = TraceAbstractionUtils.substituteOldVarsOfNonModifiableGlobals(loc.getProcedure(), vars,
-			// conjunction, mCsToolkit.getModifiableGlobalsTable(), mCsToolkit.getManagedScript());
-=======
-			final Term precondDisjunction = SmtUtils.or(mCsToolkit.getManagedScript().getScript(), precondDisjuncts);
-			conjuncts.add(precondDisjunction);
-			Term conjunction = SmtUtils.and(mCsToolkit.getManagedScript().getScript(), conjuncts);
->>>>>>> 61508ce7
-
-			final ExtendedSimplificationResult simplificationResult = SmtUtils.simplifyWithStatistics(
-					mCsToolkit.getManagedScript(), conjunction, mServices, SimplificationTechnique.SIMPLIFY_DDA);
-			mHoareAnnotationStatisticsGenerator.reportSimplificationInter();
-			mHoareAnnotationStatisticsGenerator.reportReductionInter(simplificationResult.getReductionOfTreeSize());
-			mHoareAnnotationStatisticsGenerator
-					.reportSimplificationTimeInter(simplificationResult.getSimplificationTimeNano());
-			mHoareAnnotationStatisticsGenerator
-					.reportAnnotationSize(new DAGSize().treesize(simplificationResult.getSimplifiedTerm()));
-			final Term simplified = simplificationResult.getSimplifiedTerm();
-			final Term pnf =
-					SmtUtils.constructPositiveNormalForm(mCsToolkit.getManagedScript().getScript(), simplified);
-			final BasicPredicate pred = mPredicateFactory.newPredicate(pnf);
-			result.put(loc, pred);
-		}
-		return result;
-	}
-
-	private NestedMap2<IPredicate, IPredicate, Term> constructLoc2Callpred2DisjunctionMapping(
-			final HashRelation3<IPredicate, IPredicate, Term> loc2precond2invariantSet) {
-		final NestedMap2<IPredicate, IPredicate, Term> loc2precond2invariant = new NestedMap2<>();
-		for (final IPredicate loc : loc2precond2invariantSet.projectToFst()) {
-			for (final IPredicate precond : loc2precond2invariantSet.projectToSnd(loc)) {
-				final Set<Term> terms = loc2precond2invariantSet.projectToTrd(loc, precond);
-				mNumberOfFragments += terms.size();
-				final Term invariant = or(terms);
-				loc2precond2invariant.put(loc, precond, invariant);
-			}
-		}
-		return loc2precond2invariant;
-	}
-
-	private Term or(final Set<Term> terms) {
-		final Term disjunction = SmtUtils.or(mCsToolkit.getManagedScript().getScript(), terms);
-		final ExtendedSimplificationResult simplificationResult = SmtUtils.simplifyWithStatistics(
-				mCsToolkit.getManagedScript(), disjunction, mServices, SimplificationTechnique.POLY_PAC);
-		mHoareAnnotationStatisticsGenerator.reportSimplification();
-		mHoareAnnotationStatisticsGenerator.reportReduction(simplificationResult.getReductionOfTreeSize());
-		mHoareAnnotationStatisticsGenerator.reportSimplificationTime(simplificationResult.getSimplificationTimeNano());
-		return simplificationResult.getSimplifiedTerm();
-	}
-
-	/**
-	 * Construct mapping for our three cases: - invariants for empty callpred - invariants for dead callpred -
-	 * invariants for live callpred
-	 *
-	 */
-	public HashRelation3<IPredicate, IPredicate, Term> constructLoc2CallPred2DisjunctsMapping() {
-		final HashRelation3<IPredicate, IPredicate, Term> loc2callpred2invariant = new HashRelation3<>();
-
-		addHoareAnnotationForCallPred(loc2callpred2invariant, mSurrogateForEmptyCallPred,
-				mHoareAnnotationFragments.getProgPoint2StatesWithEmptyContext());
-
-		for (final IPredicate callPred : mHoareAnnotationFragments.getDeadContexts2ProgPoint2Preds().keySet()) {
-			final HashRelation<IPredicate, IPredicate> pp2preds =
-					mHoareAnnotationFragments.getDeadContexts2ProgPoint2Preds().get(callPred);
-			addHoareAnnotationForCallPred(loc2callpred2invariant, callPred, pp2preds);
-		}
-
-		for (final IPredicate callPred : mHoareAnnotationFragments.getLiveContexts2ProgPoint2Preds().keySet()) {
-			final HashRelation<IPredicate, IPredicate> pp2preds =
-					mHoareAnnotationFragments.getLiveContexts2ProgPoint2Preds().get(callPred);
-			addHoareAnnotationForCallPred(loc2callpred2invariant, callPred, pp2preds);
-		}
-		return loc2callpred2invariant;
-	}
-
-	/**
-	 * Construct mapping for our three cases: - invariants for empty callpred - invariants for dead callpred -
-	 * invariants for live callpred
-	 *
-	 */
-	public HashRelation3<IPredicate, IPredicate, Term> constructMappingOld() {
-		final HashRelation3<IPredicate, IPredicate, Term> loc2callpred2invariant = new HashRelation3<>();
-
-		final IPredicate surrogateForEmptyCallPred =
-				mPredicateFactory.newPredicate(mCsToolkit.getManagedScript().getScript().term("true"));
-		addHoareAnnotationForCallPred(loc2callpred2invariant, surrogateForEmptyCallPred,
-				mHoareAnnotationFragments.getProgPoint2StatesWithEmptyContext());
-
-		for (final IPredicate context : mHoareAnnotationFragments.getDeadContexts2ProgPoint2Preds().keySet()) {
-			IPredicate precondForContext;
-			if (!USE_ENTRY && !containsAnOldVar(context)) {
-				// compute SP
-				throw new AssertionError("not implemented");
-			}
-			precondForContext = mHoareAnnotationFragments.getCallpred2Entry().get(context);
-			precondForContext = TraceAbstractionUtils.renameGlobalsToOldGlobals(precondForContext, mServices,
-					mCsToolkit.getManagedScript(), mPredicateFactory, SimplificationTechnique.SIMPLIFY_DDA);
-			final HashRelation<IPredicate, IPredicate> pp2preds =
-					mHoareAnnotationFragments.getDeadContexts2ProgPoint2Preds().get(context);
-			addHoareAnnotationForCallPred(loc2callpred2invariant, precondForContext, pp2preds);
-		}
-
-		for (final IPredicate context : mHoareAnnotationFragments.getLiveContexts2ProgPoint2Preds().keySet()) {
-			IPredicate precondForContext;
-			if (!USE_ENTRY && !containsAnOldVar(context)) {
-				// compute SP
-				throw new AssertionError("not implemented");
-			}
-			precondForContext = mHoareAnnotationFragments.getCallpred2Entry().get(context);
-			precondForContext = TraceAbstractionUtils.renameGlobalsToOldGlobals(precondForContext, mServices,
-					mCsToolkit.getManagedScript(), mPredicateFactory, SimplificationTechnique.SIMPLIFY_DDA);
-			final HashRelation<IPredicate, IPredicate> pp2preds =
-					mHoareAnnotationFragments.getLiveContexts2ProgPoint2Preds().get(context);
-			addHoareAnnotationForCallPred(loc2callpred2invariant, precondForContext, pp2preds);
-		}
-		return loc2callpred2invariant;
-	}
-
-	/**
-	 * @param loc2callPred2invariant
-	 * @param precondForContext
-	 * @param pp2preds
-	 */
-	private static <DOM extends IPredicate> void addHoareAnnotationForCallPred(
-			final HashRelation3<IPredicate, IPredicate, Term> loc2callPred2invariant,
-			final IPredicate precondForContext, final HashRelation<DOM, IPredicate> pp2preds) {
-		for (final DOM loc : pp2preds.getDomain()) {
-			final Set<IPredicate> preds = pp2preds.getImage(loc);
-			for (final IPredicate pred : preds) {
-				loc2callPred2invariant.addTriple(loc, precondForContext, pred.getFormula());
-			}
-		}
-	}
-
-	private static boolean containsAnOldVar(final IPredicate p) {
-		return p.getVars().stream().anyMatch(IProgramVar::isOldvar);
-	}
-
-	public HoareAnnotationStatisticsGenerator getHoareAnnotationStatisticsGenerator() {
-		return mHoareAnnotationStatisticsGenerator;
-	}
-
-	public Map<IPredicate, IPredicate> getLoc2hoare() {
-		return mLoc2hoare;
-	}
-
-}
+/*
+ * Copyright (C) 2014-2015 Daniel Dietsch (dietsch@informatik.uni-freiburg.de)
+ * Copyright (C) 2014-2015 Matthias Heizmann (heizmann@informatik.uni-freiburg.de)
+ * Copyright (C) 2015 University of Freiburg
+ *
+ * This file is part of the ULTIMATE TraceAbstraction plug-in.
+ *
+ * The ULTIMATE TraceAbstraction plug-in is free software: you can redistribute it and/or modify
+ * it under the terms of the GNU Lesser General Public License as published
+ * by the Free Software Foundation, either version 3 of the License, or
+ * (at your option) any later version.
+ *
+ * The ULTIMATE TraceAbstraction plug-in is distributed in the hope that it will be useful,
+ * but WITHOUT ANY WARRANTY; without even the implied warranty of
+ * MERCHANTABILITY or FITNESS FOR A PARTICULAR PURPOSE. See the
+ * GNU Lesser General Public License for more details.
+ *
+ * You should have received a copy of the GNU Lesser General Public License
+ * along with the ULTIMATE TraceAbstraction plug-in. If not, see <http://www.gnu.org/licenses/>.
+ *
+ * Additional permission under GNU GPL version 3 section 7:
+ * If you modify the ULTIMATE TraceAbstraction plug-in, or any covered work, by linking
+ * or combining it with Eclipse RCP (or a modified version of Eclipse RCP),
+ * containing parts covered by the terms of the Eclipse Public License, the
+ * licensors of the ULTIMATE TraceAbstraction plug-in grant you additional permission
+ * to convey the resulting work.
+ */
+package de.uni_freiburg.informatik.ultimate.plugins.generator.traceabstraction;
+
+import java.util.ArrayList;
+import java.util.HashMap;
+import java.util.List;
+import java.util.Map;
+import java.util.Map.Entry;
+import java.util.Set;
+
+import de.uni_freiburg.informatik.ultimate.core.model.services.ILogger;
+import de.uni_freiburg.informatik.ultimate.core.model.services.IUltimateServiceProvider;
+import de.uni_freiburg.informatik.ultimate.lib.modelcheckerutils.cfg.CfgSmtToolkit;
+import de.uni_freiburg.informatik.ultimate.lib.modelcheckerutils.cfg.variables.IProgramVar;
+import de.uni_freiburg.informatik.ultimate.lib.modelcheckerutils.smt.predicates.BasicPredicate;
+import de.uni_freiburg.informatik.ultimate.lib.modelcheckerutils.smt.predicates.IPredicate;
+import de.uni_freiburg.informatik.ultimate.lib.modelcheckerutils.smt.predicates.PredicateFactory;
+import de.uni_freiburg.informatik.ultimate.lib.modelcheckerutils.smt.predicates.TermVarsProc;
+import de.uni_freiburg.informatik.ultimate.lib.smtlibutils.SmtUtils;
+import de.uni_freiburg.informatik.ultimate.lib.smtlibutils.SmtUtils.ExtendedSimplificationResult;
+import de.uni_freiburg.informatik.ultimate.lib.smtlibutils.SmtUtils.SimplificationTechnique;
+import de.uni_freiburg.informatik.ultimate.lib.smtlibutils.SmtUtils.XnfConversionTechnique;
+import de.uni_freiburg.informatik.ultimate.lib.smtlibutils.normalforms.NnfTransformer;
+import de.uni_freiburg.informatik.ultimate.lib.smtlibutils.normalforms.NnfTransformer.QuantifierHandling;
+import de.uni_freiburg.informatik.ultimate.logic.Term;
+import de.uni_freiburg.informatik.ultimate.logic.Util;
+import de.uni_freiburg.informatik.ultimate.smtinterpol.util.DAGSize;
+import de.uni_freiburg.informatik.ultimate.util.datastructures.relation.HashRelation;
+import de.uni_freiburg.informatik.ultimate.util.datastructures.relation.HashRelation3;
+import de.uni_freiburg.informatik.ultimate.util.datastructures.relation.NestedMap2;
+
+/**
+ * Hoare annotation for invariants computed by single CEGAR loop
+ *
+ * @author heizmann@informatik.uni-freiburg.de
+ *
+ */
+public class HoareAnnotationComposer {
+
+	private static final boolean AVOID_IMPLICATIONS = true;
+	/**
+	 * What is the precondition for a context? Strongest postcondition or entry given by automaton?
+	 */
+	private static final boolean USE_ENTRY = true;
+
+	private final IUltimateServiceProvider mServices;
+	private final ILogger mLogger;
+	private final CfgSmtToolkit mCsToolkit;
+	private final PredicateFactory mPredicateFactory;
+	private final HoareAnnotationFragments<?> mHoareAnnotationFragments;
+
+	private final HoareAnnotationStatisticsGenerator mHoareAnnotationStatisticsGenerator;
+
+	private final NestedMap2<IPredicate, IPredicate, Term> mLoc2callPred2disjunction;
+
+	private int mNumberOfFragments = 0;
+	private final Map<IPredicate, IPredicate> mLoc2hoare;
+
+	private final IPredicate mSurrogateForEmptyCallPred;
+
+	public HoareAnnotationComposer(final CfgSmtToolkit csToolkit, final PredicateFactory predicateFactory,
+			final HoareAnnotationFragments<?> hoareAnnotationFragments, final IUltimateServiceProvider services,
+			final SimplificationTechnique simplicationTechnique, final XnfConversionTechnique xnfConversionTechnique) {
+		mServices = services;
+		mLogger = services.getLoggingService().getLogger(Activator.PLUGIN_ID);
+		mCsToolkit = csToolkit;
+		mPredicateFactory = predicateFactory;
+		mHoareAnnotationFragments = hoareAnnotationFragments;
+		mHoareAnnotationStatisticsGenerator = new HoareAnnotationStatisticsGenerator();
+		mSurrogateForEmptyCallPred =
+				mPredicateFactory.newPredicate(mCsToolkit.getManagedScript().getScript().term("true"));
+		final HashRelation3<IPredicate, IPredicate, Term> loc2callPred2disjuncts =
+				constructLoc2CallPred2DisjunctsMapping();
+		mLoc2callPred2disjunction = constructLoc2Callpred2DisjunctionMapping(loc2callPred2disjuncts);
+		mHoareAnnotationStatisticsGenerator.setNumberOfFragments(mNumberOfFragments);
+		mHoareAnnotationStatisticsGenerator.setLocationsWithHoareAnnotation(mLoc2callPred2disjunction.keySet().size());
+		mHoareAnnotationStatisticsGenerator.setPreInvPairs(mLoc2callPred2disjunction.size());
+		mLoc2hoare = combineInter(mLoc2callPred2disjunction);
+
+	}
+
+	private Map<IPredicate, IPredicate>
+			combineInter(final NestedMap2<IPredicate, IPredicate, Term> loc2callPred2invariant) {
+		final Map<IPredicate, IPredicate> result = new HashMap<>();
+		for (final IPredicate loc : loc2callPred2invariant.keySet()) {
+			final List<Term> precondDisjuncts = new ArrayList<>();
+			final Map<IPredicate, Term> callpred2invariant = loc2callPred2invariant.get(loc);
+			final List<Term> conjuncts = new ArrayList<>(callpred2invariant.size());
+			for (final Entry<IPredicate, Term> entry : callpred2invariant.entrySet()) {
+
+				final IPredicate postForCallpred;
+				if (!USE_ENTRY && !containsAnOldVar(entry.getKey())) {
+					// compute SP
+					throw new AssertionError("not implemented");
+				}
+				if (entry.getKey() == mSurrogateForEmptyCallPred) {
+					postForCallpred = mSurrogateForEmptyCallPred;
+				} else {
+					postForCallpred = mHoareAnnotationFragments.getCallpred2Entry().get(entry.getKey());
+				}
+				assert postForCallpred != null : "no post for callpred";
+				final Term precond = TraceAbstractionUtils.renameGlobalsToOldGlobals(postForCallpred, mServices,
+						mCsToolkit.getManagedScript());
+				precondDisjuncts.add(precond);
+
+				if (mLogger.isDebugEnabled()) {
+					mLogger.debug("In " + loc + " holds " + entry.getValue() + " for precond " + precond);
+				}
+				Term precondImpliesInvariant =
+						Util.implies(mCsToolkit.getManagedScript().getScript(), precond, entry.getValue());
+				if (AVOID_IMPLICATIONS) {
+					precondImpliesInvariant =
+							new NnfTransformer(mCsToolkit.getManagedScript(), mServices, QuantifierHandling.KEEP)
+									.transform(precondImpliesInvariant);
+				}
+
+				conjuncts.add(precondImpliesInvariant);
+			}
+
+			final Term precondDisjunction = SmtUtils.or(mCsToolkit.getManagedScript().getScript(), precondDisjuncts);
+			conjuncts.add(precondDisjunction);
+			final Term conjunction = SmtUtils.and(mCsToolkit.getManagedScript().getScript(), conjuncts);
+
+			final Set<IProgramVar> vars = TermVarsProc
+					.computeTermVarsProc(conjunction, mCsToolkit.getManagedScript(), mCsToolkit.getSymbolTable())
+					.getVars();
+
+			// TODO (2020-09-03 Dominik) Functionality below is probably necessary. Make it work with IPredicate instead
+			// of IcfgLocation.
+			// conjunction = TraceAbstractionUtils.substituteOldVarsOfNonModifiableGlobals(loc.getProcedure(), vars,
+			// conjunction, mCsToolkit.getModifiableGlobalsTable(), mCsToolkit.getManagedScript());
+
+			final ExtendedSimplificationResult simplificationResult = SmtUtils.simplifyWithStatistics(
+					mCsToolkit.getManagedScript(), conjunction, mServices, SimplificationTechnique.SIMPLIFY_DDA);
+			mHoareAnnotationStatisticsGenerator.reportSimplificationInter();
+			mHoareAnnotationStatisticsGenerator.reportReductionInter(simplificationResult.getReductionOfTreeSize());
+			mHoareAnnotationStatisticsGenerator
+					.reportSimplificationTimeInter(simplificationResult.getSimplificationTimeNano());
+			mHoareAnnotationStatisticsGenerator
+					.reportAnnotationSize(new DAGSize().treesize(simplificationResult.getSimplifiedTerm()));
+			final Term simplified = simplificationResult.getSimplifiedTerm();
+			final Term pnf =
+					SmtUtils.constructPositiveNormalForm(mCsToolkit.getManagedScript().getScript(), simplified);
+			final BasicPredicate pred = mPredicateFactory.newPredicate(pnf);
+			result.put(loc, pred);
+		}
+		return result;
+	}
+
+	private NestedMap2<IPredicate, IPredicate, Term> constructLoc2Callpred2DisjunctionMapping(
+			final HashRelation3<IPredicate, IPredicate, Term> loc2precond2invariantSet) {
+		final NestedMap2<IPredicate, IPredicate, Term> loc2precond2invariant = new NestedMap2<>();
+		for (final IPredicate loc : loc2precond2invariantSet.projectToFst()) {
+			for (final IPredicate precond : loc2precond2invariantSet.projectToSnd(loc)) {
+				final Set<Term> terms = loc2precond2invariantSet.projectToTrd(loc, precond);
+				mNumberOfFragments += terms.size();
+				final Term invariant = or(terms);
+				loc2precond2invariant.put(loc, precond, invariant);
+			}
+		}
+		return loc2precond2invariant;
+	}
+
+	private Term or(final Set<Term> terms) {
+		final Term disjunction = SmtUtils.or(mCsToolkit.getManagedScript().getScript(), terms);
+		final ExtendedSimplificationResult simplificationResult = SmtUtils.simplifyWithStatistics(
+				mCsToolkit.getManagedScript(), disjunction, mServices, SimplificationTechnique.POLY_PAC);
+		mHoareAnnotationStatisticsGenerator.reportSimplification();
+		mHoareAnnotationStatisticsGenerator.reportReduction(simplificationResult.getReductionOfTreeSize());
+		mHoareAnnotationStatisticsGenerator.reportSimplificationTime(simplificationResult.getSimplificationTimeNano());
+		return simplificationResult.getSimplifiedTerm();
+	}
+
+	/**
+	 * Construct mapping for our three cases: - invariants for empty callpred - invariants for dead callpred -
+	 * invariants for live callpred
+	 *
+	 */
+	public HashRelation3<IPredicate, IPredicate, Term> constructLoc2CallPred2DisjunctsMapping() {
+		final HashRelation3<IPredicate, IPredicate, Term> loc2callpred2invariant = new HashRelation3<>();
+
+		addHoareAnnotationForCallPred(loc2callpred2invariant, mSurrogateForEmptyCallPred,
+				mHoareAnnotationFragments.getProgPoint2StatesWithEmptyContext());
+
+		for (final IPredicate callPred : mHoareAnnotationFragments.getDeadContexts2ProgPoint2Preds().keySet()) {
+			final HashRelation<IPredicate, IPredicate> pp2preds =
+					mHoareAnnotationFragments.getDeadContexts2ProgPoint2Preds().get(callPred);
+			addHoareAnnotationForCallPred(loc2callpred2invariant, callPred, pp2preds);
+		}
+
+		for (final IPredicate callPred : mHoareAnnotationFragments.getLiveContexts2ProgPoint2Preds().keySet()) {
+			final HashRelation<IPredicate, IPredicate> pp2preds =
+					mHoareAnnotationFragments.getLiveContexts2ProgPoint2Preds().get(callPred);
+			addHoareAnnotationForCallPred(loc2callpred2invariant, callPred, pp2preds);
+		}
+		return loc2callpred2invariant;
+	}
+
+	/**
+	 * Construct mapping for our three cases: - invariants for empty callpred - invariants for dead callpred -
+	 * invariants for live callpred
+	 *
+	 */
+	public HashRelation3<IPredicate, IPredicate, Term> constructMappingOld() {
+		final HashRelation3<IPredicate, IPredicate, Term> loc2callpred2invariant = new HashRelation3<>();
+
+		final IPredicate surrogateForEmptyCallPred =
+				mPredicateFactory.newPredicate(mCsToolkit.getManagedScript().getScript().term("true"));
+		addHoareAnnotationForCallPred(loc2callpred2invariant, surrogateForEmptyCallPred,
+				mHoareAnnotationFragments.getProgPoint2StatesWithEmptyContext());
+
+		for (final IPredicate context : mHoareAnnotationFragments.getDeadContexts2ProgPoint2Preds().keySet()) {
+			IPredicate precondForContext;
+			if (!USE_ENTRY && !containsAnOldVar(context)) {
+				// compute SP
+				throw new AssertionError("not implemented");
+			}
+			precondForContext = mHoareAnnotationFragments.getCallpred2Entry().get(context);
+			precondForContext = TraceAbstractionUtils.renameGlobalsToOldGlobals(precondForContext, mServices,
+					mCsToolkit.getManagedScript(), mPredicateFactory, SimplificationTechnique.SIMPLIFY_DDA);
+			final HashRelation<IPredicate, IPredicate> pp2preds =
+					mHoareAnnotationFragments.getDeadContexts2ProgPoint2Preds().get(context);
+			addHoareAnnotationForCallPred(loc2callpred2invariant, precondForContext, pp2preds);
+		}
+
+		for (final IPredicate context : mHoareAnnotationFragments.getLiveContexts2ProgPoint2Preds().keySet()) {
+			IPredicate precondForContext;
+			if (!USE_ENTRY && !containsAnOldVar(context)) {
+				// compute SP
+				throw new AssertionError("not implemented");
+			}
+			precondForContext = mHoareAnnotationFragments.getCallpred2Entry().get(context);
+			precondForContext = TraceAbstractionUtils.renameGlobalsToOldGlobals(precondForContext, mServices,
+					mCsToolkit.getManagedScript(), mPredicateFactory, SimplificationTechnique.SIMPLIFY_DDA);
+			final HashRelation<IPredicate, IPredicate> pp2preds =
+					mHoareAnnotationFragments.getLiveContexts2ProgPoint2Preds().get(context);
+			addHoareAnnotationForCallPred(loc2callpred2invariant, precondForContext, pp2preds);
+		}
+		return loc2callpred2invariant;
+	}
+
+	/**
+	 * @param loc2callPred2invariant
+	 * @param precondForContext
+	 * @param pp2preds
+	 */
+	private static <DOM extends IPredicate> void addHoareAnnotationForCallPred(
+			final HashRelation3<IPredicate, IPredicate, Term> loc2callPred2invariant,
+			final IPredicate precondForContext, final HashRelation<DOM, IPredicate> pp2preds) {
+		for (final DOM loc : pp2preds.getDomain()) {
+			final Set<IPredicate> preds = pp2preds.getImage(loc);
+			for (final IPredicate pred : preds) {
+				loc2callPred2invariant.addTriple(loc, precondForContext, pred.getFormula());
+			}
+		}
+	}
+
+	private static boolean containsAnOldVar(final IPredicate p) {
+		return p.getVars().stream().anyMatch(IProgramVar::isOldvar);
+	}
+
+	public HoareAnnotationStatisticsGenerator getHoareAnnotationStatisticsGenerator() {
+		return mHoareAnnotationStatisticsGenerator;
+	}
+
+	public Map<IPredicate, IPredicate> getLoc2hoare() {
+		return mLoc2hoare;
+	}
+
+}
/*
 * Copyright (C) 2016 Christian Schilling (schillic@informatik.uni-freiburg.de)
 * Copyright (C) 2016 University of Freiburg
 *
 * This file is part of the ULTIMATE TraceAbstraction plug-in.
 *
 * The ULTIMATE TraceAbstraction plug-in is free software: you can redistribute it and/or modify
 * it under the terms of the GNU Lesser General Public License as published
 * by the Free Software Foundation, either version 3 of the License, or
 * (at your option) any later version.
 *
 * The ULTIMATE TraceAbstraction plug-in is distributed in the hope that it will be useful,
 * but WITHOUT ANY WARRANTY; without even the implied warranty of
 * MERCHANTABILITY or FITNESS FOR A PARTICULAR PURPOSE. See the
 * GNU Lesser General Public License for more details.
 *
 * You should have received a copy of the GNU Lesser General Public License
 * along with the ULTIMATE TraceAbstraction plug-in. If not, see <http://www.gnu.org/licenses/>.
 *
 * Additional permission under GNU GPL version 3 section 7:
 * If you modify the ULTIMATE TraceAbstraction plug-in, or any covered work, by linking
 * or combining it with Eclipse RCP (or a modified version of Eclipse RCP),
 * containing parts covered by the terms of the Eclipse Public License, the
 * licensors of the ULTIMATE TraceAbstraction plug-in grant you additional permission
 * to convey the resulting work.
 */
package de.uni_freiburg.informatik.ultimate.plugins.generator.traceabstraction.tracehandling;

import java.util.Iterator;
import java.util.List;
import java.util.Objects;
import java.util.TreeMap;

import de.uni_freiburg.informatik.ultimate.automata.AutomataOperationCanceledException;
import de.uni_freiburg.informatik.ultimate.automata.IAutomaton;
import de.uni_freiburg.informatik.ultimate.automata.IRun;
import de.uni_freiburg.informatik.ultimate.automata.nestedword.NestedWord;
import de.uni_freiburg.informatik.ultimate.core.model.services.ILogger;
import de.uni_freiburg.informatik.ultimate.core.model.services.IUltimateServiceProvider;
import de.uni_freiburg.informatik.ultimate.logic.Script;
import de.uni_freiburg.informatik.ultimate.logic.Term;
import de.uni_freiburg.informatik.ultimate.modelcheckerutils.cfg.CfgSmtToolkit;
import de.uni_freiburg.informatik.ultimate.modelcheckerutils.cfg.structure.IIcfgTransition;
import de.uni_freiburg.informatik.ultimate.modelcheckerutils.smt.SolverBuilder;
import de.uni_freiburg.informatik.ultimate.modelcheckerutils.smt.SolverBuilder.Settings;
import de.uni_freiburg.informatik.ultimate.modelcheckerutils.smt.SolverBuilder.SolverMode;
import de.uni_freiburg.informatik.ultimate.modelcheckerutils.smt.TermTransferrer;
import de.uni_freiburg.informatik.ultimate.modelcheckerutils.smt.managedscript.ManagedScript;
import de.uni_freiburg.informatik.ultimate.modelcheckerutils.smt.predicates.IPredicate;
import de.uni_freiburg.informatik.ultimate.plugins.generator.traceabstraction.CegarLoopStatisticsGenerator;
import de.uni_freiburg.informatik.ultimate.plugins.generator.traceabstraction.interpolantautomata.builders.IInterpolantAutomatonBuilder;
import de.uni_freiburg.informatik.ultimate.plugins.generator.traceabstraction.interpolantautomata.builders.MultiTrackInterpolantAutomatonBuilder;
import de.uni_freiburg.informatik.ultimate.plugins.generator.traceabstraction.preferences.TAPreferences;
import de.uni_freiburg.informatik.ultimate.plugins.generator.traceabstraction.preferences.TraceAbstractionPreferenceInitializer.AssertCodeBlockOrder;
import de.uni_freiburg.informatik.ultimate.plugins.generator.traceabstraction.preferences.TraceAbstractionPreferenceInitializer.InterpolationTechnique;
import de.uni_freiburg.informatik.ultimate.plugins.generator.traceabstraction.preferences.TraceAbstractionPreferenceInitializer.RefinementStrategyExceptionBlacklist;
import de.uni_freiburg.informatik.ultimate.plugins.generator.traceabstraction.singletracecheck.IInterpolantGenerator;
import de.uni_freiburg.informatik.ultimate.plugins.generator.traceabstraction.singletracecheck.InterpolantConsolidation;
import de.uni_freiburg.informatik.ultimate.plugins.generator.traceabstraction.singletracecheck.InterpolatingTraceChecker;
import de.uni_freiburg.informatik.ultimate.plugins.generator.traceabstraction.singletracecheck.PredicateUnifier;
import de.uni_freiburg.informatik.ultimate.plugins.generator.traceabstraction.singletracecheck.TraceChecker;
import de.uni_freiburg.informatik.ultimate.plugins.generator.traceabstraction.singletracecheck.TraceCheckerUtils.InterpolantsPreconditionPostcondition;

/**
 * {@link IRefinementStrategy} that first tries an {@link InterpolatingTraceChecker} using
 * {@link InterpolationTechnique#Craig_TreeInterpolation} and then {@link InterpolationTechnique#FPandBP}.
 * <p>
 * The class uses a {@link MultiTrackInterpolantAutomatonBuilder} for constructing the interpolant automaton.
 *
 * @author Christian Schilling (schillic@informatik.uni-freiburg.de)
 * @author Daniel Dietsch (dietsch@informatik.uni-freiburg.de)
 */
public abstract class MultiTrackTraceAbstractionRefinementStrategy<LETTER extends IIcfgTransition<?>>
		implements IRefinementStrategy<LETTER> {
	/**
	 * Possible tracks.
	 *
	 * @author Christian Schilling (schillic@informatik.uni-freiburg.de)
	 */
	public static enum Track {
		/**
		 * SMTInterpol with tree interpolation.
		 */
		SMTINTERPOL_TREE_INTERPOLANTS, SMTINTERPOL_FP,
		/**
		 * Z3 with forward and backward predicates.
		 */
		Z3_FPBP, Z3_FP,
		/**
		 * Z3 with Craig interpolation.
		 */
		Z3_NESTED_INTERPOLANTS,
		/**
		 * CVC4 with forward and backward predicates.
		 */
		CVC4_FPBP, CVC4_FP,
		/**
		 * MathSAT with forward and backward predicates.
		 */
		MATHSAT_FPBP, MATHSAT_FP,
	}

	private static final int INTERPOLANT_ACCEPTANCE_THRESHOLD = 2;
	private static final String UNKNOWN_MODE = "Unknown mode: ";

	protected final IRun<LETTER, IPredicate, ?> mCounterexample;

	private final IUltimateServiceProvider mServices;
<<<<<<< HEAD
	protected final ILogger mLogger;
	private final TaCheckAndRefinementPreferences mPrefs;
=======
	private final ILogger mLogger;
	private final TaCheckAndRefinementPreferences<LETTER> mPrefs;
>>>>>>> e1d280bd
	protected final CfgSmtToolkit mCsToolkit;
	private final AssertionOrderModulation<LETTER> mAssertionOrderModulation;
	private final IAutomaton<LETTER, IPredicate> mAbstraction;
	private final PredicateUnifier mPredicateUnifier;

	// TODO Christian 2016-11-11: Matthias wants to get rid of this
	private final TAPreferences mTaPrefsForInterpolantConsolidation;

	private final Iterator<Track> mInterpolationTechniques;

	private TraceCheckerConstructor<LETTER> mTcConstructor;
	private TraceCheckerConstructor<LETTER> mPrevTcConstructor;
	private Track mNextTechnique;

	// store if the trace has already been shown to be infeasible in a previous attempt
	private boolean mHasShownInfeasibilityBefore;

	private TraceChecker mTraceChecker;
	private IInterpolantGenerator mInterpolantGenerator;
	private IInterpolantAutomatonBuilder<LETTER, IPredicate> mInterpolantAutomatonBuilder;
	private final int mIteration;
	private final CegarLoopStatisticsGenerator mCegarLoopsBenchmark;

	/**
	 * @param prefs
	 *            Preferences. pending contexts
	 * @param services
	 *            Ultimate services
	 * @param predicateUnifier
	 *            predicate unifier
	 * @param counterexample
	 *            counterexample trace
	 * @param logger
	 *            logger
	 * @param cfgSmtToolkit
	 * @param abstraction
	 *            abstraction
	 * @param taPrefsForInterpolantConsolidation
	 *            temporary argument, should be removed
	 * @param assertionOrderModulation
	 *            assertion order modulation
	 * @param iteration
	 *            current CEGAR loop iteration
	 * @param cegarLoopBenchmarks
	 *            benchmark
	 */
	@SuppressWarnings("squid:S1699")
	public MultiTrackTraceAbstractionRefinementStrategy(final ILogger logger,
			final TaCheckAndRefinementPreferences prefs, final IUltimateServiceProvider services,
			final CfgSmtToolkit cfgSmtToolkit, final PredicateUnifier predicateUnifier,
			final AssertionOrderModulation<LETTER> assertionOrderModulation,
			final IRun<LETTER, IPredicate, ?> counterexample, final IAutomaton<LETTER, IPredicate> abstraction,
			final TAPreferences taPrefsForInterpolantConsolidation, final int iteration,
			final CegarLoopStatisticsGenerator cegarLoopBenchmarks) {
		mServices = services;
		mLogger = logger;
		mPrefs = prefs;
		mCsToolkit = cfgSmtToolkit;
		mAssertionOrderModulation = assertionOrderModulation;
		mCounterexample = counterexample;
		mAbstraction = abstraction;
		mPredicateUnifier = predicateUnifier;
		mIteration = iteration;
		mCegarLoopsBenchmark = cegarLoopBenchmarks;
		mTaPrefsForInterpolantConsolidation = taPrefsForInterpolantConsolidation;

		mInterpolationTechniques = initializeInterpolationTechniquesList();
		mNextTechnique = mInterpolationTechniques.next();
	}

	@Override
	public boolean hasNextTraceChecker() {
		return mInterpolationTechniques.hasNext();
	}

	@Override
	public void nextTraceChecker() {
		if (mNextTechnique != null) {
			throw new UnsupportedOperationException("Try the existing combination before advancing.");
		}
		mNextTechnique = mInterpolationTechniques.next();

		// reset trace checker, interpolant generator, and constructor
		mTraceChecker = null;
		mInterpolantGenerator = null;
		mPrevTcConstructor = mTcConstructor;
		mTcConstructor = null;

		mLogger.info("Switched to mode " + mNextTechnique);
	}

	@Override
	public TraceChecker getTraceChecker() {
		if (mTraceChecker == null) {
			if (mTcConstructor == null) {
				mTcConstructor = constructTraceCheckerConstructor();
			}
			mTraceChecker = mTcConstructor.get();
		}
		return mTraceChecker;
	}

	@Override
	public boolean hasNextInterpolantGenerator(final List<InterpolantsPreconditionPostcondition> perfectIpps,
			final List<InterpolantsPreconditionPostcondition> imperfectIpps) {
		if (!hasNextInterpolantGeneratorAvailable()) {
			return false;
		}

		/*
		 * current policy: stop after finding at least one perfect interpolant sequence or at least two interpolant
		 * sequences in total
		 */
		if (!perfectIpps.isEmpty()) {
			return false;
		}
		return imperfectIpps.size() < INTERPOLANT_ACCEPTANCE_THRESHOLD;
	}

	protected boolean hasNextInterpolantGeneratorAvailable() {
		return mInterpolationTechniques.hasNext();
	}

	@Override
	public void nextInterpolantGenerator() {
		nextTraceChecker();
	}

	@Override
	public IInterpolantGenerator getInterpolantGenerator() {
		mHasShownInfeasibilityBefore = true;
		if (mInterpolantGenerator == null) {
			mInterpolantGenerator = RefinementStrategyUtils.constructInterpolantGenerator(mServices, mLogger, mPrefs,
					mTaPrefsForInterpolantConsolidation, getTraceChecker(), mPredicateUnifier, mCounterexample,
					mCegarLoopsBenchmark);
		}
		return mInterpolantGenerator;
	}

	@Override
	public IInterpolantAutomatonBuilder<LETTER, IPredicate> getInterpolantAutomatonBuilder(
			final List<InterpolantsPreconditionPostcondition> perfectIpps,
			final List<InterpolantsPreconditionPostcondition> imperfectIpps) {
		// current policy: use all interpolant sequences
		final List<InterpolantsPreconditionPostcondition> allIpps =
				IRefinementStrategy.wrapTwoListsInOne(perfectIpps, imperfectIpps);

		if (mInterpolantAutomatonBuilder == null) {
			mInterpolantAutomatonBuilder =
					new MultiTrackInterpolantAutomatonBuilder<>(mServices, mCounterexample, allIpps, mAbstraction);
		}
		return mInterpolantAutomatonBuilder;
	}

	/**
	 * @return iterator of different combinations.
	 */
	protected abstract Iterator<Track> initializeInterpolationTechniquesList();

	private TraceCheckerConstructor<LETTER> constructTraceCheckerConstructor() {
		final InterpolationTechnique interpolationTechnique = getInterpolationTechnique(mNextTechnique);

		final boolean useTimeout = mHasShownInfeasibilityBefore;
		final ManagedScript managedScript = constructManagedScript(mServices, mPrefs, mNextTechnique, useTimeout);

		final AssertCodeBlockOrder assertionOrder =
				mAssertionOrderModulation.reportAndGet(mCounterexample, interpolationTechnique);

		mNextTechnique = null;

		TraceCheckerConstructor<LETTER> result;
		if (mPrevTcConstructor == null) {
			result = new TraceCheckerConstructor<>(mPrefs, managedScript, mServices, mPredicateUnifier, mCounterexample,
					assertionOrder, interpolationTechnique, mIteration, mCegarLoopsBenchmark);
		} else {
			result = new TraceCheckerConstructor<>(mPrevTcConstructor, managedScript, assertionOrder,
					interpolationTechnique, mCegarLoopsBenchmark);
		}

		return result;
	}

	private static InterpolationTechnique getInterpolationTechnique(final Track mode) {
		final InterpolationTechnique interpolationTechnique;
		switch (mode) {
		case SMTINTERPOL_TREE_INTERPOLANTS:
			interpolationTechnique = InterpolationTechnique.Craig_TreeInterpolation;
			break;
		case Z3_NESTED_INTERPOLANTS:
			interpolationTechnique = InterpolationTechnique.Craig_NestedInterpolation;
			break;
		case Z3_FPBP:
		case CVC4_FPBP:
		case MATHSAT_FPBP:
			interpolationTechnique = InterpolationTechnique.FPandBPonlyIfFpWasNotPerfect;
			break;
		case Z3_FP:
		case SMTINTERPOL_FP:
		case CVC4_FP:
		case MATHSAT_FP:
			interpolationTechnique = InterpolationTechnique.ForwardPredicates;
			break;
		default:
			throw new IllegalArgumentException(UNKNOWN_MODE + mode);
		}
		return interpolationTechnique;
	}

	@SuppressWarnings("squid:S1151")
	private ManagedScript constructManagedScript(final IUltimateServiceProvider services,
			final TaCheckAndRefinementPreferences prefs, final Track mode, final boolean useTimeout) {
		final boolean dumpSmtScriptToFile = prefs.getDumpSmtScriptToFile();
		final String pathOfDumpedScript = prefs.getPathOfDumpedScript();
		final String baseNameOfDumpedScript =
				"Script_" + prefs.getIcfgContainer().getIdentifier() + "_Iteration" + mIteration;
		final Settings solverSettings;
		final SolverMode solverMode;
		final String logicForExternalSolver;
		final String command;
		switch (mode) {
		case SMTINTERPOL_TREE_INTERPOLANTS:
		case SMTINTERPOL_FP:
			final long timeout = useTimeout ? TIMEOUT_SMTINTERPOL : TIMEOUT_NONE_SMTINTERPOL;
			solverSettings = new Settings(false, false, null, timeout, null, dumpSmtScriptToFile, pathOfDumpedScript,
					baseNameOfDumpedScript);
			solverMode = SolverMode.Internal_SMTInterpol;
			logicForExternalSolver = null;
			break;
		case Z3_NESTED_INTERPOLANTS:
			throw new AssertionError("The mode " + Track.Z3_NESTED_INTERPOLANTS + "is currently unsupported.");
			/*
			 * command = useTimeout ? COMMAND_Z3_TIMEOUT : COMMAND_Z3_NO_TIMEOUT; // TODO: Add external interpolator
			 * String externalInterpolator = null; solverSettings = new Settings(false, true, command, 0,
			 * externalInterpolator, dumpSmtScriptToFile, pathOfDumpedScript, baseNameOfDumpedScript); solverMode =
			 * SolverMode.External_Z3InterpolationMode; logicForExternalSolver = LOGIC_Z3; break;
			 */
		case Z3_FPBP:
		case Z3_FP:
			command = useTimeout ? COMMAND_Z3_TIMEOUT : COMMAND_Z3_NO_TIMEOUT;
			solverSettings = new Settings(false, true, command, 0, null, dumpSmtScriptToFile, pathOfDumpedScript,
					baseNameOfDumpedScript);
			solverMode = SolverMode.External_ModelsAndUnsatCoreMode;
			logicForExternalSolver = LOGIC_Z3;
			break;
		case CVC4_FPBP:
		case CVC4_FP:
			command = useTimeout ? COMMAND_CVC4_TIMEOUT : COMMAND_CVC4_NO_TIMEOUT;
			solverSettings = new Settings(false, true, command, 0, null, dumpSmtScriptToFile, pathOfDumpedScript,
					baseNameOfDumpedScript);
			solverMode = SolverMode.External_ModelsAndUnsatCoreMode;
			logicForExternalSolver = getCvc4Logic();
			break;
		case MATHSAT_FPBP:
		case MATHSAT_FP:
			command = COMMAND_MATHSAT;
			solverSettings = new Settings(false, true, command, 0, null, dumpSmtScriptToFile, pathOfDumpedScript,
					baseNameOfDumpedScript);
			solverMode = SolverMode.External_ModelsAndUnsatCoreMode;
			logicForExternalSolver = LOGIC_MATHSAT;
			break;
		default:
			throw new IllegalArgumentException(
					"Managed script construction not supported for interpolation technique: " + mode);
		}
		final Script solver = SolverBuilder.buildAndInitializeSolver(services, prefs.getToolchainStorage(), solverMode,
				solverSettings, false, false, logicForExternalSolver, "TraceCheck_Iteration" + mIteration);
		final ManagedScript result = new ManagedScript(services, solver);

		final TermTransferrer tt = new TermTransferrer(solver);
		final Term axioms = prefs.getIcfgContainer().getCfgSmtToolkit().getAxioms().getFormula();
		solver.assertTerm(tt.transform(axioms));

		return result;
	}

	/**
	 * @return Logic string used for {@code CVC4}.
	 */
	protected abstract String getCvc4Logic();

	@Override
	public PredicateUnifier getPredicateUnifier() {
		return mPredicateUnifier;
	}

	@Override
	public RefinementStrategyExceptionBlacklist getExceptionBlacklist() {
		return mPrefs.getExceptionBlacklist();
	}
}<|MERGE_RESOLUTION|>--- conflicted
+++ resolved
@@ -106,13 +106,8 @@
 	protected final IRun<LETTER, IPredicate, ?> mCounterexample;
 
 	private final IUltimateServiceProvider mServices;
-<<<<<<< HEAD
 	protected final ILogger mLogger;
-	private final TaCheckAndRefinementPreferences mPrefs;
-=======
-	private final ILogger mLogger;
 	private final TaCheckAndRefinementPreferences<LETTER> mPrefs;
->>>>>>> e1d280bd
 	protected final CfgSmtToolkit mCsToolkit;
 	private final AssertionOrderModulation<LETTER> mAssertionOrderModulation;
 	private final IAutomaton<LETTER, IPredicate> mAbstraction;

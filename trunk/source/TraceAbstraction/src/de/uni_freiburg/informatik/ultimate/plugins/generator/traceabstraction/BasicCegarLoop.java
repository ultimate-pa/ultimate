--- conflicted
+++ resolved
@@ -1,1155 +1,1124 @@
-/*
- * Copyright (C) 2013-2015 Daniel Dietsch (dietsch@informatik.uni-freiburg.de)
- * Copyright (C) 2011-2015 Matthias Heizmann (heizmann@informatik.uni-freiburg.de)
- * Copyright (C) 2017 Christian Schilling (schillic@informatik.uni-freiburg.de)
- * Copyright (C) 2015 University of Freiburg
- *
- * This file is part of the ULTIMATE TraceAbstraction plug-in.
- *
- * The ULTIMATE TraceAbstraction plug-in is free software: you can redistribute it and/or modify
- * it under the terms of the GNU Lesser General Public License as published
- * by the Free Software Foundation, either version 3 of the License, or
- * (at your option) any later version.
- *
- * The ULTIMATE TraceAbstraction plug-in is distributed in the hope that it will be useful,
- * but WITHOUT ANY WARRANTY; without even the implied warranty of
- * MERCHANTABILITY or FITNESS FOR A PARTICULAR PURPOSE. See the
- * GNU Lesser General Public License for more details.
- *
- * You should have received a copy of the GNU Lesser General Public License
- * along with the ULTIMATE TraceAbstraction plug-in. If not, see <http://www.gnu.org/licenses/>.
- *
- * Additional permission under GNU GPL version 3 section 7:
- * If you modify the ULTIMATE TraceAbstraction plug-in, or any covered work, by linking
- * or combining it with Eclipse RCP (or a modified version of Eclipse RCP),
- * containing parts covered by the terms of the Eclipse Public License, the
- * licensors of the ULTIMATE TraceAbstraction plug-in grant you additional permission
- * to convey the resulting work.
- */
-package de.uni_freiburg.informatik.ultimate.plugins.generator.traceabstraction;
-
-import java.io.File;
-import java.io.FileWriter;
-import java.io.IOException;
-import java.util.ArrayList;
-import java.util.Arrays;
-import java.util.Collection;
-import java.util.Collections;
-import java.util.HashSet;
-import java.util.LinkedHashSet;
-import java.util.List;
-import java.util.Map;
-import java.util.Map.Entry;
-import java.util.Set;
-import java.util.function.Function;
-import java.util.stream.Collectors;
-
-import de.uni_freiburg.informatik.ultimate.automata.AutomataLibraryException;
-import de.uni_freiburg.informatik.ultimate.automata.AutomataLibraryServices;
-import de.uni_freiburg.informatik.ultimate.automata.AutomataOperationCanceledException;
-import de.uni_freiburg.informatik.ultimate.automata.AutomatonDefinitionPrinter;
-import de.uni_freiburg.informatik.ultimate.automata.IRun;
-import de.uni_freiburg.informatik.ultimate.automata.Word;
-import de.uni_freiburg.informatik.ultimate.automata.nestedword.EpsilonNestedWordAutomaton;
-import de.uni_freiburg.informatik.ultimate.automata.nestedword.IDoubleDeckerAutomaton;
-import de.uni_freiburg.informatik.ultimate.automata.nestedword.INestedWordAutomaton;
-import de.uni_freiburg.informatik.ultimate.automata.nestedword.INwaOutgoingLetterAndTransitionProvider;
-import de.uni_freiburg.informatik.ultimate.automata.nestedword.NestedRun;
-import de.uni_freiburg.informatik.ultimate.automata.nestedword.NestedWord;
-import de.uni_freiburg.informatik.ultimate.automata.nestedword.NestedWordAutomaton;
-import de.uni_freiburg.informatik.ultimate.automata.nestedword.VpAlphabet;
-import de.uni_freiburg.informatik.ultimate.automata.nestedword.operations.Accepts;
-import de.uni_freiburg.informatik.ultimate.automata.nestedword.operations.Difference;
-import de.uni_freiburg.informatik.ultimate.automata.nestedword.operations.Intersect;
-import de.uni_freiburg.informatik.ultimate.automata.nestedword.operations.IsEmpty;
-import de.uni_freiburg.informatik.ultimate.automata.nestedword.operations.IsEmpty.SearchStrategy;
-import de.uni_freiburg.informatik.ultimate.automata.nestedword.operations.IsEmptyHeuristic;
-import de.uni_freiburg.informatik.ultimate.automata.nestedword.operations.IsEmptyHeuristic.AStarHeuristic;
-import de.uni_freiburg.informatik.ultimate.automata.nestedword.operations.IsEmptyHeuristic.IHeuristic;
-import de.uni_freiburg.informatik.ultimate.automata.nestedword.operations.PowersetDeterminizer;
-import de.uni_freiburg.informatik.ultimate.automata.nestedword.operations.RemoveDeadEnds;
-import de.uni_freiburg.informatik.ultimate.automata.nestedword.operations.RemoveUnreachable;
-import de.uni_freiburg.informatik.ultimate.automata.nestedword.operations.oldapi.IOpWithDelayedDeadEndRemoval;
-import de.uni_freiburg.informatik.ultimate.automata.nestedword.senwa.DifferenceSenwa;
-import de.uni_freiburg.informatik.ultimate.core.lib.exceptions.RunningTaskInfo;
-import de.uni_freiburg.informatik.ultimate.core.lib.exceptions.TaskCanceledException;
-import de.uni_freiburg.informatik.ultimate.core.lib.exceptions.TaskCanceledException.UserDefinedLimit;
-import de.uni_freiburg.informatik.ultimate.core.lib.exceptions.ToolchainCanceledException;
-import de.uni_freiburg.informatik.ultimate.core.lib.results.DangerInvariantResult;
-import de.uni_freiburg.informatik.ultimate.core.model.models.IElement;
-import de.uni_freiburg.informatik.ultimate.core.model.preferences.IPreferenceProvider;
-import de.uni_freiburg.informatik.ultimate.core.model.services.IUltimateServiceProvider;
-import de.uni_freiburg.informatik.ultimate.core.model.translation.IProgramExecution;
-import de.uni_freiburg.informatik.ultimate.lib.modelcheckerutils.cfg.CfgSmtToolkit;
-import de.uni_freiburg.informatik.ultimate.lib.modelcheckerutils.cfg.IcfgProgramExecution;
-import de.uni_freiburg.informatik.ultimate.lib.modelcheckerutils.cfg.IcfgUtils;
-import de.uni_freiburg.informatik.ultimate.lib.modelcheckerutils.cfg.structure.IAction;
-import de.uni_freiburg.informatik.ultimate.lib.modelcheckerutils.cfg.structure.IIcfg;
-import de.uni_freiburg.informatik.ultimate.lib.modelcheckerutils.cfg.structure.IIcfgTransition;
-import de.uni_freiburg.informatik.ultimate.lib.modelcheckerutils.cfg.structure.IcfgEdge;
-import de.uni_freiburg.informatik.ultimate.lib.modelcheckerutils.cfg.structure.IcfgLocation;
-import de.uni_freiburg.informatik.ultimate.lib.modelcheckerutils.cfg.structure.debugidentifiers.DebugIdentifier;
-import de.uni_freiburg.informatik.ultimate.lib.modelcheckerutils.hoaretriple.HoareTripleCheckerUtils;
-import de.uni_freiburg.informatik.ultimate.lib.modelcheckerutils.hoaretriple.IHoareTripleChecker;
-import de.uni_freiburg.informatik.ultimate.lib.modelcheckerutils.hoaretriple.IncrementalHoareTripleChecker;
-import de.uni_freiburg.informatik.ultimate.lib.modelcheckerutils.smt.predicates.IMLPredicate;
-import de.uni_freiburg.informatik.ultimate.lib.modelcheckerutils.smt.predicates.IPredicate;
-import de.uni_freiburg.informatik.ultimate.lib.modelcheckerutils.smt.predicates.IPredicateUnifier;
-import de.uni_freiburg.informatik.ultimate.lib.modelcheckerutils.smt.predicates.ISLPredicate;
-import de.uni_freiburg.informatik.ultimate.lib.modelcheckerutils.smt.predicates.PredicateFactory;
-import de.uni_freiburg.informatik.ultimate.lib.modelcheckerutils.smt.predicates.PredicateUnifier;
-import de.uni_freiburg.informatik.ultimate.lib.modelcheckerutils.smt.tracecheck.ITraceCheckPreferences.AssertCodeBlockOrderType;
-import de.uni_freiburg.informatik.ultimate.lib.modelcheckerutils.smt.tracecheck.ITraceCheckPreferences.UnsatCores;
-import de.uni_freiburg.informatik.ultimate.lib.modelcheckerutils.taskidentifier.SubtaskIterationIdentifier;
-import de.uni_freiburg.informatik.ultimate.lib.modelcheckerutils.tracehandling.IRefinementEngineResult;
-import de.uni_freiburg.informatik.ultimate.lib.modelcheckerutils.tracehandling.IRefinementEngineResult.BasicRefinementEngineResult;
-import de.uni_freiburg.informatik.ultimate.lib.smtlibutils.SmtUtils.SimplificationTechnique;
-import de.uni_freiburg.informatik.ultimate.lib.smtlibutils.SmtUtils.XnfConversionTechnique;
-import de.uni_freiburg.informatik.ultimate.lib.smtlibutils.solverbuilder.SMTFeatureExtractionTermClassifier.ScoringMethod;
-import de.uni_freiburg.informatik.ultimate.lib.tracecheckerutils.cfg2automaton.Cfg2Automaton;
-import de.uni_freiburg.informatik.ultimate.lib.tracecheckerutils.singletracecheck.InterpolationTechnique;
-import de.uni_freiburg.informatik.ultimate.lib.tracecheckerutils.singletracecheck.TraceCheckUtils;
-import de.uni_freiburg.informatik.ultimate.lib.tracecheckutils.independencerelation.IndependenceBuilder;
-import de.uni_freiburg.informatik.ultimate.lib.tracecheckutils.petrinetlbe.PetriNetLargeBlockEncoding;
-import de.uni_freiburg.informatik.ultimate.lib.tracecheckutils.petrinetlbe.PetriNetLargeBlockEncoding.IPLBECompositionFactory;
-import de.uni_freiburg.informatik.ultimate.lib.tracecheckutils.petrinetlbe.PetriNetLargeBlockEncoding.PetriNetLbe;
-import de.uni_freiburg.informatik.ultimate.logic.Script.LBool;
-import de.uni_freiburg.informatik.ultimate.logic.Term;
-import de.uni_freiburg.informatik.ultimate.plugins.generator.rcfgbuilder.cfg.PathProgram;
-import de.uni_freiburg.informatik.ultimate.plugins.generator.rcfgbuilder.cfg.PathProgram.PathProgramConstructionResult;
-import de.uni_freiburg.informatik.ultimate.plugins.generator.rcfgbuilder.util.IcfgAngelicProgramExecution;
-import de.uni_freiburg.informatik.ultimate.plugins.generator.traceabstraction.automataminimization.AutomataMinimization;
-import de.uni_freiburg.informatik.ultimate.plugins.generator.traceabstraction.automataminimization.AutomataMinimization.AutomataMinimizationTimeout;
-import de.uni_freiburg.informatik.ultimate.plugins.generator.traceabstraction.errorabstraction.ErrorGeneralizationEngine;
-import de.uni_freiburg.informatik.ultimate.plugins.generator.traceabstraction.errorlocalization.FlowSensitiveFaultLocalizer;
-<<<<<<< HEAD
-import de.uni_freiburg.informatik.ultimate.plugins.generator.traceabstraction.initialabstraction.IInitialAbstractionProvider;
-=======
->>>>>>> 3fbe92df
-import de.uni_freiburg.informatik.ultimate.plugins.generator.traceabstraction.interpolantautomata.transitionappender.AbstractInterpolantAutomaton;
-import de.uni_freiburg.informatik.ultimate.plugins.generator.traceabstraction.interpolantautomata.transitionappender.DeterministicInterpolantAutomaton;
-import de.uni_freiburg.informatik.ultimate.plugins.generator.traceabstraction.interpolantautomata.transitionappender.NondeterministicInterpolantAutomaton;
-import de.uni_freiburg.informatik.ultimate.plugins.generator.traceabstraction.pathinvariants.PathInvariantsGenerator;
-import de.uni_freiburg.informatik.ultimate.plugins.generator.traceabstraction.pathinvariants.internal.DangerInvariantGuesser;
-import de.uni_freiburg.informatik.ultimate.plugins.generator.traceabstraction.predicates.InductivityCheck;
-import de.uni_freiburg.informatik.ultimate.plugins.generator.traceabstraction.preferences.TAPreferences;
-import de.uni_freiburg.informatik.ultimate.plugins.generator.traceabstraction.preferences.TAPreferences.Artifact;
-import de.uni_freiburg.informatik.ultimate.plugins.generator.traceabstraction.preferences.TAPreferences.InterpolantAutomatonEnhancement;
-import de.uni_freiburg.informatik.ultimate.plugins.generator.traceabstraction.preferences.TraceAbstractionPreferenceInitializer;
-import de.uni_freiburg.informatik.ultimate.plugins.generator.traceabstraction.preferences.TraceAbstractionPreferenceInitializer.CounterexampleSearchStrategy;
-import de.uni_freiburg.informatik.ultimate.plugins.generator.traceabstraction.preferences.TraceAbstractionPreferenceInitializer.FloydHoareAutomataReuse;
-import de.uni_freiburg.informatik.ultimate.plugins.generator.traceabstraction.preferences.TraceAbstractionPreferenceInitializer.InterpolantAutomaton;
-import de.uni_freiburg.informatik.ultimate.plugins.generator.traceabstraction.preferences.TraceAbstractionPreferenceInitializer.Minimization;
-import de.uni_freiburg.informatik.ultimate.plugins.generator.traceabstraction.preferences.TraceAbstractionPreferenceInitializer.RelevanceAnalysisMode;
-import de.uni_freiburg.informatik.ultimate.plugins.generator.traceabstraction.tracehandling.IRefinementStrategy;
-import de.uni_freiburg.informatik.ultimate.plugins.generator.traceabstraction.tracehandling.StrategyFactory;
-import de.uni_freiburg.informatik.ultimate.plugins.generator.traceabstraction.tracehandling.TaCheckAndRefinementPreferences;
-import de.uni_freiburg.informatik.ultimate.plugins.generator.traceabstraction.tracehandling.TraceAbstractionRefinementEngine;
-import de.uni_freiburg.informatik.ultimate.plugins.generator.traceabstraction.witnesschecking.WitnessUtils;
-import de.uni_freiburg.informatik.ultimate.plugins.generator.traceabstraction.witnesschecking.WitnessUtils.Property;
-import de.uni_freiburg.informatik.ultimate.util.HistogramOfIterable;
-import de.uni_freiburg.informatik.ultimate.util.Lazy;
-import de.uni_freiburg.informatik.ultimate.util.datastructures.DataStructureUtils;
-import de.uni_freiburg.informatik.ultimate.util.datastructures.relation.HashRelation;
-import de.uni_freiburg.informatik.ultimate.util.datastructures.relation.Pair;
-import de.uni_freiburg.informatik.ultimate.util.statistics.IStatisticsDataProvider;
-import de.uni_freiburg.informatik.ultimate.witnessparser.graph.WitnessEdge;
-import de.uni_freiburg.informatik.ultimate.witnessparser.graph.WitnessNode;
-
-/**
- * Subclass of AbstractCegarLoop which provides all algorithms for checking safety (not termination).
- *
- * @author Matthias Heizmann (heizmann@informatik.uni-freiburg.de)
- * @author Christian Schilling (schillic@informatik.uni-freiburg.de)
- */
-public class BasicCegarLoop<L extends IIcfgTransition<?>> extends AbstractCegarLoop<L> {
-
-	public enum AutomatonType {
-		FLOYD_HOARE, ERROR;
-
-		private String mLongString;
-
-		static {
-			FLOYD_HOARE.mLongString = "FloydHoare";
-			ERROR.mLongString = "Error";
-		}
-
-		private String mShortString;
-
-		static {
-			FLOYD_HOARE.mShortString = "Fh";
-			ERROR.mShortString = "Err";
-		}
-
-		public String getLongString() {
-			return mLongString;
-		}
-
-		public String getShortString() {
-			return mShortString;
-		}
-
-	}
-
-	protected static final int MINIMIZE_EVERY_KTH_ITERATION = 10;
-	protected static final boolean REMOVE_DEAD_ENDS = true;
-	protected static final int MINIMIZATION_TIMEOUT = 1_000;
-	private static final boolean NON_EA_INDUCTIVITY_CHECK = false;
-
-	/**
-	 * If the trace histogram max is larger than this number we try to find a danger invariant. Only used for debugging.
-	 */
-	private static final int DEBUG_DANGER_INVARIANTS_THRESHOLD = Integer.MAX_VALUE;
-	private static final boolean DUMP_DIFFICULT_PATH_PROGRAMS = false;
-
-	protected final PredicateFactoryRefinement mStateFactoryForRefinement;
-	protected final PredicateFactoryForInterpolantAutomata mPredicateFactoryInterpolantAutomata;
-	protected final PredicateFactoryResultChecking mPredicateFactoryResultChecking;
-
-	protected final InterpolantAutomaton mInterpolantAutomatonConstructionProcedure;
-	protected final UnsatCores mUnsatCores;
-	protected final boolean mUseLiveVariables;
-
-	protected final AssertCodeBlockOrderType mAssertCodeBlocksIncrementally;
-	protected final Collection<INwaOutgoingLetterAndTransitionProvider<L, IPredicate>> mStoredRawInterpolantAutomata;
-
-	private final RelevanceAnalysisMode mFaultLocalizationMode;
-	private final boolean mFaultLocalizationAngelic;
-	private final Set<IcfgLocation> mHoareAnnotationLocations;
-	private final SearchStrategy mSearchStrategy;
-	private final StrategyFactory<L> mStrategyFactory;
-	private final PathProgramDumpController<L> mPathProgramDumpController;
-	private final ErrorGeneralizationEngine<L> mErrorGeneralizationEngine;
-	private final boolean mStoreFloydHoareAutomata;
-	private final Set<Pair<AbstractInterpolantAutomaton<L>, IPredicateUnifier>> mFloydHoareAutomata =
-			new LinkedHashSet<>();
-
-	protected boolean mFallbackToFpIfInterprocedural = false;
-	protected HoareAnnotationFragments<L> mHaf;
-	protected IRefinementEngineResult<L, NestedWordAutomaton<L, IPredicate>> mRefinementResult;
-
-	private INwaOutgoingLetterAndTransitionProvider<WitnessEdge, WitnessNode> mWitnessAutomaton;
-	private boolean mFirstReuseDump = true;
-	private boolean mUseHeuristicEmptinessCheck = false;
-	private final ScoringMethod mScoringMethod;
-	private final AStarHeuristic mAStarHeuristic;
-	private final Integer mAStarRandomHeuristicSeed;
-
-	private final IInitialAbstractionProvider<L, ?> mAbstractionProvider;
-
-	public BasicCegarLoop(final DebugIdentifier name, final IIcfg<?> rootNode, final CfgSmtToolkit csToolkit,
-			final PredicateFactory predicateFactory, final TAPreferences taPrefs,
-			final Set<? extends IcfgLocation> errorLocs, InterpolationTechnique interpolation,
-			final boolean computeHoareAnnotation, final Set<IcfgLocation> hoareAnnotationLocs,
-			final IUltimateServiceProvider services, final Class<L> transitionClazz,
-			final PredicateFactoryRefinement stateFactoryForRefinement,
-			final IInitialAbstractionProvider<L, ?> abstractionProvider) {
-		super(services, name, rootNode, csToolkit, predicateFactory, taPrefs, errorLocs,
-				services.getLoggingService().getLogger(Activator.PLUGIN_ID), transitionClazz, computeHoareAnnotation);
-		mPathProgramDumpController = new PathProgramDumpController<>(getServices(), mPref, mIcfg);
-
-		if (mFallbackToFpIfInterprocedural && rootNode.getProcedureEntryNodes().size() > 1
-				&& interpolation == InterpolationTechnique.FPandBP) {
-			mLogger.info("fallback from FPandBP to FP because CFG is interprocedural");
-			interpolation = InterpolationTechnique.ForwardPredicates;
-		}
-
-		mInterpolantAutomatonConstructionProcedure = mPref.interpolantAutomaton();
-		mHoareAnnotationLocations = hoareAnnotationLocs;
-		mStoreFloydHoareAutomata = taPrefs.getFloydHoareAutomataReuse() != FloydHoareAutomataReuse.NONE;
-		mErrorGeneralizationEngine = new ErrorGeneralizationEngine<>(services);
-		mHaf = new HoareAnnotationFragments<>(mLogger, mHoareAnnotationLocations, mPref.getHoareAnnotationPositions());
-		mStateFactoryForRefinement = stateFactoryForRefinement;
-
-		mPredicateFactoryInterpolantAutomata = new PredicateFactoryForInterpolantAutomata(
-				super.mCsToolkit.getManagedScript(), mPredicateFactory, computeHoareAnnotation);
-
-		mAssertCodeBlocksIncrementally = getServices().getPreferenceProvider(Activator.PLUGIN_ID).getEnum(
-				TraceAbstractionPreferenceInitializer.LABEL_ASSERT_CODEBLOCKS_INCREMENTALLY,
-				AssertCodeBlockOrderType.class);
-
-		mPredicateFactoryResultChecking = new PredicateFactoryResultChecking(mPredicateFactory);
-
-		mCegarLoopBenchmark = new CegarLoopStatisticsGenerator();
-		mCegarLoopBenchmark.start(CegarLoopStatisticsDefinitions.OverallTime.toString());
-
-		final IPreferenceProvider prefs = getServices().getPreferenceProvider(Activator.PLUGIN_ID);
-		mUnsatCores = prefs.getEnum(TraceAbstractionPreferenceInitializer.LABEL_UNSAT_CORES, UnsatCores.class);
-		mUseLiveVariables = prefs.getBoolean(TraceAbstractionPreferenceInitializer.LABEL_LIVE_VARIABLES);
-		mFaultLocalizationMode =
-				prefs.getEnum(TraceAbstractionPreferenceInitializer.LABEL_ERROR_TRACE_RELEVANCE_ANALYSIS_MODE,
-						RelevanceAnalysisMode.class);
-		mFaultLocalizationAngelic =
-				prefs.getBoolean(TraceAbstractionPreferenceInitializer.LABEL_ERROR_TRACE_ANGELIC_VERIFICATION_ACTIVE);
-
-		mSearchStrategy = getSearchStrategy(prefs);
-		mStoredRawInterpolantAutomata = checkStoreCounterExamples(mPref) ? new ArrayList<>() : null;
-
-		final TaCheckAndRefinementPreferences<L> taCheckAndRefinementPrefs =
-				new TaCheckAndRefinementPreferences<>(getServices(), mPref, interpolation, mSimplificationTechnique,
-						mXnfConversionTechnique, mCsToolkit, mPredicateFactory, mIcfg);
-		mStrategyFactory = new StrategyFactory<>(mLogger, mPref, taCheckAndRefinementPrefs, mIcfg, mPredicateFactory,
-				mPredicateFactoryInterpolantAutomata, mTransitionClazz);
-
-		if (mPref.dumpOnlyReuseAutomata()) {
-			// Construct an empty file. We need this empty file in cases where
-			// the CFG does not have error location and no automaton is dumped.
-			mLogger.info("Dumping reuse automata for " + mTaskIdentifier.toString());
-			final String filename = mTaskIdentifier + "-reuse";
-			final String fullPath =
-					mPref.dumpPath() + File.separator + filename + "." + mPrintAutomataLabeling.getFileEnding();
-			final File file = new File(fullPath);
-			try {
-				final FileWriter fw = new FileWriter(file, false);
-				fw.close();
-			} catch (final IOException e) {
-				if (mLogger.isErrorEnabled()) {
-					mLogger.error("Creating FileWriter did not work.", e);
-				}
-			}
-		}
-		// Heuristic Emptiness Check
-		mUseHeuristicEmptinessCheck = taPrefs.useHeuristicEmptinessCheck();
-		mScoringMethod = taPrefs.getHeuristicEmptinessCheckScoringMethod();
-		mAStarHeuristic = taPrefs.getHeuristicEmptinessCheckAStarHeuristic();
-		mAStarRandomHeuristicSeed = taPrefs.getHeuristicEmptinessCheckAStarHeuristicRandomSeed();
-
-		mAbstractionProvider = abstractionProvider;
-	}
-
-	@Override
-	protected void getInitialAbstraction() throws AutomataLibraryException {
-<<<<<<< HEAD
-		mAbstraction = mAbstractionProvider.getInitialAbstraction(mIcfg, mErrorLocs);
-=======
-		if (isSequential()) {
-			mAbstraction = Cfg2Automaton.constructAutomatonWithSPredicates(getServices(), super.mIcfg,
-					mStateFactoryForRefinement, super.mErrorLocs, mPref.interprocedural(), mPredicateFactory);
-		} else {
-			final boolean addThreadUsageMonitors = true;
-			final BoundedPetriNet<L, IPredicate> petrifiedCfg =
-					Cfg2Automaton.constructPetriNetWithSPredicates(getServices(), mIcfg, mStateFactoryForRefinement,
-							mErrorLocs, false, mPredicateFactory, addThreadUsageMonitors);
-			final BoundedPetriNet<L, IPredicate> net;
-			if (mPref.useLbeInConcurrentAnalysis() != PetriNetLbe.OFF) {
-				final PetriNetLargeBlockEncoding<L> lbe =
-						new PetriNetLargeBlockEncoding<>(getServices(), mIcfg.getCfgSmtToolkit(), petrifiedCfg,
-								mPref.useLbeInConcurrentAnalysis(), mCompositionFactory, mTransitionClazz);
-				final BoundedPetriNet<L, IPredicate> lbecfg = lbe.getResult();
-				getServices().getBacktranslationService().addTranslator(lbe.getBacktranslator());
-				net = lbecfg;
-				getServices().getResultService().reportResult(Activator.PLUGIN_ID, new StatisticsResult<>(
-						Activator.PLUGIN_NAME, "PetriNetLargeBlockEncoding benchmarks", lbe.getStatistics()));
-			} else {
-				net = petrifiedCfg;
-			}
->>>>>>> 3fbe92df
-
-		// TODO see if this can be an IInitialAbstractionProvider; this is the only use of mWitnessAutomaton
-		if (mWitnessAutomaton != null) {
-			mAbstraction = WitnessUtils.constructIcfgAndWitnessProduct(getServices(), mAbstraction, mWitnessAutomaton,
-					mCsToolkit, mPredicateFactory, mStateFactoryForRefinement, mLogger, Property.NON_REACHABILITY);
-		}
-	}
-
-	@Override
-	protected boolean isAbstractionEmpty() throws AutomataOperationCanceledException {
-		final INwaOutgoingLetterAndTransitionProvider<L, IPredicate> abstraction =
-				(INwaOutgoingLetterAndTransitionProvider<L, IPredicate>) mAbstraction;
-
-		mCegarLoopBenchmark.start(CegarLoopStatisticsDefinitions.EmptinessCheckTime);
-		try {
-			if (mUseHeuristicEmptinessCheck) {
-				mCounterexample = new IsEmptyHeuristic<>(new AutomataLibraryServices(getServices()), abstraction,
-						IHeuristic.getHeuristic(mAStarHeuristic, mScoringMethod, mAStarRandomHeuristicSeed))
-								.getNestedRun();
-
-				assert checkIsEmptyHeuristic(abstraction) : "IsEmptyHeuristic did not match IsEmpty";
-			} else {
-				mCounterexample =
-						new IsEmpty<>(new AutomataLibraryServices(getServices()), abstraction, mSearchStrategy)
-								.getNestedRun();
-			}
-		} finally {
-			mCegarLoopBenchmark.stop(CegarLoopStatisticsDefinitions.EmptinessCheckTime);
-		}
-
-		if (mCounterexample == null) {
-			return true;
-		}
-
-		if (mPref.dumpAutomata()) {
-			mCegarLoopBenchmark.start(CegarLoopStatisticsDefinitions.DumpTime);
-			mDumper.dumpNestedRun(mCounterexample);
-			mCegarLoopBenchmark.stop(CegarLoopStatisticsDefinitions.DumpTime);
-		}
-		mLogger.info("Found error trace");
-
-		if (mLogger.isDebugEnabled()) {
-			mLogger.debug(mCounterexample.getWord());
-		}
-		final HistogramOfIterable<L> traceHistogram = new HistogramOfIterable<>(mCounterexample.getWord());
-		mCegarLoopBenchmark.reportTraceHistogramMaximum(traceHistogram.getMax());
-		if (mLogger.isInfoEnabled()) {
-			mLogger.info("trace histogram " + traceHistogram.toString());
-		}
-		if (traceHistogram.getMax() > DEBUG_DANGER_INVARIANTS_THRESHOLD) {
-			checkForDangerInvariantAndReport();
-		}
-
-		if (mPref.hasLimitTraceHistogram() && traceHistogram.getMax() > mPref.getLimitTraceHistogram()) {
-			final String taskDescription =
-					"bailout by trace histogram " + traceHistogram.toString() + " in iteration " + mIteration;
-			throw new TaskCanceledException(UserDefinedLimit.TRACE_HISTOGRAM, getClass(), taskDescription);
-		}
-
-		return false;
-	}
-
-	private boolean checkIsEmptyHeuristic(final INwaOutgoingLetterAndTransitionProvider<L, IPredicate> abstraction)
-			throws AutomataOperationCanceledException {
-		final NestedRun<L, IPredicate> isEmptyHeuristicCex = (NestedRun<L, IPredicate>) mCounterexample;
-		final NestedRun<L, IPredicate> isEmptyCex =
-				new IsEmpty<>(new AutomataLibraryServices(getServices()), abstraction, mSearchStrategy).getNestedRun();
-
-		final Function<NestedRun<L, IPredicate>, String> toStr =
-				a -> a.getWord().asList().stream().map(b -> "T" + b.hashCode()).collect(Collectors.joining(" "));
-
-		if (isEmptyHeuristicCex == null && isEmptyCex == null) {
-			return true;
-		}
-		if (isEmptyHeuristicCex != null && isEmptyCex == null) {
-			mLogger.fatal("IsEmptyHeuristic found a path but IsEmpty did not.");
-			mLogger.fatal("IsEmptyHeuristic: " + toStr.apply(isEmptyHeuristicCex));
-			return false;
-		}
-		if (isEmptyHeuristicCex == null && isEmptyCex != null) {
-			mLogger.fatal("IsEmptyHeuristic found no path but IsEmpty did.");
-			mLogger.fatal("IsEmpty         : " + toStr.apply(isEmptyCex));
-			return false;
-		}
-		if (isEmptyHeuristicCex != null && isEmptyCex != null) {
-			if (!NestedRun.isEqual(isEmptyHeuristicCex, isEmptyCex)) {
-				if (isEmptyHeuristicCex.getLength() > isEmptyCex.getLength()) {
-					mLogger.warn("IsEmptyHeuristic and IsEmpty found a path, but isEmptyHeuristic was longer!");
-				} else {
-					mLogger.info("IsEmptyHeuristic and IsEmpty found a path, but they differ");
-				}
-				mLogger.info("IsEmptyHeuristic: " + toStr.apply(isEmptyHeuristicCex));
-				mLogger.info("IsEmpty         : " + toStr.apply(isEmptyCex));
-			}
-			return true;
-		}
-		mLogger.fatal("Should not happen");
-		return false;
-	}
-
-	private boolean checkForDangerInvariantAndReport() {
-		final Set<? extends IcfgEdge> allowedTransitions = PathInvariantsGenerator.extractTransitionsFromRun(
-				(NestedRun<? extends IAction, IPredicate>) mCounterexample,
-				mIcfg.getCfgSmtToolkit().getIcfgEdgeFactory());
-		final PathProgramConstructionResult ppResult =
-				PathProgram.constructPathProgram("PathInvariantsPathProgram", mIcfg, allowedTransitions);
-		final IIcfg<IcfgLocation> pathProgram = ppResult.getPathProgram();
-		final PredicateFactory predicateFactory = mPredicateFactory;
-		final IPredicateUnifier predicateUnifier = new PredicateUnifier(mLogger, getServices(),
-				mCsToolkit.getManagedScript(), predicateFactory, mCsToolkit.getSymbolTable(),
-				SimplificationTechnique.SIMPLIFY_DDA, XnfConversionTechnique.BOTTOM_UP_WITH_LOCAL_SIMPLIFICATION);
-		final IPredicate precondition = predicateUnifier.getTruePredicate();
-		final DangerInvariantGuesser dig = new DangerInvariantGuesser(pathProgram, getServices(), precondition,
-				predicateFactory, predicateUnifier, mCsToolkit);
-		final boolean hasDangerInvariant = dig.isDangerInvariant();
-		if (hasDangerInvariant) {
-			final Map<IcfgLocation, IPredicate> invarP = dig.getCandidateInvariant();
-			final Map<IcfgLocation, Term> invarT =
-					invarP.entrySet().stream().collect(Collectors.toMap(Entry::getKey, x -> x.getValue().getFormula()));
-			final Set<IcfgLocation> errorLocations = IcfgUtils.getErrorLocations(pathProgram);
-			final DangerInvariantResult<?, Term> res = new DangerInvariantResult<>(Activator.PLUGIN_ID, invarT,
-					errorLocations, getServices().getBacktranslationService());
-			getServices().getResultService().reportResult(Activator.PLUGIN_ID, res);
-		}
-		return hasDangerInvariant;
-	}
-
-	@Override
-	protected Pair<LBool, IProgramExecution<L, Term>> isCounterexampleFeasible()
-			throws AutomataOperationCanceledException {
-
-		IStatisticsDataProvider refinementEngineStats = null;
-		final IRefinementStrategy<L> strategy = mStrategyFactory.constructStrategy(getServices(), mCounterexample,
-				mAbstraction, new SubtaskIterationIdentifier(mTaskIdentifier, getIteration()),
-				mPredicateFactoryInterpolantAutomata, getPreconditionProvider(), getPostconditionProvider());
-		try {
-			if (mPref.hasLimitPathProgramCount() && mPref.getLimitPathProgramCount() < mStrategyFactory
-					.getPathProgramCache().getPathProgramCount(mCounterexample)) {
-				final String taskDescription = "bailout by path program count limit in iteration " + mIteration;
-				throw new TaskCanceledException(UserDefinedLimit.PATH_PROGRAM_ATTEMPTS, getClass(), taskDescription);
-			}
-
-			final TraceAbstractionRefinementEngine<L> refinementEngine =
-					new TraceAbstractionRefinementEngine<>(getServices(), mLogger, strategy);
-			mRefinementResult = refinementEngine.getResult();
-			refinementEngineStats = refinementEngine.getRefinementEngineStatistics();
-
-		} catch (final ToolchainCanceledException tce) {
-			final int traceHistogramMax = new HistogramOfIterable<>(mCounterexample.getWord()).getMax();
-			final String taskDescription = "analyzing trace of length " + mCounterexample.getLength()
-					+ " with TraceHistMax " + traceHistogramMax;
-			tce.addRunningTaskInfo(new RunningTaskInfo(getClass(), taskDescription));
-
-			mRefinementResult = new TimeoutRefinementEngineResult(new Lazy<>(() -> null),
-					new Lazy<>(() -> strategy.getPredicateUnifier(null)));
-			throw tce;
-		}
-
-		final LBool feasibility = mRefinementResult.getCounterexampleFeasibility();
-		IProgramExecution<L, Term> rcfgProgramExecution = null;
-		if (feasibility != LBool.UNSAT) {
-			mLogger.info("Counterexample %s feasible", feasibility == LBool.SAT ? "is" : "might be");
-			if (mRefinementResult.providesIcfgProgramExecution()) {
-				rcfgProgramExecution = mRefinementResult.getIcfgProgramExecution();
-			} else {
-				rcfgProgramExecution =
-						TraceCheckUtils.computeSomeIcfgProgramExecutionWithoutValues(mCounterexample.getWord());
-			}
-
-			if (mFaultLocalizationMode != RelevanceAnalysisMode.NONE && feasibility == LBool.SAT) {
-				final INestedWordAutomaton<L, IPredicate> cfg = Cfg2Automaton.constructAutomatonWithSPredicates(
-						getServices(), super.mIcfg, mStateFactoryForRefinement, super.mErrorLocs,
-						mPref.interprocedural(), mPredicateFactory);
-				final FlowSensitiveFaultLocalizer<L> fl = new FlowSensitiveFaultLocalizer<>(
-						(NestedRun<L, IPredicate>) mCounterexample, cfg, getServices(), mCsToolkit, mPredicateFactory,
-						mCsToolkit.getModifiableGlobalsTable(), mRefinementResult.getPredicateUnifier(),
-						mFaultLocalizationMode, mSimplificationTechnique, mXnfConversionTechnique,
-						mIcfg.getCfgSmtToolkit().getSymbolTable(), (IIcfg<IcfgLocation>) mIcfg);
-				if (!(rcfgProgramExecution instanceof IcfgProgramExecution)) {
-					throw new UnsupportedOperationException("Program execution is not " + IcfgProgramExecution.class);
-				}
-				rcfgProgramExecution = ((IcfgProgramExecution<L>) rcfgProgramExecution)
-						.addRelevanceInformation(fl.getRelevanceInformation());
-
-				if (mFaultLocalizationAngelic) {
-					rcfgProgramExecution =
-							new IcfgAngelicProgramExecution<>(rcfgProgramExecution, fl.getAngelicStatus());
-				}
-			}
-		} else if (DUMP_DIFFICULT_PATH_PROGRAMS) {
-			mPathProgramDumpController.reportPathProgram((NestedRun<L, IPredicate>) mCounterexample,
-					mRefinementResult.somePerfectSequenceFound(), mIteration);
-		}
-
-		if (refinementEngineStats != null) {
-			mCegarLoopBenchmark.addRefinementEngineStatistics(refinementEngineStats);
-		}
-		return new Pair<>(feasibility, rcfgProgramExecution);
-	}
-
-	@Override
-	protected void constructInterpolantAutomaton() throws AutomataOperationCanceledException {
-		mInterpolAutomaton = mRefinementResult.getInfeasibilityProof();
-
-		if (mPref.dumpAutomata()) {
-			final String filename =
-					new SubtaskIterationIdentifier(mTaskIdentifier, getIteration()) + "_RawFloydHoareAutomaton";
-			super.writeAutomatonToFile(mInterpolAutomaton, filename);
-		}
-
-		assert isInterpolantAutomatonOfSingleStateType(mInterpolAutomaton);
-		if (NON_EA_INDUCTIVITY_CHECK) {
-			final boolean inductive = new InductivityCheck<>(getServices(), mInterpolAutomaton, false, true,
-					new IncrementalHoareTripleChecker(super.mCsToolkit, false)).getResult();
-
-			if (!inductive) {
-				throw new AssertionError("not inductive");
-			}
-		}
-
-		assert accepts(getServices(), mInterpolAutomaton, mCounterexample.getWord(),
-				false) : "Interpolant automaton broken!: " + mCounterexample.getWord() + " not accepted";
-
-		// FIXME (Dominik 2020-12-19): The assertion below is problematic, because it has side-effects!
-		// In particular, InductivityCheck calls IncrementalHoareTripleChecker, which in the method unAssertCodeBlock
-		// unlocks a ManagedScript. If assertions are disabled, this remains locked. This leads to exceptions if other
-		// callers try to lock it. With assertions enabled, the line below causes the ManagedScript to be unlocked and
-		// no exceptions occur.
-		assert new InductivityCheck<>(getServices(), mInterpolAutomaton, false, true,
-				new IncrementalHoareTripleChecker(super.mCsToolkit, false)).getResult();
-	}
-
-	private static boolean
-			isInterpolantAutomatonOfSingleStateType(final INestedWordAutomaton<?, IPredicate> automaton) {
-		Class<? extends IPredicate> typeofState = null;
-		for (final IPredicate state : automaton.getStates()) {
-			if (typeofState == null) {
-				typeofState = state.getClass();
-			}
-			if (state.getClass() != typeofState) {
-				return false;
-			}
-		}
-		return true;
-	}
-
-	@Override
-	protected void constructErrorAutomaton() throws AutomataOperationCanceledException {
-		mErrorGeneralizationEngine.constructErrorAutomaton(mCounterexample, mPredicateFactory,
-				mRefinementResult.getPredicateUnifier(), mCsToolkit, mSimplificationTechnique, mXnfConversionTechnique,
-				mIcfg.getCfgSmtToolkit().getSymbolTable(), mPredicateFactoryInterpolantAutomata,
-				(INestedWordAutomaton<L, IPredicate>) mAbstraction, mIteration);
-
-		mInterpolAutomaton = null;
-		final NestedWordAutomaton<L, IPredicate> resultBeforeEnhancement =
-				mErrorGeneralizationEngine.getResultBeforeEnhancement();
-		assert isInterpolantAutomatonOfSingleStateType(resultBeforeEnhancement);
-		assert accepts(getServices(), resultBeforeEnhancement, mCounterexample.getWord(),
-				false) : "Error automaton broken!";
-	}
-
-	@Override
-	protected void finish() {
-		mErrorGeneralizationEngine.reportErrorGeneralizationBenchmarks();
-		final List<Integer> sortedHistogram = mStrategyFactory.getPathProgramCache().computeSortedHistrogram();
-		mLogger.info("Path program histogram: " + sortedHistogram);
-		final int max = HistogramOfIterable.getMaxOfVisualizationArray(sortedHistogram);
-		mCegarLoopBenchmark.reportPathProgramHistogramMaximum(max);
-		mCegarLoopBenchmark.stop(CegarLoopStatisticsDefinitions.OverallTime.toString());
-
-	}
-
-	protected final IHoareTripleChecker getHoareTripleChecker() {
-		final IHoareTripleChecker refinementHtc = mRefinementResult.getHoareTripleChecker();
-		if (refinementHtc != null) {
-			return refinementHtc;
-		}
-
-		return HoareTripleCheckerUtils.constructEfficientHoareTripleCheckerWithCaching(getServices(),
-				mPref.getHoareTripleChecks(), mCsToolkit, mRefinementResult.getPredicateUnifier());
-	}
-
-	@Override
-	protected boolean refineAbstraction() throws AutomataLibraryException {
-		mStateFactoryForRefinement.setIteration(mIteration);
-		mCegarLoopBenchmark.start(CegarLoopStatisticsDefinitions.AutomataDifference.toString());
-
-		final INestedWordAutomaton<L, IPredicate> minuend = (INestedWordAutomaton<L, IPredicate>) mAbstraction;
-
-		final IPredicateUnifier predicateUnifier = mRefinementResult.getPredicateUnifier();
-		final IHoareTripleChecker htc = getHoareTripleChecker();
-
-		final AutomatonType automatonType;
-		final boolean useErrorAutomaton;
-		final NestedWordAutomaton<L, IPredicate> subtrahendBeforeEnhancement;
-		final InterpolantAutomatonEnhancement enhanceMode;
-		final INwaOutgoingLetterAndTransitionProvider<L, IPredicate> subtrahend;
-		final boolean exploitSigmaStarConcatOfIa;
-		if (mErrorGeneralizationEngine.hasAutomatonInIteration(mIteration)) {
-			mErrorGeneralizationEngine.startDifference();
-			automatonType = AutomatonType.ERROR;
-			useErrorAutomaton = true;
-			exploitSigmaStarConcatOfIa = false;
-			enhanceMode = mErrorGeneralizationEngine.getEnhancementMode();
-			subtrahendBeforeEnhancement = mErrorGeneralizationEngine.getResultBeforeEnhancement();
-			subtrahend = mErrorGeneralizationEngine.getResultAfterEnhancement();
-		} else {
-			automatonType = AutomatonType.FLOYD_HOARE;
-			useErrorAutomaton = false;
-			exploitSigmaStarConcatOfIa = !mComputeHoareAnnotation;
-			subtrahendBeforeEnhancement = mInterpolAutomaton;
-			enhanceMode = mPref.interpolantAutomatonEnhancement();
-			subtrahend = enhanceInterpolantAutomaton(enhanceMode, predicateUnifier, htc, subtrahendBeforeEnhancement);
-		}
-
-		// TODO: HTC and predicateunifier statistics are saved in the following method, but it seems better to save them
-		// at the end of the htc lifecycle instead of there
-		computeAutomataDifference(minuend, subtrahend, subtrahendBeforeEnhancement, predicateUnifier,
-				exploitSigmaStarConcatOfIa, htc, enhanceMode, useErrorAutomaton, automatonType);
-
-		minimizeAbstractionIfEnabled();
-
-		final boolean stillAccepted = new Accepts<>(new AutomataLibraryServices(getServices()),
-				(INwaOutgoingLetterAndTransitionProvider<L, IPredicate>) mAbstraction,
-				(NestedWord<L>) mCounterexample.getWord()).getResult();
-		return !stillAccepted;
-	}
-
-	protected INwaOutgoingLetterAndTransitionProvider<L, IPredicate> enhanceInterpolantAutomaton(
-			final InterpolantAutomatonEnhancement enhanceMode, final IPredicateUnifier predicateUnifier,
-			final IHoareTripleChecker htc, final NestedWordAutomaton<L, IPredicate> interpolantAutomaton) {
-		final INwaOutgoingLetterAndTransitionProvider<L, IPredicate> subtrahend;
-		if (enhanceMode == InterpolantAutomatonEnhancement.NONE) {
-			subtrahend = interpolantAutomaton;
-		} else {
-			final AbstractInterpolantAutomaton<L> ia = constructInterpolantAutomatonForOnDemandEnhancement(
-					interpolantAutomaton, predicateUnifier, htc, enhanceMode);
-			subtrahend = ia;
-			if (mStoreFloydHoareAutomata) {
-				mFloydHoareAutomata.add(new Pair<>(ia, predicateUnifier));
-			}
-		}
-		return subtrahend;
-	}
-
-	/**
-	 *
-	 * @return true iff all traces of the path program defined by the counterexample of this iteration were subtracted
-	 *         from the abstraction
-	 */
-	private boolean checkPathProgramRemoval()
-			throws AutomataLibraryException, AutomataOperationCanceledException, AssertionError {
-		final boolean pathProgramShouldHaveBeenRemoved = mRefinementResult.somePerfectSequenceFound()
-				&& mPref.interpolantAutomatonEnhancement() != InterpolantAutomatonEnhancement.NONE;
-		if (!pathProgramShouldHaveBeenRemoved) {
-			return true;
-		}
-		final Set<L> counterexampleLetters = mCounterexample.getWord().asSet();
-		final PathProgramConstructionResult ppcr = PathProgram
-				.constructPathProgram("PathprogramSubtractedCheckIteration" + mIteration, mIcfg, counterexampleLetters);
-		final Map<IIcfgTransition<?>, IIcfgTransition<?>> oldTransition2NewTransition =
-				ppcr.getOldTransition2NewTransition();
-		final Map<IIcfgTransition<?>, IIcfgTransition<?>> newTransition2OldTransition =
-				DataStructureUtils.constructReverseMapping(oldTransition2NewTransition);
-		final Map<IcfgLocation, IcfgLocation> oldLocation2NewLocation = ppcr.getLocationMapping();
-		final PathProgram pp = ppcr.getPathProgram();
-		final IcfgLocation errorLoc =
-				((ISLPredicate) mCounterexample.getStateSequence().get(mCounterexample.getStateSequence().size() - 1))
-						.getProgramPoint();
-		final VpAlphabet<L> newVpAlphabet = Cfg2Automaton.extractVpAlphabet(mIcfg, !mPref.interprocedural());
-		final VpAlphabet<L> oldVpAlphabet = new VpAlphabet<>(newVpAlphabet, (Map<L, L>) newTransition2OldTransition);
-		final INestedWordAutomaton<L, IPredicate> pathProgramAutomaton =
-				Cfg2Automaton.constructAutomatonWithDebugPredicates(getServices(), pp, mPredicateFactoryResultChecking,
-						Collections.singleton(oldLocation2NewLocation.get(errorLoc)), mPref.interprocedural(),
-						newVpAlphabet, newTransition2OldTransition);
-		assert pathProgramAutomaton.getFinalStates().size() == 1 : "incorrect accepting states";
-		final INestedWordAutomaton<L, IPredicate> intersection =
-				new Intersect<>(new AutomataLibraryServices(getServices()), mPredicateFactoryResultChecking,
-						(INwaOutgoingLetterAndTransitionProvider<L, IPredicate>) mAbstraction, pathProgramAutomaton)
-								.getResult();
-		final Boolean isEmpty = new IsEmpty<>(new AutomataLibraryServices(getServices()), intersection).getResult();
-		return isEmpty;
-	}
-
-	private void computeAutomataDifference(final INestedWordAutomaton<L, IPredicate> minuend,
-			final INwaOutgoingLetterAndTransitionProvider<L, IPredicate> subtrahend,
-			final INwaOutgoingLetterAndTransitionProvider<L, IPredicate> subtrahendBeforeEnhancement,
-			final IPredicateUnifier predicateUnifier, final boolean explointSigmaStarConcatOfIA,
-			final IHoareTripleChecker htc, final InterpolantAutomatonEnhancement enhanceMode,
-			final boolean useErrorAutomaton, final AutomatonType automatonType)
-			throws AutomataLibraryException, AssertionError {
-		try {
-			mLogger.debug("Start constructing difference");
-			final PowersetDeterminizer<L, IPredicate> psd =
-					new PowersetDeterminizer<>(subtrahend, true, mPredicateFactoryInterpolantAutomata);
-			IOpWithDelayedDeadEndRemoval<L, IPredicate> diff;
-			try {
-				if (mPref.differenceSenwa()) {
-					diff = new DifferenceSenwa<>(new AutomataLibraryServices(getServices()), mStateFactoryForRefinement,
-							minuend, subtrahend, psd, false);
-				} else {
-					diff = new Difference<>(new AutomataLibraryServices(getServices()), mStateFactoryForRefinement,
-							minuend, subtrahend, psd, explointSigmaStarConcatOfIA);
-				}
-				mCegarLoopBenchmark.reportInterpolantAutomatonStates(subtrahend.size());
-			} catch (final AutomataOperationCanceledException aoce) {
-				final RunningTaskInfo runningTaskInfo = executeDifferenceTimeoutActions(minuend, subtrahend,
-						subtrahendBeforeEnhancement, automatonType);
-				aoce.addRunningTaskInfo(runningTaskInfo);
-				throw aoce;
-			} catch (final ToolchainCanceledException tce) {
-				final RunningTaskInfo runningTaskInfo = executeDifferenceTimeoutActions(minuend, subtrahend,
-						subtrahendBeforeEnhancement, automatonType);
-				tce.addRunningTaskInfo(runningTaskInfo);
-				throw tce;
-			} finally {
-				if (enhanceMode != InterpolantAutomatonEnhancement.NONE) {
-					assert subtrahend instanceof AbstractInterpolantAutomaton : "if enhancement is used, we need AbstractInterpolantAutomaton";
-					((AbstractInterpolantAutomaton<L>) subtrahend).switchToReadonlyMode();
-				}
-			}
-
-			if (mErrorGeneralizationEngine.hasAutomatonInIteration(mIteration)) {
-				mErrorGeneralizationEngine.stopDifference(minuend, mPredicateFactoryInterpolantAutomata,
-						mPredicateFactoryResultChecking, mCounterexample, false);
-				if (mFaultLocalizationMode != RelevanceAnalysisMode.NONE) {
-					final INestedWordAutomaton<L, IPredicate> cfg = Cfg2Automaton.constructAutomatonWithSPredicates(
-							getServices(), super.mIcfg, mStateFactoryForRefinement, super.mErrorLocs,
-							mPref.interprocedural(), mPredicateFactory);
-					mErrorGeneralizationEngine.faultLocalizationWithStorage(cfg, mCsToolkit, mPredicateFactory,
-							mRefinementResult.getPredicateUnifier(), mSimplificationTechnique, mXnfConversionTechnique,
-							mIcfg.getCfgSmtToolkit().getSymbolTable(), null, (NestedRun<L, IPredicate>) mCounterexample,
-							(IIcfg<IcfgLocation>) mIcfg);
-				}
-			}
-
-			if (mPref.dumpAutomata()) {
-				final String filename =
-						new SubtaskIterationIdentifier(mTaskIdentifier, getIteration()) + "AbstractionAfterDifference";
-				super.writeAutomatonToFile(subtrahend, filename);
-			}
-			dumpOrAppendAutomatonForReuseIfEnabled(subtrahend, predicateUnifier);
-
-			if (!useErrorAutomaton) {
-				checkEnhancement(subtrahendBeforeEnhancement, subtrahend);
-			}
-
-			if (REMOVE_DEAD_ENDS) {
-				if (mComputeHoareAnnotation) {
-					final Difference<L, IPredicate> difference = (Difference<L, IPredicate>) diff;
-					mHaf.updateOnIntersection(difference.getFst2snd2res(), difference.getResult());
-				}
-				diff.removeDeadEnds();
-				if (mComputeHoareAnnotation) {
-					mHaf.addDeadEndDoubleDeckers(diff);
-				}
-			}
-			mAbstraction = diff.getResult();
-			if (mPref.dumpAutomata()) {
-				final String filename = new SubtaskIterationIdentifier(mTaskIdentifier, getIteration())
-						+ "AbstractionAfterDifferenceAndDeadEndRemoval";
-				super.writeAutomatonToFile(mAbstraction, filename);
-			}
-
-		} finally {
-			mLogger.info(predicateUnifier.collectPredicateUnifierStatistics());
-			mLogger.info(htc.getStatistics());
-			mLogger.info(htc);
-			mCegarLoopBenchmark.addEdgeCheckerData(htc.getStatistics());
-			mCegarLoopBenchmark.addPredicateUnifierData(predicateUnifier.getPredicateUnifierBenchmark());
-			mCegarLoopBenchmark.stop(CegarLoopStatisticsDefinitions.AutomataDifference.toString());
-		}
-	}
-
-	private RunningTaskInfo executeDifferenceTimeoutActions(final INestedWordAutomaton<L, IPredicate> minuend,
-			final INwaOutgoingLetterAndTransitionProvider<L, IPredicate> subtrahend,
-			final INwaOutgoingLetterAndTransitionProvider<L, IPredicate> subtrahendBeforeEnhancement,
-			final AutomatonType automatonType) throws AutomataLibraryException {
-		final RunningTaskInfo runningTaskInfo =
-				getDifferenceTimeoutRunningTaskInfo(minuend, subtrahend, subtrahendBeforeEnhancement, automatonType);
-		if (mErrorGeneralizationEngine.hasAutomatonInIteration(mIteration)) {
-			mErrorGeneralizationEngine.stopDifference(minuend, mPredicateFactoryInterpolantAutomata,
-					mPredicateFactoryResultChecking, mCounterexample, true);
-		}
-		return runningTaskInfo;
-	}
-
-	private RunningTaskInfo getDifferenceTimeoutRunningTaskInfo(final INestedWordAutomaton<L, IPredicate> minuend,
-			final INwaOutgoingLetterAndTransitionProvider<L, IPredicate> subtrahend,
-			final INwaOutgoingLetterAndTransitionProvider<L, IPredicate> subtrahendBeforeEnhancement,
-			final AutomatonType automatonType) {
-		final String taskDescription = "constructing difference of abstraction (" + minuend.size() + "states) and "
-				+ automatonType + " automaton (currently " + subtrahend.size() + " states, "
-				+ subtrahendBeforeEnhancement.size() + " states before enhancement)";
-		return new RunningTaskInfo(getClass(), taskDescription);
-	}
-
-	protected void dumpOrAppendAutomatonForReuseIfEnabled(
-			final INwaOutgoingLetterAndTransitionProvider<L, IPredicate> automaton,
-			final IPredicateUnifier predicateUnifier) {
-		if (mPref.dumpOnlyReuseAutomata()) {
-
-			mCegarLoopBenchmark.start(CegarLoopStatisticsDefinitions.DumpTime);
-			mLogger.info("Dumping reuse automata for " + mTaskIdentifier.toString() + " " + automaton.getClass());
-			final String filename = mTaskIdentifier + "-reuse";
-			final INwaOutgoingLetterAndTransitionProvider<L, IPredicate> printedAutomaton;
-			final AutomataLibraryServices services = new AutomataLibraryServices(getServices());
-			final boolean addPredicateImplicationInformation = true;
-			if (addPredicateImplicationInformation) {
-				final HashRelation<IPredicate, IPredicate> outgoingEpsilonTransitions =
-						predicateUnifier.getCoverageRelation().getCopyOfImplicationRelation();
-				INestedWordAutomaton<L, IPredicate> backingNestedWordAutomaton;
-				try {
-					backingNestedWordAutomaton = new RemoveDeadEnds<>(services, automaton).getResult();
-					if (backingNestedWordAutomaton.getStates().isEmpty()) {
-						mLogger.warn("Automaton with emtpy language -- ommited dump");
-						mCegarLoopBenchmark.stop(CegarLoopStatisticsDefinitions.DumpTime);
-						return;
-					}
-				} catch (final AutomataOperationCanceledException e) {
-					throw new AssertionError(e);
-				}
-				printedAutomaton =
-						new EpsilonNestedWordAutomaton<>(backingNestedWordAutomaton, outgoingEpsilonTransitions);
-			} else {
-				printedAutomaton = automaton;
-			}
-			new AutomatonDefinitionPrinter<String, String>(services, "nwa" + mIteration,
-					mPref.dumpPath() + File.separator + filename, mPrintAutomataLabeling, "", !mFirstReuseDump,
-					printedAutomaton);
-			mFirstReuseDump = false;
-			mLogger.info("Finished dumping");
-			mCegarLoopBenchmark.stop(CegarLoopStatisticsDefinitions.DumpTime);
-		}
-	}
-
-	private void checkEnhancement(
-			final INwaOutgoingLetterAndTransitionProvider<L, IPredicate> inputInterpolantAutomaton,
-			final INwaOutgoingLetterAndTransitionProvider<L, IPredicate> interpolantAutomaton)
-			throws AutomataLibraryException, AssertionError, AutomataOperationCanceledException {
-		if (!new Accepts<>(new AutomataLibraryServices(getServices()), interpolantAutomaton,
-				(NestedWord<L>) mCounterexample.getWord(), true, false).getResult()) {
-
-			final boolean isOriginalBroken = !new Accepts<>(new AutomataLibraryServices(getServices()),
-					inputInterpolantAutomaton, (NestedWord<L>) mCounterexample.getWord(), true, false).getResult();
-			try {
-				debugLogBrokenInterpolantAutomaton(inputInterpolantAutomaton, interpolantAutomaton, mCounterexample);
-			} catch (final Error e) {
-				// suppress any exception, throw assertion error instead
-			}
-			throw new AssertionError("enhanced interpolant automaton in iteration " + mIteration
-					+ " broken: counterexample of length " + mCounterexample.getLength() + " not accepted"
-					+ (isOriginalBroken ? " (original was already broken)" : " (original is ok)"));
-		}
-		assert isInterpolantAutomatonOfSingleStateType(
-				new RemoveUnreachable<>(new AutomataLibraryServices(getServices()), interpolantAutomaton).getResult());
-		assert new InductivityCheck<>(getServices(),
-				new RemoveUnreachable<>(new AutomataLibraryServices(getServices()), interpolantAutomaton).getResult(),
-				false, true, new IncrementalHoareTripleChecker(super.mCsToolkit, false)).getResult();
-	}
-
-	private void debugLogBrokenInterpolantAutomaton(
-			final INwaOutgoingLetterAndTransitionProvider<L, IPredicate> interpolantAutomaton,
-			final INwaOutgoingLetterAndTransitionProvider<L, IPredicate> enhancedInterpolantAutomaton,
-			final IRun<L, ?> counterexample) {
-		mLogger.fatal("--");
-		mLogger.fatal("enhanced interpolant automaton broken: counterexample not accepted");
-		mLogger.fatal("word:");
-		for (final L letter : counterexample.getWord()) {
-			mLogger.fatal(letter);
-		}
-		mLogger.fatal("original automaton:");
-		mLogger.fatal(interpolantAutomaton);
-		mLogger.fatal("enhanced automaton:");
-		mLogger.fatal(enhancedInterpolantAutomaton);
-		mLogger.fatal("--");
-	}
-
-	protected AbstractInterpolantAutomaton<L> constructInterpolantAutomatonForOnDemandEnhancement(
-			final NestedWordAutomaton<L, IPredicate> inputInterpolantAutomaton,
-			final IPredicateUnifier predicateUnifier, final IHoareTripleChecker htc,
-			final InterpolantAutomatonEnhancement enhanceMode) {
-		final AbstractInterpolantAutomaton<L> result;
-		switch (enhanceMode) {
-		case NONE:
-			throw new IllegalArgumentException("In setting NONE we will not do any enhancement");
-		case PREDICATE_ABSTRACTION:
-		case PREDICATE_ABSTRACTION_CONSERVATIVE:
-		case PREDICATE_ABSTRACTION_CANNIBALIZE:
-			result = constructInterpolantAutomatonForOnDemandEnhancementPredicateAbstraction(inputInterpolantAutomaton,
-					predicateUnifier, htc, enhanceMode);
-			break;
-		case EAGER:
-		case NO_SECOND_CHANCE:
-		case EAGER_CONSERVATIVE:
-			result = constructInterpolantAutomatonForOnDemandEnhancementEager(inputInterpolantAutomaton,
-					predicateUnifier, htc, enhanceMode);
-			break;
-		default:
-			throw new UnsupportedOperationException("unknown " + enhanceMode);
-		}
-		return result;
-	}
-
-	private NondeterministicInterpolantAutomaton<L> constructInterpolantAutomatonForOnDemandEnhancementEager(
-			final NestedWordAutomaton<L, IPredicate> inputInterpolantAutomaton,
-			final IPredicateUnifier predicateUnifier, final IHoareTripleChecker htc,
-			final InterpolantAutomatonEnhancement enhanceMode) {
-		final boolean conservativeSuccessorCandidateSelection =
-				enhanceMode == InterpolantAutomatonEnhancement.EAGER_CONSERVATIVE;
-		final boolean secondChance = enhanceMode != InterpolantAutomatonEnhancement.NO_SECOND_CHANCE;
-		return new NondeterministicInterpolantAutomaton<>(getServices(), mCsToolkit, htc, inputInterpolantAutomaton,
-				predicateUnifier, conservativeSuccessorCandidateSelection, secondChance);
-	}
-
-	private DeterministicInterpolantAutomaton<L>
-			constructInterpolantAutomatonForOnDemandEnhancementPredicateAbstraction(
-					final NestedWordAutomaton<L, IPredicate> inputInterpolantAutomaton,
-					final IPredicateUnifier predicateUnifier, final IHoareTripleChecker htc,
-					final InterpolantAutomatonEnhancement enhanceMode) {
-		final boolean conservativeSuccessorCandidateSelection =
-				enhanceMode == InterpolantAutomatonEnhancement.PREDICATE_ABSTRACTION_CONSERVATIVE;
-		final boolean cannibalize = enhanceMode == InterpolantAutomatonEnhancement.PREDICATE_ABSTRACTION_CANNIBALIZE;
-		return new DeterministicInterpolantAutomaton<>(getServices(), mCsToolkit, htc, inputInterpolantAutomaton,
-				predicateUnifier, conservativeSuccessorCandidateSelection, cannibalize);
-	}
-
-	protected void minimizeAbstractionIfEnabled()
-			throws AutomataOperationCanceledException, AutomataLibraryException, AssertionError {
-		final Minimization minimization = mPref.getMinimization();
-		switch (minimization) {
-		case NONE:
-			// do not apply minimization
-			break;
-		case DFA_HOPCROFT_LISTS:
-		case DFA_HOPCROFT_ARRAYS:
-		case MINIMIZE_SEVPA:
-		case SHRINK_NWA:
-		case NWA_MAX_SAT:
-		case NWA_MAX_SAT2:
-		case RAQ_DIRECT_SIMULATION:
-		case RAQ_DIRECT_SIMULATION_B:
-		case NWA_COMBINATOR_PATTERN:
-		case NWA_COMBINATOR_EVERY_KTH:
-		case NWA_OVERAPPROXIMATION:
-		case NWA_COMBINATOR_MULTI_DEFAULT:
-		case NWA_COMBINATOR_MULTI_SIMULATION:
-			// apply minimization
-			minimizeAbstraction(mStateFactoryForRefinement, mPredicateFactoryResultChecking, minimization);
-			break;
-		default:
-			throw new AssertionError();
-		}
-	}
-
-	/**
-	 * Automata theoretic minimization of the automaton stored in mAbstraction. Expects that mAbstraction does not have
-	 * dead ends.
-	 *
-	 * @param predicateFactoryRefinement
-	 *            PredicateFactory for the construction of the new (minimized) abstraction.
-	 * @param resultCheckPredFac
-	 *            PredicateFactory used for auxiliary automata used for checking correctness of the result (if
-	 *            assertions are enabled).
-	 */
-	protected void minimizeAbstraction(final PredicateFactoryRefinement predicateFactoryRefinement,
-			final PredicateFactoryResultChecking resultCheckPredFac, final Minimization minimization)
-			throws AutomataOperationCanceledException, AutomataLibraryException, AssertionError {
-
-		final Function<IPredicate, Set<IcfgLocation>> lcsProvider =
-				x -> (x instanceof ISLPredicate ? Collections.singleton(((ISLPredicate) x).getProgramPoint())
-						: new HashSet<>(Arrays.asList(((IMLPredicate) x).getProgramPoints())));
-		AutomataMinimization<Set<IcfgLocation>, IPredicate, L> am;
-		try {
-			am = new AutomataMinimization<>(getServices(), (INestedWordAutomaton<L, IPredicate>) mAbstraction,
-					minimization, mComputeHoareAnnotation, mIteration, predicateFactoryRefinement,
-					MINIMIZE_EVERY_KTH_ITERATION, mStoredRawInterpolantAutomata, mInterpolAutomaton,
-					MINIMIZATION_TIMEOUT, resultCheckPredFac, lcsProvider, true);
-		} catch (final AutomataMinimizationTimeout e) {
-			mCegarLoopBenchmark.addAutomataMinimizationData(e.getStatistics());
-			throw e.getAutomataOperationCanceledException();
-		}
-		mCegarLoopBenchmark.addAutomataMinimizationData(am.getStatistics());
-		final boolean newAutomatonWasBuilt = am.newAutomatonWasBuilt();
-
-		if (newAutomatonWasBuilt) {
-			// postprocessing after minimization
-			final IDoubleDeckerAutomaton<L, IPredicate> newAbstraction = am.getMinimizedAutomaton();
-
-			// extract Hoare annotation
-			if (mComputeHoareAnnotation) {
-				final Map<IPredicate, IPredicate> oldState2newState = am.getOldState2newStateMapping();
-				if (oldState2newState == null) {
-					throw new AssertionError("Hoare annotation and " + minimization + " incompatible");
-				}
-				mHaf.updateOnMinimization(oldState2newState, newAbstraction);
-			}
-
-			// statistics
-			final int oldSize = mAbstraction.size();
-			final int newSize = newAbstraction.size();
-			assert oldSize == 0 || oldSize >= newSize : "Minimization increased state space";
-
-			// use result
-			mAbstraction = newAbstraction;
-		}
-	}
-
-	@Override
-	protected void computeIcfgHoareAnnotation() {
-		if (mCsToolkit.getManagedScript().isLocked()) {
-			throw new AssertionError("SMTManager must not be locked at the beginning of Hoare annotation computation");
-		}
-		final INestedWordAutomaton<L, IPredicate> abstraction = (INestedWordAutomaton<L, IPredicate>) mAbstraction;
-		mCegarLoopBenchmark.start(CegarLoopStatisticsDefinitions.HoareAnnotationTime.toString());
-		try {
-			new HoareAnnotationExtractor<>(getServices(), abstraction, mHaf);
-			final HoareAnnotationComposer clha = new HoareAnnotationComposer(mCsToolkit, mPredicateFactory, mHaf,
-					getServices(), mSimplificationTechnique, mXnfConversionTechnique);
-			final HoareAnnotationWriter writer = new HoareAnnotationWriter(mIcfg, mCsToolkit, mPredicateFactory, clha,
-					getServices(), mSimplificationTechnique, mXnfConversionTechnique);
-			writer.addHoareAnnotationToCFG();
-			mCegarLoopBenchmark.addHoareAnnotationData(clha.getHoareAnnotationStatisticsGenerator());
-		} finally {
-			mCegarLoopBenchmark.stop(CegarLoopStatisticsDefinitions.HoareAnnotationTime.toString());
-		}
-	}
-
-	@Override
-	public IElement getArtifact() {
-		if (mPref.artifact() == Artifact.ABSTRACTION || mPref.artifact() == Artifact.INTERPOLANT_AUTOMATON
-				|| mPref.artifact() == Artifact.NEG_INTERPOLANT_AUTOMATON) {
-
-			if (mArtifactAutomaton == null) {
-				mLogger.warn("Preferred Artifact not available," + " visualizing the RCFG instead");
-				return mIcfg;
-			}
-			try {
-				return mArtifactAutomaton.transformToUltimateModel(new AutomataLibraryServices(getServices()));
-			} catch (final AutomataOperationCanceledException e) {
-				return null;
-			}
-		}
-		if (mPref.artifact() == Artifact.RCFG) {
-			return mIcfg;
-		}
-		throw new IllegalArgumentException();
-	}
-
-	protected boolean accepts(final IUltimateServiceProvider services,
-			final INwaOutgoingLetterAndTransitionProvider<L, IPredicate> nia, final Word<L> word,
-			final boolean checkAlsoForAcceptanceOfSomePrefix) throws AutomataOperationCanceledException {
-		try {
-			return new Accepts<>(new AutomataLibraryServices(services), nia, NestedWord.nestedWord(word),
-					checkAlsoForAcceptanceOfSomePrefix, false).getResult();
-		} catch (final AutomataOperationCanceledException e) {
-			throw e;
-		} catch (final AutomataLibraryException e) {
-			throw new AssertionError(e);
-		}
-	}
-
-	public void setWitnessAutomaton(
-			final INwaOutgoingLetterAndTransitionProvider<WitnessEdge, WitnessNode> witnessAutomaton) {
-		mWitnessAutomaton = witnessAutomaton;
-	}
-
-	private static final boolean checkStoreCounterExamples(final TAPreferences pref) {
-		return pref.getMinimization() == Minimization.NWA_OVERAPPROXIMATION;
-	}
-
-	private static SearchStrategy getSearchStrategy(final IPreferenceProvider mPrefs) {
-		switch (mPrefs.getEnum(TraceAbstractionPreferenceInitializer.LABEL_COUNTEREXAMPLE_SEARCH_STRATEGY,
-				CounterexampleSearchStrategy.class)) {
-		case BFS:
-			return SearchStrategy.BFS;
-		case DFS:
-			return SearchStrategy.DFS;
-		default:
-			throw new IllegalArgumentException();
-		}
-	}
-
-	@Override
-	public Set<Pair<AbstractInterpolantAutomaton<L>, IPredicateUnifier>> getFloydHoareAutomata() {
-		if (mStoreFloydHoareAutomata) {
-			return mFloydHoareAutomata;
-		}
-		throw new IllegalStateException("Floyd-Hoare automata have not been stored");
-	}
-
-	public IPreconditionProvider getPreconditionProvider() {
-		return IPreconditionProvider.constructDefaultPreconditionProvider();
-	}
-
-	public IPostconditionProvider getPostconditionProvider() {
-		return IPostconditionProvider.constructDefaultPostconditionProvider();
-	}
-
-	private class TimeoutRefinementEngineResult
-			extends BasicRefinementEngineResult<L, NestedWordAutomaton<L, IPredicate>> {
-
-		public TimeoutRefinementEngineResult(final Lazy<IHoareTripleChecker> htc,
-				final Lazy<IPredicateUnifier> predicateUnifier) {
-			super(LBool.UNKNOWN, null, null, false, Collections.emptyList(), htc, predicateUnifier);
-		}
-
-	}
-}
+/*
+ * Copyright (C) 2013-2015 Daniel Dietsch (dietsch@informatik.uni-freiburg.de)
+ * Copyright (C) 2011-2015 Matthias Heizmann (heizmann@informatik.uni-freiburg.de)
+ * Copyright (C) 2017 Christian Schilling (schillic@informatik.uni-freiburg.de)
+ * Copyright (C) 2015 University of Freiburg
+ *
+ * This file is part of the ULTIMATE TraceAbstraction plug-in.
+ *
+ * The ULTIMATE TraceAbstraction plug-in is free software: you can redistribute it and/or modify
+ * it under the terms of the GNU Lesser General Public License as published
+ * by the Free Software Foundation, either version 3 of the License, or
+ * (at your option) any later version.
+ *
+ * The ULTIMATE TraceAbstraction plug-in is distributed in the hope that it will be useful,
+ * but WITHOUT ANY WARRANTY; without even the implied warranty of
+ * MERCHANTABILITY or FITNESS FOR A PARTICULAR PURPOSE. See the
+ * GNU Lesser General Public License for more details.
+ *
+ * You should have received a copy of the GNU Lesser General Public License
+ * along with the ULTIMATE TraceAbstraction plug-in. If not, see <http://www.gnu.org/licenses/>.
+ *
+ * Additional permission under GNU GPL version 3 section 7:
+ * If you modify the ULTIMATE TraceAbstraction plug-in, or any covered work, by linking
+ * or combining it with Eclipse RCP (or a modified version of Eclipse RCP),
+ * containing parts covered by the terms of the Eclipse Public License, the
+ * licensors of the ULTIMATE TraceAbstraction plug-in grant you additional permission
+ * to convey the resulting work.
+ */
+package de.uni_freiburg.informatik.ultimate.plugins.generator.traceabstraction;
+
+import java.io.File;
+import java.io.FileWriter;
+import java.io.IOException;
+import java.util.ArrayList;
+import java.util.Arrays;
+import java.util.Collection;
+import java.util.Collections;
+import java.util.HashSet;
+import java.util.LinkedHashSet;
+import java.util.List;
+import java.util.Map;
+import java.util.Map.Entry;
+import java.util.Set;
+import java.util.function.Function;
+import java.util.stream.Collectors;
+
+import de.uni_freiburg.informatik.ultimate.automata.AutomataLibraryException;
+import de.uni_freiburg.informatik.ultimate.automata.AutomataLibraryServices;
+import de.uni_freiburg.informatik.ultimate.automata.AutomataOperationCanceledException;
+import de.uni_freiburg.informatik.ultimate.automata.AutomatonDefinitionPrinter;
+import de.uni_freiburg.informatik.ultimate.automata.IRun;
+import de.uni_freiburg.informatik.ultimate.automata.Word;
+import de.uni_freiburg.informatik.ultimate.automata.nestedword.EpsilonNestedWordAutomaton;
+import de.uni_freiburg.informatik.ultimate.automata.nestedword.IDoubleDeckerAutomaton;
+import de.uni_freiburg.informatik.ultimate.automata.nestedword.INestedWordAutomaton;
+import de.uni_freiburg.informatik.ultimate.automata.nestedword.INwaOutgoingLetterAndTransitionProvider;
+import de.uni_freiburg.informatik.ultimate.automata.nestedword.NestedRun;
+import de.uni_freiburg.informatik.ultimate.automata.nestedword.NestedWord;
+import de.uni_freiburg.informatik.ultimate.automata.nestedword.NestedWordAutomaton;
+import de.uni_freiburg.informatik.ultimate.automata.nestedword.VpAlphabet;
+import de.uni_freiburg.informatik.ultimate.automata.nestedword.operations.Accepts;
+import de.uni_freiburg.informatik.ultimate.automata.nestedword.operations.Difference;
+import de.uni_freiburg.informatik.ultimate.automata.nestedword.operations.Intersect;
+import de.uni_freiburg.informatik.ultimate.automata.nestedword.operations.IsEmpty;
+import de.uni_freiburg.informatik.ultimate.automata.nestedword.operations.IsEmpty.SearchStrategy;
+import de.uni_freiburg.informatik.ultimate.automata.nestedword.operations.IsEmptyHeuristic;
+import de.uni_freiburg.informatik.ultimate.automata.nestedword.operations.IsEmptyHeuristic.AStarHeuristic;
+import de.uni_freiburg.informatik.ultimate.automata.nestedword.operations.IsEmptyHeuristic.IHeuristic;
+import de.uni_freiburg.informatik.ultimate.automata.nestedword.operations.PowersetDeterminizer;
+import de.uni_freiburg.informatik.ultimate.automata.nestedword.operations.RemoveDeadEnds;
+import de.uni_freiburg.informatik.ultimate.automata.nestedword.operations.RemoveUnreachable;
+import de.uni_freiburg.informatik.ultimate.automata.nestedword.operations.oldapi.IOpWithDelayedDeadEndRemoval;
+import de.uni_freiburg.informatik.ultimate.automata.nestedword.senwa.DifferenceSenwa;
+import de.uni_freiburg.informatik.ultimate.core.lib.exceptions.RunningTaskInfo;
+import de.uni_freiburg.informatik.ultimate.core.lib.exceptions.TaskCanceledException;
+import de.uni_freiburg.informatik.ultimate.core.lib.exceptions.TaskCanceledException.UserDefinedLimit;
+import de.uni_freiburg.informatik.ultimate.core.lib.exceptions.ToolchainCanceledException;
+import de.uni_freiburg.informatik.ultimate.core.lib.results.DangerInvariantResult;
+import de.uni_freiburg.informatik.ultimate.core.model.models.IElement;
+import de.uni_freiburg.informatik.ultimate.core.model.preferences.IPreferenceProvider;
+import de.uni_freiburg.informatik.ultimate.core.model.services.IUltimateServiceProvider;
+import de.uni_freiburg.informatik.ultimate.core.model.translation.IProgramExecution;
+import de.uni_freiburg.informatik.ultimate.lib.modelcheckerutils.cfg.CfgSmtToolkit;
+import de.uni_freiburg.informatik.ultimate.lib.modelcheckerutils.cfg.IcfgProgramExecution;
+import de.uni_freiburg.informatik.ultimate.lib.modelcheckerutils.cfg.IcfgUtils;
+import de.uni_freiburg.informatik.ultimate.lib.modelcheckerutils.cfg.structure.IAction;
+import de.uni_freiburg.informatik.ultimate.lib.modelcheckerutils.cfg.structure.IIcfg;
+import de.uni_freiburg.informatik.ultimate.lib.modelcheckerutils.cfg.structure.IIcfgTransition;
+import de.uni_freiburg.informatik.ultimate.lib.modelcheckerutils.cfg.structure.IcfgEdge;
+import de.uni_freiburg.informatik.ultimate.lib.modelcheckerutils.cfg.structure.IcfgLocation;
+import de.uni_freiburg.informatik.ultimate.lib.modelcheckerutils.cfg.structure.debugidentifiers.DebugIdentifier;
+import de.uni_freiburg.informatik.ultimate.lib.modelcheckerutils.hoaretriple.HoareTripleCheckerUtils;
+import de.uni_freiburg.informatik.ultimate.lib.modelcheckerutils.hoaretriple.IHoareTripleChecker;
+import de.uni_freiburg.informatik.ultimate.lib.modelcheckerutils.hoaretriple.IncrementalHoareTripleChecker;
+import de.uni_freiburg.informatik.ultimate.lib.modelcheckerutils.smt.predicates.IMLPredicate;
+import de.uni_freiburg.informatik.ultimate.lib.modelcheckerutils.smt.predicates.IPredicate;
+import de.uni_freiburg.informatik.ultimate.lib.modelcheckerutils.smt.predicates.IPredicateUnifier;
+import de.uni_freiburg.informatik.ultimate.lib.modelcheckerutils.smt.predicates.ISLPredicate;
+import de.uni_freiburg.informatik.ultimate.lib.modelcheckerutils.smt.predicates.PredicateFactory;
+import de.uni_freiburg.informatik.ultimate.lib.modelcheckerutils.smt.predicates.PredicateUnifier;
+import de.uni_freiburg.informatik.ultimate.lib.modelcheckerutils.smt.tracecheck.ITraceCheckPreferences.AssertCodeBlockOrderType;
+import de.uni_freiburg.informatik.ultimate.lib.modelcheckerutils.smt.tracecheck.ITraceCheckPreferences.UnsatCores;
+import de.uni_freiburg.informatik.ultimate.lib.modelcheckerutils.taskidentifier.SubtaskIterationIdentifier;
+import de.uni_freiburg.informatik.ultimate.lib.modelcheckerutils.tracehandling.IRefinementEngineResult;
+import de.uni_freiburg.informatik.ultimate.lib.modelcheckerutils.tracehandling.IRefinementEngineResult.BasicRefinementEngineResult;
+import de.uni_freiburg.informatik.ultimate.lib.smtlibutils.SmtUtils.SimplificationTechnique;
+import de.uni_freiburg.informatik.ultimate.lib.smtlibutils.SmtUtils.XnfConversionTechnique;
+import de.uni_freiburg.informatik.ultimate.lib.smtlibutils.solverbuilder.SMTFeatureExtractionTermClassifier.ScoringMethod;
+import de.uni_freiburg.informatik.ultimate.lib.tracecheckerutils.cfg2automaton.Cfg2Automaton;
+import de.uni_freiburg.informatik.ultimate.lib.tracecheckerutils.singletracecheck.InterpolationTechnique;
+import de.uni_freiburg.informatik.ultimate.lib.tracecheckerutils.singletracecheck.TraceCheckUtils;
+import de.uni_freiburg.informatik.ultimate.logic.Script.LBool;
+import de.uni_freiburg.informatik.ultimate.logic.Term;
+import de.uni_freiburg.informatik.ultimate.plugins.generator.rcfgbuilder.cfg.PathProgram;
+import de.uni_freiburg.informatik.ultimate.plugins.generator.rcfgbuilder.cfg.PathProgram.PathProgramConstructionResult;
+import de.uni_freiburg.informatik.ultimate.plugins.generator.rcfgbuilder.util.IcfgAngelicProgramExecution;
+import de.uni_freiburg.informatik.ultimate.plugins.generator.traceabstraction.automataminimization.AutomataMinimization;
+import de.uni_freiburg.informatik.ultimate.plugins.generator.traceabstraction.automataminimization.AutomataMinimization.AutomataMinimizationTimeout;
+import de.uni_freiburg.informatik.ultimate.plugins.generator.traceabstraction.errorabstraction.ErrorGeneralizationEngine;
+import de.uni_freiburg.informatik.ultimate.plugins.generator.traceabstraction.errorlocalization.FlowSensitiveFaultLocalizer;
+import de.uni_freiburg.informatik.ultimate.plugins.generator.traceabstraction.initialabstraction.IInitialAbstractionProvider;
+import de.uni_freiburg.informatik.ultimate.plugins.generator.traceabstraction.interpolantautomata.transitionappender.AbstractInterpolantAutomaton;
+import de.uni_freiburg.informatik.ultimate.plugins.generator.traceabstraction.interpolantautomata.transitionappender.DeterministicInterpolantAutomaton;
+import de.uni_freiburg.informatik.ultimate.plugins.generator.traceabstraction.interpolantautomata.transitionappender.NondeterministicInterpolantAutomaton;
+import de.uni_freiburg.informatik.ultimate.plugins.generator.traceabstraction.pathinvariants.PathInvariantsGenerator;
+import de.uni_freiburg.informatik.ultimate.plugins.generator.traceabstraction.pathinvariants.internal.DangerInvariantGuesser;
+import de.uni_freiburg.informatik.ultimate.plugins.generator.traceabstraction.predicates.InductivityCheck;
+import de.uni_freiburg.informatik.ultimate.plugins.generator.traceabstraction.preferences.TAPreferences;
+import de.uni_freiburg.informatik.ultimate.plugins.generator.traceabstraction.preferences.TAPreferences.Artifact;
+import de.uni_freiburg.informatik.ultimate.plugins.generator.traceabstraction.preferences.TAPreferences.InterpolantAutomatonEnhancement;
+import de.uni_freiburg.informatik.ultimate.plugins.generator.traceabstraction.preferences.TraceAbstractionPreferenceInitializer;
+import de.uni_freiburg.informatik.ultimate.plugins.generator.traceabstraction.preferences.TraceAbstractionPreferenceInitializer.CounterexampleSearchStrategy;
+import de.uni_freiburg.informatik.ultimate.plugins.generator.traceabstraction.preferences.TraceAbstractionPreferenceInitializer.FloydHoareAutomataReuse;
+import de.uni_freiburg.informatik.ultimate.plugins.generator.traceabstraction.preferences.TraceAbstractionPreferenceInitializer.InterpolantAutomaton;
+import de.uni_freiburg.informatik.ultimate.plugins.generator.traceabstraction.preferences.TraceAbstractionPreferenceInitializer.Minimization;
+import de.uni_freiburg.informatik.ultimate.plugins.generator.traceabstraction.preferences.TraceAbstractionPreferenceInitializer.RelevanceAnalysisMode;
+import de.uni_freiburg.informatik.ultimate.plugins.generator.traceabstraction.tracehandling.IRefinementStrategy;
+import de.uni_freiburg.informatik.ultimate.plugins.generator.traceabstraction.tracehandling.StrategyFactory;
+import de.uni_freiburg.informatik.ultimate.plugins.generator.traceabstraction.tracehandling.TaCheckAndRefinementPreferences;
+import de.uni_freiburg.informatik.ultimate.plugins.generator.traceabstraction.tracehandling.TraceAbstractionRefinementEngine;
+import de.uni_freiburg.informatik.ultimate.plugins.generator.traceabstraction.witnesschecking.WitnessUtils;
+import de.uni_freiburg.informatik.ultimate.plugins.generator.traceabstraction.witnesschecking.WitnessUtils.Property;
+import de.uni_freiburg.informatik.ultimate.util.HistogramOfIterable;
+import de.uni_freiburg.informatik.ultimate.util.Lazy;
+import de.uni_freiburg.informatik.ultimate.util.datastructures.DataStructureUtils;
+import de.uni_freiburg.informatik.ultimate.util.datastructures.relation.HashRelation;
+import de.uni_freiburg.informatik.ultimate.util.datastructures.relation.Pair;
+import de.uni_freiburg.informatik.ultimate.util.statistics.IStatisticsDataProvider;
+import de.uni_freiburg.informatik.ultimate.witnessparser.graph.WitnessEdge;
+import de.uni_freiburg.informatik.ultimate.witnessparser.graph.WitnessNode;
+
+/**
+ * Subclass of AbstractCegarLoop which provides all algorithms for checking safety (not termination).
+ *
+ * @author Matthias Heizmann (heizmann@informatik.uni-freiburg.de)
+ * @author Christian Schilling (schillic@informatik.uni-freiburg.de)
+ */
+public class BasicCegarLoop<L extends IIcfgTransition<?>> extends AbstractCegarLoop<L> {
+
+	public enum AutomatonType {
+		FLOYD_HOARE, ERROR;
+
+		private String mLongString;
+
+		static {
+			FLOYD_HOARE.mLongString = "FloydHoare";
+			ERROR.mLongString = "Error";
+		}
+
+		private String mShortString;
+
+		static {
+			FLOYD_HOARE.mShortString = "Fh";
+			ERROR.mShortString = "Err";
+		}
+
+		public String getLongString() {
+			return mLongString;
+		}
+
+		public String getShortString() {
+			return mShortString;
+		}
+
+	}
+
+	protected static final int MINIMIZE_EVERY_KTH_ITERATION = 10;
+	protected static final boolean REMOVE_DEAD_ENDS = true;
+	protected static final int MINIMIZATION_TIMEOUT = 1_000;
+	private static final boolean NON_EA_INDUCTIVITY_CHECK = false;
+
+	/**
+	 * If the trace histogram max is larger than this number we try to find a danger invariant. Only used for debugging.
+	 */
+	private static final int DEBUG_DANGER_INVARIANTS_THRESHOLD = Integer.MAX_VALUE;
+	private static final boolean DUMP_DIFFICULT_PATH_PROGRAMS = false;
+
+	protected final PredicateFactoryRefinement mStateFactoryForRefinement;
+	protected final PredicateFactoryForInterpolantAutomata mPredicateFactoryInterpolantAutomata;
+	protected final PredicateFactoryResultChecking mPredicateFactoryResultChecking;
+
+	protected final InterpolantAutomaton mInterpolantAutomatonConstructionProcedure;
+	protected final UnsatCores mUnsatCores;
+	protected final boolean mUseLiveVariables;
+
+	protected final AssertCodeBlockOrderType mAssertCodeBlocksIncrementally;
+	protected final Collection<INwaOutgoingLetterAndTransitionProvider<L, IPredicate>> mStoredRawInterpolantAutomata;
+
+	private final RelevanceAnalysisMode mFaultLocalizationMode;
+	private final boolean mFaultLocalizationAngelic;
+	private final Set<IcfgLocation> mHoareAnnotationLocations;
+	private final SearchStrategy mSearchStrategy;
+	private final StrategyFactory<L> mStrategyFactory;
+	private final PathProgramDumpController<L> mPathProgramDumpController;
+	private final ErrorGeneralizationEngine<L> mErrorGeneralizationEngine;
+	private final boolean mStoreFloydHoareAutomata;
+	private final Set<Pair<AbstractInterpolantAutomaton<L>, IPredicateUnifier>> mFloydHoareAutomata =
+			new LinkedHashSet<>();
+
+	protected boolean mFallbackToFpIfInterprocedural = false;
+	protected HoareAnnotationFragments<L> mHaf;
+	protected IRefinementEngineResult<L, NestedWordAutomaton<L, IPredicate>> mRefinementResult;
+
+	private INwaOutgoingLetterAndTransitionProvider<WitnessEdge, WitnessNode> mWitnessAutomaton;
+	private boolean mFirstReuseDump = true;
+	private boolean mUseHeuristicEmptinessCheck = false;
+	private final ScoringMethod mScoringMethod;
+	private final AStarHeuristic mAStarHeuristic;
+	private final Integer mAStarRandomHeuristicSeed;
+
+	private final IInitialAbstractionProvider<L, ?> mAbstractionProvider;
+
+	public BasicCegarLoop(final DebugIdentifier name, final IIcfg<?> rootNode, final CfgSmtToolkit csToolkit,
+			final PredicateFactory predicateFactory, final TAPreferences taPrefs,
+			final Set<? extends IcfgLocation> errorLocs, InterpolationTechnique interpolation,
+			final boolean computeHoareAnnotation, final Set<IcfgLocation> hoareAnnotationLocs,
+			final IUltimateServiceProvider services, final Class<L> transitionClazz,
+			final PredicateFactoryRefinement stateFactoryForRefinement,
+			final IInitialAbstractionProvider<L, ?> abstractionProvider) {
+		super(services, name, rootNode, csToolkit, predicateFactory, taPrefs, errorLocs,
+				services.getLoggingService().getLogger(Activator.PLUGIN_ID), transitionClazz, computeHoareAnnotation);
+		mPathProgramDumpController = new PathProgramDumpController<>(getServices(), mPref, mIcfg);
+
+		if (mFallbackToFpIfInterprocedural && rootNode.getProcedureEntryNodes().size() > 1
+				&& interpolation == InterpolationTechnique.FPandBP) {
+			mLogger.info("fallback from FPandBP to FP because CFG is interprocedural");
+			interpolation = InterpolationTechnique.ForwardPredicates;
+		}
+
+		mInterpolantAutomatonConstructionProcedure = mPref.interpolantAutomaton();
+		mHoareAnnotationLocations = hoareAnnotationLocs;
+		mStoreFloydHoareAutomata = taPrefs.getFloydHoareAutomataReuse() != FloydHoareAutomataReuse.NONE;
+		mErrorGeneralizationEngine = new ErrorGeneralizationEngine<>(services);
+		mHaf = new HoareAnnotationFragments<>(mLogger, mHoareAnnotationLocations, mPref.getHoareAnnotationPositions());
+		mStateFactoryForRefinement = stateFactoryForRefinement;
+
+		mPredicateFactoryInterpolantAutomata = new PredicateFactoryForInterpolantAutomata(
+				super.mCsToolkit.getManagedScript(), mPredicateFactory, computeHoareAnnotation);
+
+		mAssertCodeBlocksIncrementally = getServices().getPreferenceProvider(Activator.PLUGIN_ID).getEnum(
+				TraceAbstractionPreferenceInitializer.LABEL_ASSERT_CODEBLOCKS_INCREMENTALLY,
+				AssertCodeBlockOrderType.class);
+
+		mPredicateFactoryResultChecking = new PredicateFactoryResultChecking(mPredicateFactory);
+
+		mCegarLoopBenchmark = new CegarLoopStatisticsGenerator();
+		mCegarLoopBenchmark.start(CegarLoopStatisticsDefinitions.OverallTime.toString());
+
+		final IPreferenceProvider prefs = getServices().getPreferenceProvider(Activator.PLUGIN_ID);
+		mUnsatCores = prefs.getEnum(TraceAbstractionPreferenceInitializer.LABEL_UNSAT_CORES, UnsatCores.class);
+		mUseLiveVariables = prefs.getBoolean(TraceAbstractionPreferenceInitializer.LABEL_LIVE_VARIABLES);
+		mFaultLocalizationMode =
+				prefs.getEnum(TraceAbstractionPreferenceInitializer.LABEL_ERROR_TRACE_RELEVANCE_ANALYSIS_MODE,
+						RelevanceAnalysisMode.class);
+		mFaultLocalizationAngelic =
+				prefs.getBoolean(TraceAbstractionPreferenceInitializer.LABEL_ERROR_TRACE_ANGELIC_VERIFICATION_ACTIVE);
+
+		mSearchStrategy = getSearchStrategy(prefs);
+		mStoredRawInterpolantAutomata = checkStoreCounterExamples(mPref) ? new ArrayList<>() : null;
+
+		final TaCheckAndRefinementPreferences<L> taCheckAndRefinementPrefs =
+				new TaCheckAndRefinementPreferences<>(getServices(), mPref, interpolation, mSimplificationTechnique,
+						mXnfConversionTechnique, mCsToolkit, mPredicateFactory, mIcfg);
+		mStrategyFactory = new StrategyFactory<>(mLogger, mPref, taCheckAndRefinementPrefs, mIcfg, mPredicateFactory,
+				mPredicateFactoryInterpolantAutomata, mTransitionClazz);
+
+		if (mPref.dumpOnlyReuseAutomata()) {
+			// Construct an empty file. We need this empty file in cases where
+			// the CFG does not have error location and no automaton is dumped.
+			mLogger.info("Dumping reuse automata for " + mTaskIdentifier.toString());
+			final String filename = mTaskIdentifier + "-reuse";
+			final String fullPath =
+					mPref.dumpPath() + File.separator + filename + "." + mPrintAutomataLabeling.getFileEnding();
+			final File file = new File(fullPath);
+			try {
+				final FileWriter fw = new FileWriter(file, false);
+				fw.close();
+			} catch (final IOException e) {
+				if (mLogger.isErrorEnabled()) {
+					mLogger.error("Creating FileWriter did not work.", e);
+				}
+			}
+		}
+		// Heuristic Emptiness Check
+		mUseHeuristicEmptinessCheck = taPrefs.useHeuristicEmptinessCheck();
+		mScoringMethod = taPrefs.getHeuristicEmptinessCheckScoringMethod();
+		mAStarHeuristic = taPrefs.getHeuristicEmptinessCheckAStarHeuristic();
+		mAStarRandomHeuristicSeed = taPrefs.getHeuristicEmptinessCheckAStarHeuristicRandomSeed();
+
+		mAbstractionProvider = abstractionProvider;
+	}
+
+	@Override
+	protected void getInitialAbstraction() throws AutomataLibraryException {
+		mAbstraction = mAbstractionProvider.getInitialAbstraction(mIcfg, mErrorLocs);
+
+		// TODO see if this can be an IInitialAbstractionProvider; this is the only use of mWitnessAutomaton
+		if (mWitnessAutomaton != null) {
+			mAbstraction = WitnessUtils.constructIcfgAndWitnessProduct(getServices(), mAbstraction, mWitnessAutomaton,
+					mCsToolkit, mPredicateFactory, mStateFactoryForRefinement, mLogger, Property.NON_REACHABILITY);
+		}
+	}
+
+	@Override
+	protected boolean isAbstractionEmpty() throws AutomataOperationCanceledException {
+		final INwaOutgoingLetterAndTransitionProvider<L, IPredicate> abstraction =
+				(INwaOutgoingLetterAndTransitionProvider<L, IPredicate>) mAbstraction;
+
+		mCegarLoopBenchmark.start(CegarLoopStatisticsDefinitions.EmptinessCheckTime);
+		try {
+			if (mUseHeuristicEmptinessCheck) {
+				mCounterexample = new IsEmptyHeuristic<>(new AutomataLibraryServices(getServices()), abstraction,
+						IHeuristic.getHeuristic(mAStarHeuristic, mScoringMethod, mAStarRandomHeuristicSeed))
+								.getNestedRun();
+
+				assert checkIsEmptyHeuristic(abstraction) : "IsEmptyHeuristic did not match IsEmpty";
+			} else {
+				mCounterexample =
+						new IsEmpty<>(new AutomataLibraryServices(getServices()), abstraction, mSearchStrategy)
+								.getNestedRun();
+			}
+		} finally {
+			mCegarLoopBenchmark.stop(CegarLoopStatisticsDefinitions.EmptinessCheckTime);
+		}
+
+		if (mCounterexample == null) {
+			return true;
+		}
+
+		if (mPref.dumpAutomata()) {
+			mCegarLoopBenchmark.start(CegarLoopStatisticsDefinitions.DumpTime);
+			mDumper.dumpNestedRun(mCounterexample);
+			mCegarLoopBenchmark.stop(CegarLoopStatisticsDefinitions.DumpTime);
+		}
+		mLogger.info("Found error trace");
+
+		if (mLogger.isDebugEnabled()) {
+			mLogger.debug(mCounterexample.getWord());
+		}
+		final HistogramOfIterable<L> traceHistogram = new HistogramOfIterable<>(mCounterexample.getWord());
+		mCegarLoopBenchmark.reportTraceHistogramMaximum(traceHistogram.getMax());
+		if (mLogger.isInfoEnabled()) {
+			mLogger.info("trace histogram " + traceHistogram.toString());
+		}
+		if (traceHistogram.getMax() > DEBUG_DANGER_INVARIANTS_THRESHOLD) {
+			checkForDangerInvariantAndReport();
+		}
+
+		if (mPref.hasLimitTraceHistogram() && traceHistogram.getMax() > mPref.getLimitTraceHistogram()) {
+			final String taskDescription =
+					"bailout by trace histogram " + traceHistogram.toString() + " in iteration " + mIteration;
+			throw new TaskCanceledException(UserDefinedLimit.TRACE_HISTOGRAM, getClass(), taskDescription);
+		}
+
+		return false;
+	}
+
+	private boolean checkIsEmptyHeuristic(final INwaOutgoingLetterAndTransitionProvider<L, IPredicate> abstraction)
+			throws AutomataOperationCanceledException {
+		final NestedRun<L, IPredicate> isEmptyHeuristicCex = (NestedRun<L, IPredicate>) mCounterexample;
+		final NestedRun<L, IPredicate> isEmptyCex =
+				new IsEmpty<>(new AutomataLibraryServices(getServices()), abstraction, mSearchStrategy).getNestedRun();
+
+		final Function<NestedRun<L, IPredicate>, String> toStr =
+				a -> a.getWord().asList().stream().map(b -> "T" + b.hashCode()).collect(Collectors.joining(" "));
+
+		if (isEmptyHeuristicCex == null && isEmptyCex == null) {
+			return true;
+		}
+		if (isEmptyHeuristicCex != null && isEmptyCex == null) {
+			mLogger.fatal("IsEmptyHeuristic found a path but IsEmpty did not.");
+			mLogger.fatal("IsEmptyHeuristic: " + toStr.apply(isEmptyHeuristicCex));
+			return false;
+		}
+		if (isEmptyHeuristicCex == null && isEmptyCex != null) {
+			mLogger.fatal("IsEmptyHeuristic found no path but IsEmpty did.");
+			mLogger.fatal("IsEmpty         : " + toStr.apply(isEmptyCex));
+			return false;
+		}
+		if (isEmptyHeuristicCex != null && isEmptyCex != null) {
+			if (!NestedRun.isEqual(isEmptyHeuristicCex, isEmptyCex)) {
+				if (isEmptyHeuristicCex.getLength() > isEmptyCex.getLength()) {
+					mLogger.warn("IsEmptyHeuristic and IsEmpty found a path, but isEmptyHeuristic was longer!");
+				} else {
+					mLogger.info("IsEmptyHeuristic and IsEmpty found a path, but they differ");
+				}
+				mLogger.info("IsEmptyHeuristic: " + toStr.apply(isEmptyHeuristicCex));
+				mLogger.info("IsEmpty         : " + toStr.apply(isEmptyCex));
+			}
+			return true;
+		}
+		mLogger.fatal("Should not happen");
+		return false;
+	}
+
+	private boolean checkForDangerInvariantAndReport() {
+		final Set<? extends IcfgEdge> allowedTransitions = PathInvariantsGenerator.extractTransitionsFromRun(
+				(NestedRun<? extends IAction, IPredicate>) mCounterexample,
+				mIcfg.getCfgSmtToolkit().getIcfgEdgeFactory());
+		final PathProgramConstructionResult ppResult =
+				PathProgram.constructPathProgram("PathInvariantsPathProgram", mIcfg, allowedTransitions);
+		final IIcfg<IcfgLocation> pathProgram = ppResult.getPathProgram();
+		final PredicateFactory predicateFactory = mPredicateFactory;
+		final IPredicateUnifier predicateUnifier = new PredicateUnifier(mLogger, getServices(),
+				mCsToolkit.getManagedScript(), predicateFactory, mCsToolkit.getSymbolTable(),
+				SimplificationTechnique.SIMPLIFY_DDA, XnfConversionTechnique.BOTTOM_UP_WITH_LOCAL_SIMPLIFICATION);
+		final IPredicate precondition = predicateUnifier.getTruePredicate();
+		final DangerInvariantGuesser dig = new DangerInvariantGuesser(pathProgram, getServices(), precondition,
+				predicateFactory, predicateUnifier, mCsToolkit);
+		final boolean hasDangerInvariant = dig.isDangerInvariant();
+		if (hasDangerInvariant) {
+			final Map<IcfgLocation, IPredicate> invarP = dig.getCandidateInvariant();
+			final Map<IcfgLocation, Term> invarT =
+					invarP.entrySet().stream().collect(Collectors.toMap(Entry::getKey, x -> x.getValue().getFormula()));
+			final Set<IcfgLocation> errorLocations = IcfgUtils.getErrorLocations(pathProgram);
+			final DangerInvariantResult<?, Term> res = new DangerInvariantResult<>(Activator.PLUGIN_ID, invarT,
+					errorLocations, getServices().getBacktranslationService());
+			getServices().getResultService().reportResult(Activator.PLUGIN_ID, res);
+		}
+		return hasDangerInvariant;
+	}
+
+	@Override
+	protected Pair<LBool, IProgramExecution<L, Term>> isCounterexampleFeasible()
+			throws AutomataOperationCanceledException {
+
+		IStatisticsDataProvider refinementEngineStats = null;
+		final IRefinementStrategy<L> strategy = mStrategyFactory.constructStrategy(getServices(), mCounterexample,
+				mAbstraction, new SubtaskIterationIdentifier(mTaskIdentifier, getIteration()),
+				mPredicateFactoryInterpolantAutomata, getPreconditionProvider(), getPostconditionProvider());
+		try {
+			if (mPref.hasLimitPathProgramCount() && mPref.getLimitPathProgramCount() < mStrategyFactory
+					.getPathProgramCache().getPathProgramCount(mCounterexample)) {
+				final String taskDescription = "bailout by path program count limit in iteration " + mIteration;
+				throw new TaskCanceledException(UserDefinedLimit.PATH_PROGRAM_ATTEMPTS, getClass(), taskDescription);
+			}
+
+			final TraceAbstractionRefinementEngine<L> refinementEngine =
+					new TraceAbstractionRefinementEngine<>(getServices(), mLogger, strategy);
+			mRefinementResult = refinementEngine.getResult();
+			refinementEngineStats = refinementEngine.getRefinementEngineStatistics();
+
+		} catch (final ToolchainCanceledException tce) {
+			final int traceHistogramMax = new HistogramOfIterable<>(mCounterexample.getWord()).getMax();
+			final String taskDescription = "analyzing trace of length " + mCounterexample.getLength()
+					+ " with TraceHistMax " + traceHistogramMax;
+			tce.addRunningTaskInfo(new RunningTaskInfo(getClass(), taskDescription));
+
+			mRefinementResult = new TimeoutRefinementEngineResult(new Lazy<>(() -> null),
+					new Lazy<>(() -> strategy.getPredicateUnifier(null)));
+			throw tce;
+		}
+
+		final LBool feasibility = mRefinementResult.getCounterexampleFeasibility();
+		IProgramExecution<L, Term> rcfgProgramExecution = null;
+		if (feasibility != LBool.UNSAT) {
+			mLogger.info("Counterexample %s feasible", feasibility == LBool.SAT ? "is" : "might be");
+			if (mRefinementResult.providesIcfgProgramExecution()) {
+				rcfgProgramExecution = mRefinementResult.getIcfgProgramExecution();
+			} else {
+				rcfgProgramExecution =
+						TraceCheckUtils.computeSomeIcfgProgramExecutionWithoutValues(mCounterexample.getWord());
+			}
+
+			if (mFaultLocalizationMode != RelevanceAnalysisMode.NONE && feasibility == LBool.SAT) {
+				final INestedWordAutomaton<L, IPredicate> cfg = Cfg2Automaton.constructAutomatonWithSPredicates(
+						getServices(), super.mIcfg, mStateFactoryForRefinement, super.mErrorLocs,
+						mPref.interprocedural(), mPredicateFactory);
+				final FlowSensitiveFaultLocalizer<L> fl = new FlowSensitiveFaultLocalizer<>(
+						(NestedRun<L, IPredicate>) mCounterexample, cfg, getServices(), mCsToolkit, mPredicateFactory,
+						mCsToolkit.getModifiableGlobalsTable(), mRefinementResult.getPredicateUnifier(),
+						mFaultLocalizationMode, mSimplificationTechnique, mXnfConversionTechnique,
+						mIcfg.getCfgSmtToolkit().getSymbolTable(), (IIcfg<IcfgLocation>) mIcfg);
+				if (!(rcfgProgramExecution instanceof IcfgProgramExecution)) {
+					throw new UnsupportedOperationException("Program execution is not " + IcfgProgramExecution.class);
+				}
+				rcfgProgramExecution = ((IcfgProgramExecution<L>) rcfgProgramExecution)
+						.addRelevanceInformation(fl.getRelevanceInformation());
+
+				if (mFaultLocalizationAngelic) {
+					rcfgProgramExecution =
+							new IcfgAngelicProgramExecution<>(rcfgProgramExecution, fl.getAngelicStatus());
+				}
+			}
+		} else if (DUMP_DIFFICULT_PATH_PROGRAMS) {
+			mPathProgramDumpController.reportPathProgram((NestedRun<L, IPredicate>) mCounterexample,
+					mRefinementResult.somePerfectSequenceFound(), mIteration);
+		}
+
+		if (refinementEngineStats != null) {
+			mCegarLoopBenchmark.addRefinementEngineStatistics(refinementEngineStats);
+		}
+		return new Pair<>(feasibility, rcfgProgramExecution);
+	}
+
+	@Override
+	protected void constructInterpolantAutomaton() throws AutomataOperationCanceledException {
+		mInterpolAutomaton = mRefinementResult.getInfeasibilityProof();
+
+		if (mPref.dumpAutomata()) {
+			final String filename =
+					new SubtaskIterationIdentifier(mTaskIdentifier, getIteration()) + "_RawFloydHoareAutomaton";
+			super.writeAutomatonToFile(mInterpolAutomaton, filename);
+		}
+
+		assert isInterpolantAutomatonOfSingleStateType(mInterpolAutomaton);
+		if (NON_EA_INDUCTIVITY_CHECK) {
+			final boolean inductive = new InductivityCheck<>(getServices(), mInterpolAutomaton, false, true,
+					new IncrementalHoareTripleChecker(super.mCsToolkit, false)).getResult();
+
+			if (!inductive) {
+				throw new AssertionError("not inductive");
+			}
+		}
+
+		assert accepts(getServices(), mInterpolAutomaton, mCounterexample.getWord(),
+				false) : "Interpolant automaton broken!: " + mCounterexample.getWord() + " not accepted";
+
+		// FIXME (Dominik 2020-12-19): The assertion below is problematic, because it has side-effects!
+		// In particular, InductivityCheck calls IncrementalHoareTripleChecker, which in the method unAssertCodeBlock
+		// unlocks a ManagedScript. If assertions are disabled, this remains locked. This leads to exceptions if other
+		// callers try to lock it. With assertions enabled, the line below causes the ManagedScript to be unlocked and
+		// no exceptions occur.
+		assert new InductivityCheck<>(getServices(), mInterpolAutomaton, false, true,
+				new IncrementalHoareTripleChecker(super.mCsToolkit, false)).getResult();
+	}
+
+	private static boolean
+			isInterpolantAutomatonOfSingleStateType(final INestedWordAutomaton<?, IPredicate> automaton) {
+		Class<? extends IPredicate> typeofState = null;
+		for (final IPredicate state : automaton.getStates()) {
+			if (typeofState == null) {
+				typeofState = state.getClass();
+			}
+			if (state.getClass() != typeofState) {
+				return false;
+			}
+		}
+		return true;
+	}
+
+	@Override
+	protected void constructErrorAutomaton() throws AutomataOperationCanceledException {
+		mErrorGeneralizationEngine.constructErrorAutomaton(mCounterexample, mPredicateFactory,
+				mRefinementResult.getPredicateUnifier(), mCsToolkit, mSimplificationTechnique, mXnfConversionTechnique,
+				mIcfg.getCfgSmtToolkit().getSymbolTable(), mPredicateFactoryInterpolantAutomata,
+				(INestedWordAutomaton<L, IPredicate>) mAbstraction, mIteration);
+
+		mInterpolAutomaton = null;
+		final NestedWordAutomaton<L, IPredicate> resultBeforeEnhancement =
+				mErrorGeneralizationEngine.getResultBeforeEnhancement();
+		assert isInterpolantAutomatonOfSingleStateType(resultBeforeEnhancement);
+		assert accepts(getServices(), resultBeforeEnhancement, mCounterexample.getWord(),
+				false) : "Error automaton broken!";
+	}
+
+	@Override
+	protected void finish() {
+		mErrorGeneralizationEngine.reportErrorGeneralizationBenchmarks();
+		final List<Integer> sortedHistogram = mStrategyFactory.getPathProgramCache().computeSortedHistrogram();
+		mLogger.info("Path program histogram: " + sortedHistogram);
+		final int max = HistogramOfIterable.getMaxOfVisualizationArray(sortedHistogram);
+		mCegarLoopBenchmark.reportPathProgramHistogramMaximum(max);
+		mCegarLoopBenchmark.stop(CegarLoopStatisticsDefinitions.OverallTime.toString());
+
+	}
+
+	protected final IHoareTripleChecker getHoareTripleChecker() {
+		final IHoareTripleChecker refinementHtc = mRefinementResult.getHoareTripleChecker();
+		if (refinementHtc != null) {
+			return refinementHtc;
+		}
+
+		return HoareTripleCheckerUtils.constructEfficientHoareTripleCheckerWithCaching(getServices(),
+				mPref.getHoareTripleChecks(), mCsToolkit, mRefinementResult.getPredicateUnifier());
+	}
+
+	@Override
+	protected boolean refineAbstraction() throws AutomataLibraryException {
+		mStateFactoryForRefinement.setIteration(mIteration);
+		mCegarLoopBenchmark.start(CegarLoopStatisticsDefinitions.AutomataDifference.toString());
+
+		final INestedWordAutomaton<L, IPredicate> minuend = (INestedWordAutomaton<L, IPredicate>) mAbstraction;
+
+		final IPredicateUnifier predicateUnifier = mRefinementResult.getPredicateUnifier();
+		final IHoareTripleChecker htc = getHoareTripleChecker();
+
+		final AutomatonType automatonType;
+		final boolean useErrorAutomaton;
+		final NestedWordAutomaton<L, IPredicate> subtrahendBeforeEnhancement;
+		final InterpolantAutomatonEnhancement enhanceMode;
+		final INwaOutgoingLetterAndTransitionProvider<L, IPredicate> subtrahend;
+		final boolean exploitSigmaStarConcatOfIa;
+		if (mErrorGeneralizationEngine.hasAutomatonInIteration(mIteration)) {
+			mErrorGeneralizationEngine.startDifference();
+			automatonType = AutomatonType.ERROR;
+			useErrorAutomaton = true;
+			exploitSigmaStarConcatOfIa = false;
+			enhanceMode = mErrorGeneralizationEngine.getEnhancementMode();
+			subtrahendBeforeEnhancement = mErrorGeneralizationEngine.getResultBeforeEnhancement();
+			subtrahend = mErrorGeneralizationEngine.getResultAfterEnhancement();
+		} else {
+			automatonType = AutomatonType.FLOYD_HOARE;
+			useErrorAutomaton = false;
+			exploitSigmaStarConcatOfIa = !mComputeHoareAnnotation;
+			subtrahendBeforeEnhancement = mInterpolAutomaton;
+			enhanceMode = mPref.interpolantAutomatonEnhancement();
+			subtrahend = enhanceInterpolantAutomaton(enhanceMode, predicateUnifier, htc, subtrahendBeforeEnhancement);
+		}
+
+		// TODO: HTC and predicateunifier statistics are saved in the following method, but it seems better to save them
+		// at the end of the htc lifecycle instead of there
+		computeAutomataDifference(minuend, subtrahend, subtrahendBeforeEnhancement, predicateUnifier,
+				exploitSigmaStarConcatOfIa, htc, enhanceMode, useErrorAutomaton, automatonType);
+
+		minimizeAbstractionIfEnabled();
+
+		final boolean stillAccepted = new Accepts<>(new AutomataLibraryServices(getServices()),
+				(INwaOutgoingLetterAndTransitionProvider<L, IPredicate>) mAbstraction,
+				(NestedWord<L>) mCounterexample.getWord()).getResult();
+		return !stillAccepted;
+	}
+
+	protected INwaOutgoingLetterAndTransitionProvider<L, IPredicate> enhanceInterpolantAutomaton(
+			final InterpolantAutomatonEnhancement enhanceMode, final IPredicateUnifier predicateUnifier,
+			final IHoareTripleChecker htc, final NestedWordAutomaton<L, IPredicate> interpolantAutomaton) {
+		final INwaOutgoingLetterAndTransitionProvider<L, IPredicate> subtrahend;
+		if (enhanceMode == InterpolantAutomatonEnhancement.NONE) {
+			subtrahend = interpolantAutomaton;
+		} else {
+			final AbstractInterpolantAutomaton<L> ia = constructInterpolantAutomatonForOnDemandEnhancement(
+					interpolantAutomaton, predicateUnifier, htc, enhanceMode);
+			subtrahend = ia;
+			if (mStoreFloydHoareAutomata) {
+				mFloydHoareAutomata.add(new Pair<>(ia, predicateUnifier));
+			}
+		}
+		return subtrahend;
+	}
+
+	/**
+	 *
+	 * @return true iff all traces of the path program defined by the counterexample of this iteration were subtracted
+	 *         from the abstraction
+	 */
+	private boolean checkPathProgramRemoval()
+			throws AutomataLibraryException, AutomataOperationCanceledException, AssertionError {
+		final boolean pathProgramShouldHaveBeenRemoved = mRefinementResult.somePerfectSequenceFound()
+				&& mPref.interpolantAutomatonEnhancement() != InterpolantAutomatonEnhancement.NONE;
+		if (!pathProgramShouldHaveBeenRemoved) {
+			return true;
+		}
+		final Set<L> counterexampleLetters = mCounterexample.getWord().asSet();
+		final PathProgramConstructionResult ppcr = PathProgram
+				.constructPathProgram("PathprogramSubtractedCheckIteration" + mIteration, mIcfg, counterexampleLetters);
+		final Map<IIcfgTransition<?>, IIcfgTransition<?>> oldTransition2NewTransition =
+				ppcr.getOldTransition2NewTransition();
+		final Map<IIcfgTransition<?>, IIcfgTransition<?>> newTransition2OldTransition =
+				DataStructureUtils.constructReverseMapping(oldTransition2NewTransition);
+		final Map<IcfgLocation, IcfgLocation> oldLocation2NewLocation = ppcr.getLocationMapping();
+		final PathProgram pp = ppcr.getPathProgram();
+		final IcfgLocation errorLoc =
+				((ISLPredicate) mCounterexample.getStateSequence().get(mCounterexample.getStateSequence().size() - 1))
+						.getProgramPoint();
+		final VpAlphabet<L> newVpAlphabet = Cfg2Automaton.extractVpAlphabet(mIcfg, !mPref.interprocedural());
+		final VpAlphabet<L> oldVpAlphabet = new VpAlphabet<>(newVpAlphabet, (Map<L, L>) newTransition2OldTransition);
+		final INestedWordAutomaton<L, IPredicate> pathProgramAutomaton =
+				Cfg2Automaton.constructAutomatonWithDebugPredicates(getServices(), pp, mPredicateFactoryResultChecking,
+						Collections.singleton(oldLocation2NewLocation.get(errorLoc)), mPref.interprocedural(),
+						newVpAlphabet, newTransition2OldTransition);
+		assert pathProgramAutomaton.getFinalStates().size() == 1 : "incorrect accepting states";
+		final INestedWordAutomaton<L, IPredicate> intersection =
+				new Intersect<>(new AutomataLibraryServices(getServices()), mPredicateFactoryResultChecking,
+						(INwaOutgoingLetterAndTransitionProvider<L, IPredicate>) mAbstraction, pathProgramAutomaton)
+								.getResult();
+		final Boolean isEmpty = new IsEmpty<>(new AutomataLibraryServices(getServices()), intersection).getResult();
+		return isEmpty;
+	}
+
+	private void computeAutomataDifference(final INestedWordAutomaton<L, IPredicate> minuend,
+			final INwaOutgoingLetterAndTransitionProvider<L, IPredicate> subtrahend,
+			final INwaOutgoingLetterAndTransitionProvider<L, IPredicate> subtrahendBeforeEnhancement,
+			final IPredicateUnifier predicateUnifier, final boolean explointSigmaStarConcatOfIA,
+			final IHoareTripleChecker htc, final InterpolantAutomatonEnhancement enhanceMode,
+			final boolean useErrorAutomaton, final AutomatonType automatonType)
+			throws AutomataLibraryException, AssertionError {
+		try {
+			mLogger.debug("Start constructing difference");
+			final PowersetDeterminizer<L, IPredicate> psd =
+					new PowersetDeterminizer<>(subtrahend, true, mPredicateFactoryInterpolantAutomata);
+			IOpWithDelayedDeadEndRemoval<L, IPredicate> diff;
+			try {
+				if (mPref.differenceSenwa()) {
+					diff = new DifferenceSenwa<>(new AutomataLibraryServices(getServices()), mStateFactoryForRefinement,
+							minuend, subtrahend, psd, false);
+				} else {
+					diff = new Difference<>(new AutomataLibraryServices(getServices()), mStateFactoryForRefinement,
+							minuend, subtrahend, psd, explointSigmaStarConcatOfIA);
+				}
+				mCegarLoopBenchmark.reportInterpolantAutomatonStates(subtrahend.size());
+			} catch (final AutomataOperationCanceledException aoce) {
+				final RunningTaskInfo runningTaskInfo = executeDifferenceTimeoutActions(minuend, subtrahend,
+						subtrahendBeforeEnhancement, automatonType);
+				aoce.addRunningTaskInfo(runningTaskInfo);
+				throw aoce;
+			} catch (final ToolchainCanceledException tce) {
+				final RunningTaskInfo runningTaskInfo = executeDifferenceTimeoutActions(minuend, subtrahend,
+						subtrahendBeforeEnhancement, automatonType);
+				tce.addRunningTaskInfo(runningTaskInfo);
+				throw tce;
+			} finally {
+				if (enhanceMode != InterpolantAutomatonEnhancement.NONE) {
+					assert subtrahend instanceof AbstractInterpolantAutomaton : "if enhancement is used, we need AbstractInterpolantAutomaton";
+					((AbstractInterpolantAutomaton<L>) subtrahend).switchToReadonlyMode();
+				}
+			}
+
+			if (mErrorGeneralizationEngine.hasAutomatonInIteration(mIteration)) {
+				mErrorGeneralizationEngine.stopDifference(minuend, mPredicateFactoryInterpolantAutomata,
+						mPredicateFactoryResultChecking, mCounterexample, false);
+				if (mFaultLocalizationMode != RelevanceAnalysisMode.NONE) {
+					final INestedWordAutomaton<L, IPredicate> cfg = Cfg2Automaton.constructAutomatonWithSPredicates(
+							getServices(), super.mIcfg, mStateFactoryForRefinement, super.mErrorLocs,
+							mPref.interprocedural(), mPredicateFactory);
+					mErrorGeneralizationEngine.faultLocalizationWithStorage(cfg, mCsToolkit, mPredicateFactory,
+							mRefinementResult.getPredicateUnifier(), mSimplificationTechnique, mXnfConversionTechnique,
+							mIcfg.getCfgSmtToolkit().getSymbolTable(), null, (NestedRun<L, IPredicate>) mCounterexample,
+							(IIcfg<IcfgLocation>) mIcfg);
+				}
+			}
+
+			if (mPref.dumpAutomata()) {
+				final String filename =
+						new SubtaskIterationIdentifier(mTaskIdentifier, getIteration()) + "AbstractionAfterDifference";
+				super.writeAutomatonToFile(subtrahend, filename);
+			}
+			dumpOrAppendAutomatonForReuseIfEnabled(subtrahend, predicateUnifier);
+
+			if (!useErrorAutomaton) {
+				checkEnhancement(subtrahendBeforeEnhancement, subtrahend);
+			}
+
+			if (REMOVE_DEAD_ENDS) {
+				if (mComputeHoareAnnotation) {
+					final Difference<L, IPredicate> difference = (Difference<L, IPredicate>) diff;
+					mHaf.updateOnIntersection(difference.getFst2snd2res(), difference.getResult());
+				}
+				diff.removeDeadEnds();
+				if (mComputeHoareAnnotation) {
+					mHaf.addDeadEndDoubleDeckers(diff);
+				}
+			}
+			mAbstraction = diff.getResult();
+			if (mPref.dumpAutomata()) {
+				final String filename = new SubtaskIterationIdentifier(mTaskIdentifier, getIteration())
+						+ "AbstractionAfterDifferenceAndDeadEndRemoval";
+				super.writeAutomatonToFile(mAbstraction, filename);
+			}
+
+		} finally {
+			mLogger.info(predicateUnifier.collectPredicateUnifierStatistics());
+			mLogger.info(htc.getStatistics());
+			mLogger.info(htc);
+			mCegarLoopBenchmark.addEdgeCheckerData(htc.getStatistics());
+			mCegarLoopBenchmark.addPredicateUnifierData(predicateUnifier.getPredicateUnifierBenchmark());
+			mCegarLoopBenchmark.stop(CegarLoopStatisticsDefinitions.AutomataDifference.toString());
+		}
+	}
+
+	private RunningTaskInfo executeDifferenceTimeoutActions(final INestedWordAutomaton<L, IPredicate> minuend,
+			final INwaOutgoingLetterAndTransitionProvider<L, IPredicate> subtrahend,
+			final INwaOutgoingLetterAndTransitionProvider<L, IPredicate> subtrahendBeforeEnhancement,
+			final AutomatonType automatonType) throws AutomataLibraryException {
+		final RunningTaskInfo runningTaskInfo =
+				getDifferenceTimeoutRunningTaskInfo(minuend, subtrahend, subtrahendBeforeEnhancement, automatonType);
+		if (mErrorGeneralizationEngine.hasAutomatonInIteration(mIteration)) {
+			mErrorGeneralizationEngine.stopDifference(minuend, mPredicateFactoryInterpolantAutomata,
+					mPredicateFactoryResultChecking, mCounterexample, true);
+		}
+		return runningTaskInfo;
+	}
+
+	private RunningTaskInfo getDifferenceTimeoutRunningTaskInfo(final INestedWordAutomaton<L, IPredicate> minuend,
+			final INwaOutgoingLetterAndTransitionProvider<L, IPredicate> subtrahend,
+			final INwaOutgoingLetterAndTransitionProvider<L, IPredicate> subtrahendBeforeEnhancement,
+			final AutomatonType automatonType) {
+		final String taskDescription = "constructing difference of abstraction (" + minuend.size() + "states) and "
+				+ automatonType + " automaton (currently " + subtrahend.size() + " states, "
+				+ subtrahendBeforeEnhancement.size() + " states before enhancement)";
+		return new RunningTaskInfo(getClass(), taskDescription);
+	}
+
+	protected void dumpOrAppendAutomatonForReuseIfEnabled(
+			final INwaOutgoingLetterAndTransitionProvider<L, IPredicate> automaton,
+			final IPredicateUnifier predicateUnifier) {
+		if (mPref.dumpOnlyReuseAutomata()) {
+
+			mCegarLoopBenchmark.start(CegarLoopStatisticsDefinitions.DumpTime);
+			mLogger.info("Dumping reuse automata for " + mTaskIdentifier.toString() + " " + automaton.getClass());
+			final String filename = mTaskIdentifier + "-reuse";
+			final INwaOutgoingLetterAndTransitionProvider<L, IPredicate> printedAutomaton;
+			final AutomataLibraryServices services = new AutomataLibraryServices(getServices());
+			final boolean addPredicateImplicationInformation = true;
+			if (addPredicateImplicationInformation) {
+				final HashRelation<IPredicate, IPredicate> outgoingEpsilonTransitions =
+						predicateUnifier.getCoverageRelation().getCopyOfImplicationRelation();
+				INestedWordAutomaton<L, IPredicate> backingNestedWordAutomaton;
+				try {
+					backingNestedWordAutomaton = new RemoveDeadEnds<>(services, automaton).getResult();
+					if (backingNestedWordAutomaton.getStates().isEmpty()) {
+						mLogger.warn("Automaton with emtpy language -- ommited dump");
+						mCegarLoopBenchmark.stop(CegarLoopStatisticsDefinitions.DumpTime);
+						return;
+					}
+				} catch (final AutomataOperationCanceledException e) {
+					throw new AssertionError(e);
+				}
+				printedAutomaton =
+						new EpsilonNestedWordAutomaton<>(backingNestedWordAutomaton, outgoingEpsilonTransitions);
+			} else {
+				printedAutomaton = automaton;
+			}
+			new AutomatonDefinitionPrinter<String, String>(services, "nwa" + mIteration,
+					mPref.dumpPath() + File.separator + filename, mPrintAutomataLabeling, "", !mFirstReuseDump,
+					printedAutomaton);
+			mFirstReuseDump = false;
+			mLogger.info("Finished dumping");
+			mCegarLoopBenchmark.stop(CegarLoopStatisticsDefinitions.DumpTime);
+		}
+	}
+
+	private void checkEnhancement(
+			final INwaOutgoingLetterAndTransitionProvider<L, IPredicate> inputInterpolantAutomaton,
+			final INwaOutgoingLetterAndTransitionProvider<L, IPredicate> interpolantAutomaton)
+			throws AutomataLibraryException, AssertionError, AutomataOperationCanceledException {
+		if (!new Accepts<>(new AutomataLibraryServices(getServices()), interpolantAutomaton,
+				(NestedWord<L>) mCounterexample.getWord(), true, false).getResult()) {
+
+			final boolean isOriginalBroken = !new Accepts<>(new AutomataLibraryServices(getServices()),
+					inputInterpolantAutomaton, (NestedWord<L>) mCounterexample.getWord(), true, false).getResult();
+			try {
+				debugLogBrokenInterpolantAutomaton(inputInterpolantAutomaton, interpolantAutomaton, mCounterexample);
+			} catch (final Error e) {
+				// suppress any exception, throw assertion error instead
+			}
+			throw new AssertionError("enhanced interpolant automaton in iteration " + mIteration
+					+ " broken: counterexample of length " + mCounterexample.getLength() + " not accepted"
+					+ (isOriginalBroken ? " (original was already broken)" : " (original is ok)"));
+		}
+		assert isInterpolantAutomatonOfSingleStateType(
+				new RemoveUnreachable<>(new AutomataLibraryServices(getServices()), interpolantAutomaton).getResult());
+		assert new InductivityCheck<>(getServices(),
+				new RemoveUnreachable<>(new AutomataLibraryServices(getServices()), interpolantAutomaton).getResult(),
+				false, true, new IncrementalHoareTripleChecker(super.mCsToolkit, false)).getResult();
+	}
+
+	private void debugLogBrokenInterpolantAutomaton(
+			final INwaOutgoingLetterAndTransitionProvider<L, IPredicate> interpolantAutomaton,
+			final INwaOutgoingLetterAndTransitionProvider<L, IPredicate> enhancedInterpolantAutomaton,
+			final IRun<L, ?> counterexample) {
+		mLogger.fatal("--");
+		mLogger.fatal("enhanced interpolant automaton broken: counterexample not accepted");
+		mLogger.fatal("word:");
+		for (final L letter : counterexample.getWord()) {
+			mLogger.fatal(letter);
+		}
+		mLogger.fatal("original automaton:");
+		mLogger.fatal(interpolantAutomaton);
+		mLogger.fatal("enhanced automaton:");
+		mLogger.fatal(enhancedInterpolantAutomaton);
+		mLogger.fatal("--");
+	}
+
+	protected AbstractInterpolantAutomaton<L> constructInterpolantAutomatonForOnDemandEnhancement(
+			final NestedWordAutomaton<L, IPredicate> inputInterpolantAutomaton,
+			final IPredicateUnifier predicateUnifier, final IHoareTripleChecker htc,
+			final InterpolantAutomatonEnhancement enhanceMode) {
+		final AbstractInterpolantAutomaton<L> result;
+		switch (enhanceMode) {
+		case NONE:
+			throw new IllegalArgumentException("In setting NONE we will not do any enhancement");
+		case PREDICATE_ABSTRACTION:
+		case PREDICATE_ABSTRACTION_CONSERVATIVE:
+		case PREDICATE_ABSTRACTION_CANNIBALIZE:
+			result = constructInterpolantAutomatonForOnDemandEnhancementPredicateAbstraction(inputInterpolantAutomaton,
+					predicateUnifier, htc, enhanceMode);
+			break;
+		case EAGER:
+		case NO_SECOND_CHANCE:
+		case EAGER_CONSERVATIVE:
+			result = constructInterpolantAutomatonForOnDemandEnhancementEager(inputInterpolantAutomaton,
+					predicateUnifier, htc, enhanceMode);
+			break;
+		default:
+			throw new UnsupportedOperationException("unknown " + enhanceMode);
+		}
+		return result;
+	}
+
+	private NondeterministicInterpolantAutomaton<L> constructInterpolantAutomatonForOnDemandEnhancementEager(
+			final NestedWordAutomaton<L, IPredicate> inputInterpolantAutomaton,
+			final IPredicateUnifier predicateUnifier, final IHoareTripleChecker htc,
+			final InterpolantAutomatonEnhancement enhanceMode) {
+		final boolean conservativeSuccessorCandidateSelection =
+				enhanceMode == InterpolantAutomatonEnhancement.EAGER_CONSERVATIVE;
+		final boolean secondChance = enhanceMode != InterpolantAutomatonEnhancement.NO_SECOND_CHANCE;
+		return new NondeterministicInterpolantAutomaton<>(getServices(), mCsToolkit, htc, inputInterpolantAutomaton,
+				predicateUnifier, conservativeSuccessorCandidateSelection, secondChance);
+	}
+
+	private DeterministicInterpolantAutomaton<L>
+			constructInterpolantAutomatonForOnDemandEnhancementPredicateAbstraction(
+					final NestedWordAutomaton<L, IPredicate> inputInterpolantAutomaton,
+					final IPredicateUnifier predicateUnifier, final IHoareTripleChecker htc,
+					final InterpolantAutomatonEnhancement enhanceMode) {
+		final boolean conservativeSuccessorCandidateSelection =
+				enhanceMode == InterpolantAutomatonEnhancement.PREDICATE_ABSTRACTION_CONSERVATIVE;
+		final boolean cannibalize = enhanceMode == InterpolantAutomatonEnhancement.PREDICATE_ABSTRACTION_CANNIBALIZE;
+		return new DeterministicInterpolantAutomaton<>(getServices(), mCsToolkit, htc, inputInterpolantAutomaton,
+				predicateUnifier, conservativeSuccessorCandidateSelection, cannibalize);
+	}
+
+	protected void minimizeAbstractionIfEnabled()
+			throws AutomataOperationCanceledException, AutomataLibraryException, AssertionError {
+		final Minimization minimization = mPref.getMinimization();
+		switch (minimization) {
+		case NONE:
+			// do not apply minimization
+			break;
+		case DFA_HOPCROFT_LISTS:
+		case DFA_HOPCROFT_ARRAYS:
+		case MINIMIZE_SEVPA:
+		case SHRINK_NWA:
+		case NWA_MAX_SAT:
+		case NWA_MAX_SAT2:
+		case RAQ_DIRECT_SIMULATION:
+		case RAQ_DIRECT_SIMULATION_B:
+		case NWA_COMBINATOR_PATTERN:
+		case NWA_COMBINATOR_EVERY_KTH:
+		case NWA_OVERAPPROXIMATION:
+		case NWA_COMBINATOR_MULTI_DEFAULT:
+		case NWA_COMBINATOR_MULTI_SIMULATION:
+			// apply minimization
+			minimizeAbstraction(mStateFactoryForRefinement, mPredicateFactoryResultChecking, minimization);
+			break;
+		default:
+			throw new AssertionError();
+		}
+	}
+
+	/**
+	 * Automata theoretic minimization of the automaton stored in mAbstraction. Expects that mAbstraction does not have
+	 * dead ends.
+	 *
+	 * @param predicateFactoryRefinement
+	 *            PredicateFactory for the construction of the new (minimized) abstraction.
+	 * @param resultCheckPredFac
+	 *            PredicateFactory used for auxiliary automata used for checking correctness of the result (if
+	 *            assertions are enabled).
+	 */
+	protected void minimizeAbstraction(final PredicateFactoryRefinement predicateFactoryRefinement,
+			final PredicateFactoryResultChecking resultCheckPredFac, final Minimization minimization)
+			throws AutomataOperationCanceledException, AutomataLibraryException, AssertionError {
+
+		final Function<IPredicate, Set<IcfgLocation>> lcsProvider =
+				x -> (x instanceof ISLPredicate ? Collections.singleton(((ISLPredicate) x).getProgramPoint())
+						: new HashSet<>(Arrays.asList(((IMLPredicate) x).getProgramPoints())));
+		AutomataMinimization<Set<IcfgLocation>, IPredicate, L> am;
+		try {
+			am = new AutomataMinimization<>(getServices(), (INestedWordAutomaton<L, IPredicate>) mAbstraction,
+					minimization, mComputeHoareAnnotation, mIteration, predicateFactoryRefinement,
+					MINIMIZE_EVERY_KTH_ITERATION, mStoredRawInterpolantAutomata, mInterpolAutomaton,
+					MINIMIZATION_TIMEOUT, resultCheckPredFac, lcsProvider, true);
+		} catch (final AutomataMinimizationTimeout e) {
+			mCegarLoopBenchmark.addAutomataMinimizationData(e.getStatistics());
+			throw e.getAutomataOperationCanceledException();
+		}
+		mCegarLoopBenchmark.addAutomataMinimizationData(am.getStatistics());
+		final boolean newAutomatonWasBuilt = am.newAutomatonWasBuilt();
+
+		if (newAutomatonWasBuilt) {
+			// postprocessing after minimization
+			final IDoubleDeckerAutomaton<L, IPredicate> newAbstraction = am.getMinimizedAutomaton();
+
+			// extract Hoare annotation
+			if (mComputeHoareAnnotation) {
+				final Map<IPredicate, IPredicate> oldState2newState = am.getOldState2newStateMapping();
+				if (oldState2newState == null) {
+					throw new AssertionError("Hoare annotation and " + minimization + " incompatible");
+				}
+				mHaf.updateOnMinimization(oldState2newState, newAbstraction);
+			}
+
+			// statistics
+			final int oldSize = mAbstraction.size();
+			final int newSize = newAbstraction.size();
+			assert oldSize == 0 || oldSize >= newSize : "Minimization increased state space";
+
+			// use result
+			mAbstraction = newAbstraction;
+		}
+	}
+
+	@Override
+	protected void computeIcfgHoareAnnotation() {
+		if (mCsToolkit.getManagedScript().isLocked()) {
+			throw new AssertionError("SMTManager must not be locked at the beginning of Hoare annotation computation");
+		}
+		final INestedWordAutomaton<L, IPredicate> abstraction = (INestedWordAutomaton<L, IPredicate>) mAbstraction;
+		mCegarLoopBenchmark.start(CegarLoopStatisticsDefinitions.HoareAnnotationTime.toString());
+		try {
+			new HoareAnnotationExtractor<>(getServices(), abstraction, mHaf);
+			final HoareAnnotationComposer clha = new HoareAnnotationComposer(mCsToolkit, mPredicateFactory, mHaf,
+					getServices(), mSimplificationTechnique, mXnfConversionTechnique);
+			final HoareAnnotationWriter writer = new HoareAnnotationWriter(mIcfg, mCsToolkit, mPredicateFactory, clha,
+					getServices(), mSimplificationTechnique, mXnfConversionTechnique);
+			writer.addHoareAnnotationToCFG();
+			mCegarLoopBenchmark.addHoareAnnotationData(clha.getHoareAnnotationStatisticsGenerator());
+		} finally {
+			mCegarLoopBenchmark.stop(CegarLoopStatisticsDefinitions.HoareAnnotationTime.toString());
+		}
+	}
+
+	@Override
+	public IElement getArtifact() {
+		if (mPref.artifact() == Artifact.ABSTRACTION || mPref.artifact() == Artifact.INTERPOLANT_AUTOMATON
+				|| mPref.artifact() == Artifact.NEG_INTERPOLANT_AUTOMATON) {
+
+			if (mArtifactAutomaton == null) {
+				mLogger.warn("Preferred Artifact not available," + " visualizing the RCFG instead");
+				return mIcfg;
+			}
+			try {
+				return mArtifactAutomaton.transformToUltimateModel(new AutomataLibraryServices(getServices()));
+			} catch (final AutomataOperationCanceledException e) {
+				return null;
+			}
+		}
+		if (mPref.artifact() == Artifact.RCFG) {
+			return mIcfg;
+		}
+		throw new IllegalArgumentException();
+	}
+
+	protected boolean accepts(final IUltimateServiceProvider services,
+			final INwaOutgoingLetterAndTransitionProvider<L, IPredicate> nia, final Word<L> word,
+			final boolean checkAlsoForAcceptanceOfSomePrefix) throws AutomataOperationCanceledException {
+		try {
+			return new Accepts<>(new AutomataLibraryServices(services), nia, NestedWord.nestedWord(word),
+					checkAlsoForAcceptanceOfSomePrefix, false).getResult();
+		} catch (final AutomataOperationCanceledException e) {
+			throw e;
+		} catch (final AutomataLibraryException e) {
+			throw new AssertionError(e);
+		}
+	}
+
+	public void setWitnessAutomaton(
+			final INwaOutgoingLetterAndTransitionProvider<WitnessEdge, WitnessNode> witnessAutomaton) {
+		mWitnessAutomaton = witnessAutomaton;
+	}
+
+	private static final boolean checkStoreCounterExamples(final TAPreferences pref) {
+		return pref.getMinimization() == Minimization.NWA_OVERAPPROXIMATION;
+	}
+
+	private static SearchStrategy getSearchStrategy(final IPreferenceProvider mPrefs) {
+		switch (mPrefs.getEnum(TraceAbstractionPreferenceInitializer.LABEL_COUNTEREXAMPLE_SEARCH_STRATEGY,
+				CounterexampleSearchStrategy.class)) {
+		case BFS:
+			return SearchStrategy.BFS;
+		case DFS:
+			return SearchStrategy.DFS;
+		default:
+			throw new IllegalArgumentException();
+		}
+	}
+
+	@Override
+	public Set<Pair<AbstractInterpolantAutomaton<L>, IPredicateUnifier>> getFloydHoareAutomata() {
+		if (mStoreFloydHoareAutomata) {
+			return mFloydHoareAutomata;
+		}
+		throw new IllegalStateException("Floyd-Hoare automata have not been stored");
+	}
+
+	public IPreconditionProvider getPreconditionProvider() {
+		return IPreconditionProvider.constructDefaultPreconditionProvider();
+	}
+
+	public IPostconditionProvider getPostconditionProvider() {
+		return IPostconditionProvider.constructDefaultPostconditionProvider();
+	}
+
+	private class TimeoutRefinementEngineResult
+			extends BasicRefinementEngineResult<L, NestedWordAutomaton<L, IPredicate>> {
+
+		public TimeoutRefinementEngineResult(final Lazy<IHoareTripleChecker> htc,
+				final Lazy<IPredicateUnifier> predicateUnifier) {
+			super(LBool.UNKNOWN, null, null, false, Collections.emptyList(), htc, predicateUnifier);
+		}
+
+	}
+}
--- conflicted
+++ resolved
@@ -1,946 +1,943 @@
-/*
- * Copyright (C) 2013-2021 Daniel Dietsch (dietsch@informatik.uni-freiburg.de)
- * Copyright (C) 2010-2021 Matthias Heizmann (heizmann@informatik.uni-freiburg.de)
- * Copyright (C) 2015-2021 University of Freiburg
- *
- * This file is part of the ULTIMATE TraceAbstraction plug-in.
- *
- * The ULTIMATE TraceAbstraction plug-in is free software: you can redistribute it and/or modify
- * it under the terms of the GNU Lesser General Public License as published
- * by the Free Software Foundation, either version 3 of the License, or
- * (at your option) any later version.
- *
- * The ULTIMATE TraceAbstraction plug-in is distributed in the hope that it will be useful,
- * but WITHOUT ANY WARRANTY; without even the implied warranty of
- * MERCHANTABILITY or FITNESS FOR A PARTICULAR PURPOSE. See the
- * GNU Lesser General Public License for more details.
- *
- * You should have received a copy of the GNU Lesser General Public License
- * along with the ULTIMATE TraceAbstraction plug-in. If not, see <http://www.gnu.org/licenses/>.
- *
- * Additional permission under GNU GPL version 3 section 7:
- * If you modify the ULTIMATE TraceAbstraction plug-in, or any covered work, by linking
- * or combining it with Eclipse RCP (or a modified version of Eclipse RCP),
- * containing parts covered by the terms of the Eclipse Public License, the
- * licensors of the ULTIMATE TraceAbstraction plug-in grant you additional permission
- * to convey the resulting work.
- */
-package de.uni_freiburg.informatik.ultimate.plugins.generator.traceabstraction;
-
-import java.io.File;
-import java.util.ArrayList;
-import java.util.Collections;
-import java.util.EnumSet;
-import java.util.HashMap;
-import java.util.Iterator;
-import java.util.LinkedHashMap;
-import java.util.List;
-import java.util.Map;
-import java.util.Map.Entry;
-import java.util.Set;
-import java.util.concurrent.TimeUnit;
-import java.util.stream.Collectors;
-
-import de.uni_freiburg.informatik.ultimate.automata.AutomataLibraryException;
-import de.uni_freiburg.informatik.ultimate.automata.AutomataLibraryServices;
-import de.uni_freiburg.informatik.ultimate.automata.AutomataOperationCanceledException;
-import de.uni_freiburg.informatik.ultimate.automata.AutomatonDefinitionPrinter;
-import de.uni_freiburg.informatik.ultimate.automata.AutomatonDefinitionPrinter.Format;
-import de.uni_freiburg.informatik.ultimate.automata.AutomatonDefinitionPrinter.NamedAutomaton;
-import de.uni_freiburg.informatik.ultimate.automata.IAutomaton;
-import de.uni_freiburg.informatik.ultimate.automata.IRun;
-import de.uni_freiburg.informatik.ultimate.automata.nestedword.INestedWordAutomaton;
-import de.uni_freiburg.informatik.ultimate.automata.nestedword.INwaBasis;
-import de.uni_freiburg.informatik.ultimate.automata.nestedword.NestedWordAutomaton;
-import de.uni_freiburg.informatik.ultimate.automata.petrinet.IPetriNet;
-import de.uni_freiburg.informatik.ultimate.core.lib.exceptions.IRunningTaskStackProvider;
-import de.uni_freiburg.informatik.ultimate.core.lib.exceptions.RunningTaskInfo;
-import de.uni_freiburg.informatik.ultimate.core.lib.exceptions.TaskCanceledException;
-import de.uni_freiburg.informatik.ultimate.core.lib.exceptions.TaskCanceledException.UserDefinedLimit;
-import de.uni_freiburg.informatik.ultimate.core.lib.exceptions.ToolchainCanceledException;
-import de.uni_freiburg.informatik.ultimate.core.lib.exceptions.ToolchainExceptionWrapper;
-import de.uni_freiburg.informatik.ultimate.core.lib.results.UnprovabilityReason;
-import de.uni_freiburg.informatik.ultimate.core.model.models.IElement;
-import de.uni_freiburg.informatik.ultimate.core.model.models.ILocation;
-import de.uni_freiburg.informatik.ultimate.core.model.services.ILogger;
-import de.uni_freiburg.informatik.ultimate.core.model.services.IProgressAwareTimer;
-import de.uni_freiburg.informatik.ultimate.core.model.services.IProgressMonitorService;
-import de.uni_freiburg.informatik.ultimate.core.model.services.IUltimateServiceProvider;
-import de.uni_freiburg.informatik.ultimate.core.model.translation.AtomicTraceElement;
-import de.uni_freiburg.informatik.ultimate.core.model.translation.IProgramExecution;
-import de.uni_freiburg.informatik.ultimate.lib.modelcheckerutils.cfg.CfgSmtToolkit;
-<<<<<<< HEAD
-import de.uni_freiburg.informatik.ultimate.lib.modelcheckerutils.cfg.IcfgUtils;
-=======
-import de.uni_freiburg.informatik.ultimate.lib.modelcheckerutils.cfg.IcfgProgramExecution;
->>>>>>> e7bb482b
-import de.uni_freiburg.informatik.ultimate.lib.modelcheckerutils.cfg.structure.IIcfg;
-import de.uni_freiburg.informatik.ultimate.lib.modelcheckerutils.cfg.structure.IIcfgTransition;
-import de.uni_freiburg.informatik.ultimate.lib.modelcheckerutils.cfg.structure.IcfgLocation;
-import de.uni_freiburg.informatik.ultimate.lib.modelcheckerutils.cfg.structure.debugidentifiers.DebugIdentifier;
-import de.uni_freiburg.informatik.ultimate.lib.modelcheckerutils.hoaretriple.IncrementalHoareTripleChecker;
-import de.uni_freiburg.informatik.ultimate.lib.modelcheckerutils.smt.interpolant.IInterpolantGenerator;
-import de.uni_freiburg.informatik.ultimate.lib.modelcheckerutils.smt.predicates.HoareAnnotation;
-import de.uni_freiburg.informatik.ultimate.lib.modelcheckerutils.smt.predicates.IPredicate;
-import de.uni_freiburg.informatik.ultimate.lib.modelcheckerutils.smt.predicates.IPredicateUnifier;
-import de.uni_freiburg.informatik.ultimate.lib.modelcheckerutils.smt.predicates.PredicateFactory;
-import de.uni_freiburg.informatik.ultimate.lib.modelcheckerutils.taskidentifier.SubtaskFileIdentifier;
-import de.uni_freiburg.informatik.ultimate.lib.modelcheckerutils.taskidentifier.TaskIdentifier;
-import de.uni_freiburg.informatik.ultimate.lib.smtlibutils.SmtUtils;
-import de.uni_freiburg.informatik.ultimate.lib.smtlibutils.SmtUtils.SimplificationTechnique;
-import de.uni_freiburg.informatik.ultimate.lib.smtlibutils.SmtUtils.XnfConversionTechnique;
-import de.uni_freiburg.informatik.ultimate.logic.Script;
-import de.uni_freiburg.informatik.ultimate.logic.Script.LBool;
-import de.uni_freiburg.informatik.ultimate.logic.Term;
-import de.uni_freiburg.informatik.ultimate.plugins.generator.traceabstraction.interpolantautomata.transitionappender.AbstractInterpolantAutomaton;
-import de.uni_freiburg.informatik.ultimate.plugins.generator.traceabstraction.predicates.InductivityCheck;
-import de.uni_freiburg.informatik.ultimate.plugins.generator.traceabstraction.preferences.TAPreferences;
-import de.uni_freiburg.informatik.ultimate.plugins.generator.traceabstraction.preferences.TAPreferences.Artifact;
-import de.uni_freiburg.informatik.ultimate.plugins.generator.traceabstraction.preferences.TraceAbstractionPreferenceInitializer.FloydHoareAutomataReuse;
-import de.uni_freiburg.informatik.ultimate.plugins.generator.traceabstraction.preferences.TraceAbstractionPreferenceInitializer.HoareAnnotationPositions;
-import de.uni_freiburg.informatik.ultimate.util.CoreUtil;
-import de.uni_freiburg.informatik.ultimate.util.ReflectionUtil;
-import de.uni_freiburg.informatik.ultimate.util.datastructures.relation.Pair;
-import de.uni_freiburg.informatik.ultimate.util.statistics.IStatisticsDataProvider;
-
-/**
- * CEGAR loop of a trace abstraction. Can be used to check safety and termination of sequential and concurrent programs.
- * Defines roughly the structure of the CEGAR loop, concrete algorithms are implemented in classes which extend this
- * one.
- *
- * @author heizmann@informatik.uni-freiburg.de
- */
-public abstract class AbstractCegarLoop<L extends IIcfgTransition<?>, A extends IAutomaton<L, IPredicate>> {
-	private static final boolean DUMP_BIGGEST_AUTOMATON = false;
-	private static final boolean EXTENDED_HOARE_ANNOTATION_LOGGING = true;
-
-	protected final ILogger mLogger;
-	protected final SimplificationTechnique mSimplificationTechnique;
-	protected final XnfConversionTechnique mXnfConversionTechnique;
-	protected final Class<L> mTransitionClazz;
-
-	/**
-	 * Interprocedural control flow graph.
-	 */
-	protected final IIcfg<? extends IcfgLocation> mIcfg;
-
-	/**
-	 * Intermediate layer to encapsulate communication with SMT solvers.
-	 */
-	protected final CfgSmtToolkit mCsToolkit;
-	protected final PredicateFactory mPredicateFactory;
-
-	/**
-	 * Intermediate layer to encapsulate preferences.
-	 */
-	protected final TAPreferences mPref;
-	protected final boolean mComputeHoareAnnotation;
-
-	/**
-	 * Set of error location whose reachability is analyzed by this CEGAR loop.
-	 */
-	protected final Set<? extends IcfgLocation> mErrorLocs;
-
-	/**
-	 * Current Iteration of this CEGAR loop.
-	 */
-	protected int mIteration;
-
-	/**
-	 * Accepting run of the abstraction obtained in this iteration.
-	 */
-	protected IRun<L, ?> mCounterexample;
-
-	/**
-	 * Abstraction of this iteration. The language of mAbstraction is a set of traces which is
-	 * <ul>
-	 * <li>a superset of the feasible program traces.
-	 * <li>a subset of the traces which respect the control flow of the program.
-	 */
-	protected A mAbstraction;
-
-	/**
-	 * IInterpolantGenerator that was used in the current iteration.
-	 */
-	protected IInterpolantGenerator<L> mInterpolantGenerator;
-
-	/**
-	 * Interpolant automaton of this iteration.
-	 */
-	protected NestedWordAutomaton<L, IPredicate> mInterpolAutomaton;
-
-	// used for debugging only
-	protected IAutomaton<L, IPredicate> mArtifactAutomaton;
-
-	protected final Format mPrintAutomataLabeling;
-
-	protected CegarLoopStatisticsGenerator mCegarLoopBenchmark;
-
-	protected IUltimateServiceProvider mServices;
-
-	protected final TaskIdentifier mTaskIdentifier;
-
-	protected Dumper mDumper;
-
-	/**
-	 * Unique mName of this CEGAR loop to distinguish this instance from other instances in a complex verification task.
-	 * Important only for debugging and debugging output written to files.
-	 */
-	private final DebugIdentifier mName;
-	protected final CegarLoopResultBuilder mResultBuilder;
-	private Map<IcfgLocation, Long> mTimeBudget;
-
-	/**
-	 *
-	 * @param services
-	 * @param name
-	 * @param initialAbstraction
-	 *            An automaton such that the recognised language is a superset of the language of the program. The
-	 *            initial abstraction in our implementations will usually be an automaton that has the same graph as the
-	 *            program.
-	 * @param rootNode
-	 * @param csToolkit
-	 * @param predicateFactory
-	 * @param taPrefs
-	 * @param errorLocs
-	 * @param logger
-	 * @param transitionClazz
-	 * @param computeHoareAnnotation
-	 */
-	protected AbstractCegarLoop(final IUltimateServiceProvider services, final DebugIdentifier name,
-			final A initialAbstraction, final IIcfg<?> rootNode, final CfgSmtToolkit csToolkit,
-			final PredicateFactory predicateFactory, final TAPreferences taPrefs,
-			final Set<? extends IcfgLocation> errorLocs, final ILogger logger, final Class<L> transitionClazz,
-			final boolean computeHoareAnnotation) {
-		mServices = services;
-		mLogger = logger;
-		mSimplificationTechnique = taPrefs.getSimplificationTechnique();
-		mXnfConversionTechnique = taPrefs.getXnfConversionTechnique();
-		mPrintAutomataLabeling = taPrefs.getAutomataFormat();
-		mName = name;
-		mAbstraction = initialAbstraction;
-		mIcfg = rootNode;
-		mCsToolkit = csToolkit;
-		mPredicateFactory = predicateFactory;
-		mPref = taPrefs;
-		mErrorLocs = errorLocs;
-		mTransitionClazz = transitionClazz;
-		mComputeHoareAnnotation = computeHoareAnnotation;
-		// TODO: TaskIdentifier should probably be provided by caller
-		mTaskIdentifier = new SubtaskFileIdentifier(null, mIcfg.getIdentifier() + "_" + name);
-		mResultBuilder = new CegarLoopResultBuilder();
-	}
-
-	/**
-	 * Perform any initialization that is needed before the iteration begins.
-	 */
-	protected void initialize() throws AutomataLibraryException {
-		// by default, no action needed
-	}
-
-	/**
-	 * Return true iff the mAbstraction does not accept any trace.
-	 *
-	 * @throws AutomataOperationCanceledException
-	 */
-	protected abstract boolean isAbstractionEmpty() throws AutomataOperationCanceledException;
-
-	/**
-	 * Determine if the trace of mCounterexample is a feasible sequence of CodeBlocks. Return
-	 * <ul>
-	 * <li>SAT if the trace is feasible
-	 * <li>UNSAT if the trace is infeasible
-	 * <li>UNKNOWN if the algorithm was not able to determine the feasibility.
-	 * </ul>
-	 *
-	 * @throws AutomataOperationCanceledException
-	 *
-	 *             TODO Christian 2016-11-11: Merge the methods isCounterexampleFeasible() and
-	 *             constructInterpolantAutomaton() after {@link TreeAutomizerCEGAR} does not depend on this class
-	 *             anymore.
-	 */
-	protected abstract Pair<LBool, IProgramExecution<L, Term>> isCounterexampleFeasible()
-			throws AutomataOperationCanceledException;
-
-	/**
-	 * Construct an automaton mInterpolantAutomaton which
-	 * <ul>
-	 * <li>accepts the trace of mCounterexample,
-	 * <li>accepts only infeasible traces.
-	 * </ul>
-	 *
-	 * @throws AutomataOperationCanceledException
-	 */
-	protected abstract void constructInterpolantAutomaton() throws AutomataOperationCanceledException;
-
-	/**
-	 * Construct an automaton that
-	 * <ul>
-	 * <li>accepts the trace of mCounterexample,
-	 * <li>accepts only feasible traces.
-	 * </ul>
-	 */
-	protected abstract void constructErrorAutomaton() throws AutomataOperationCanceledException;
-
-	/**
-	 * Construct a new automaton mAbstraction such that
-	 * <ul>
-	 * <li>the language of the new mAbstraction is (not necessary strictly) smaller than the language of the old
-	 * mAbstraction
-	 * <li>the new mAbstraction accepts all feasible traces of the old mAbstraction (only infeasible traces are removed)
-	 * <ul>
-	 *
-	 * @return true iff the trace of mCounterexample (which was accepted by the old mAbstraction) is not accepted by the
-	 *         mAbstraction.
-	 * @throws AutomataLibraryException
-	 */
-	protected abstract boolean refineAbstraction() throws AutomataLibraryException;
-
-	/**
-	 * Add Hoare annotation to the control flow graph. Use the information computed so far annotate the ProgramPoints of
-	 * the control flow graph with invariants.
-	 */
-	protected abstract void computeIcfgHoareAnnotation();
-
-	protected void computeOwickiGriesAnnotation() {
-		mLogger.warn("Computation of Owicki-Gries proof not supported by " + getClass().getSimpleName());
-	}
-
-	protected abstract Set<Pair<AbstractInterpolantAutomaton<L>, IPredicateUnifier>> getFloydHoareAutomata();
-
-	/**
-	 * Return the Artifact whose computation was requested. This artifact can be either the control flow graph, an
-	 * abstraction, an interpolant automaton, or a negated interpolant automaton. The artifact is only used for
-	 * debugging.
-	 *
-	 * @return The root node of the artifact after it was transformed to an ULTIMATE model.
-	 */
-	public abstract IElement getArtifact();
-
-	public int getIteration() {
-		return mIteration;
-	}
-
-	public String errorLocs() {
-		final Iterator<? extends IcfgLocation> it = mErrorLocs.iterator();
-		if (!it.hasNext()) {
-			return "[]";
-		}
-		final StringBuilder sb = new StringBuilder();
-		int i = 0;
-		sb.append('[');
-		for (;;) {
-			sb.append(it.next().toString());
-			++i;
-			if (!it.hasNext()) {
-				return sb.append(']').toString();
-			}
-			if (sb.length() > 120) {
-				sb.append(" (and ").append(mErrorLocs.size() - i).append(" more)]");
-				return sb.toString();
-			}
-			sb.append(',').append(' ');
-		}
-	}
-
-	public IStatisticsDataProvider getCegarLoopBenchmark() {
-		return mCegarLoopBenchmark;
-	}
-
-	/**
-	 * Method that is called at the end of {@link #runCegar()}.
-	 */
-	protected abstract void finish();
-
-	public final CegarLoopResult<L> runCegar() {
-		final CegarLoopResult<L> r = startCegar();
-		finish();
-		return r;
-	}
-
-	public final CegarLoopResult<L> startCegar() {
-		mIteration = 0;
-		if (mLogger.isInfoEnabled()) {
-			mLogger.info("======== Iteration %s == of CEGAR loop == %s ========", mIteration, mName);
-			mLogger.info("Settings: %s", ReflectionUtil.instanceFieldsToString(mPref));
-			mLogger.info("Starting to check reachability of %s error locations.", mErrorLocs.size());
-		}
-		// initialize dump of debugging output to files if necessary
-		if (mPref.dumpAutomata()) {
-			mDumper = new Dumper(mLogger, mPref, mName, mIteration);
-		}
-		try {
-			if (!computeInitialAbstraction()) {
-				iterate();
-			}
-			return mResultBuilder.getResult();
-		} catch (AutomataOperationCanceledException | ToolchainCanceledException e) {
-			return performLimitReachedActions(e);
-		} catch (final AutomataLibraryException e) {
-			throw new ToolchainExceptionWrapper(Activator.PLUGIN_ID, e);
-		}
-	}
-
-	/**
-	 * @return true iff the initial abstraction is empty, false otherwise
-	 * @throws AutomataLibraryException
-	 */
-	private boolean computeInitialAbstraction() throws AutomataLibraryException {
-		mCegarLoopBenchmark.start(CegarLoopStatisticsDefinitions.InitialAbstractionConstructionTime.toString());
-		try {
-			abortIfTimeout();
-			initialize();
-		} catch (AutomataOperationCanceledException | ToolchainCanceledException ex) {
-			final RunningTaskInfo runningTaskInfo =
-					new RunningTaskInfo(this.getClass(), "constructing initial abstraction");
-			ex.addRunningTaskInfo(runningTaskInfo);
-			throw ex;
-		} finally {
-			mCegarLoopBenchmark.stop(CegarLoopStatisticsDefinitions.InitialAbstractionConstructionTime.toString());
-		}
-
-		if (mIteration <= mPref.watchIteration()
-				&& (mPref.artifact() == Artifact.ABSTRACTION || mPref.artifact() == Artifact.RCFG)) {
-			mArtifactAutomaton = mAbstraction;
-		}
-		if (mPref.dumpAutomata()) {
-			final String filename = mTaskIdentifier + "_InitialAbstraction";
-			writeAutomatonToFile(mAbstraction, filename);
-		}
-		mCegarLoopBenchmark.reportAbstractionSize(mAbstraction.size(), mIteration);
-
-		final boolean initalAbstractionCorrect = isAbstractionEmpty();
-		if (initalAbstractionCorrect) {
-			mResultBuilder.addResultForAllRemaining(Result.SAFE);
-			return true;
-		}
-		return false;
-	}
-
-	private void iterate() throws AutomataLibraryException {
-		mTimeBudget = initializeTimeBudget();
-		for (mIteration = 1; mIteration <= mPref.maxIterations(); mIteration++) {
-			abortIfTimeout();
-			final IcfgLocation currentErrorLoc = getErrorLocFromCounterexample();
-			final String msg = String.format("=== Iteration %s === Targeting %s === %s ===", mIteration,
-					currentErrorLoc, errorLocs());
-			getServices().getStorage().pushMarker(msg);
-			mLogger.info(msg);
-			final IUltimateServiceProvider parentServices = mServices;
-			final IUltimateServiceProvider iterationServices = createIterationTimer(currentErrorLoc);
-			mServices = iterationServices;
-			boolean updateBudget = true;
-			try {
-				mCegarLoopBenchmark.announceNextIteration();
-				if (mPref.dumpAutomata()) {
-					mDumper = new Dumper(mLogger, mPref, mName, mIteration);
-				}
-				try {
-					final Pair<LBool, IProgramExecution<L, Term>> isCexResult = isCounterexampleFeasible();
-					final AutomatonType automatonType = processFeasibilityCheckResult(isCexResult.getFirst(),
-							isCexResult.getSecond(), currentErrorLoc);
-					if (mPref.stopAfterFirstViolation() && automatonType != AutomatonType.INTERPOLANT) {
-						return;
-					}
-					constructRefinementAutomaton(automatonType);
-					refineAbstractionInternal(automatonType);
-
-				} catch (AutomataOperationCanceledException | ToolchainCanceledException e) {
-					mServices = updateTimeBudget(currentErrorLoc, parentServices, iterationServices);
-					updateBudget = false;
-					if (!mServices.getProgressMonitorService().continueProcessing()) {
-						// check parent timeout
-						mResultBuilder.addResult(currentErrorLoc, Result.TIMEOUT, null, e, null);
-						throw e;
-					}
-					final Result result = Result.convert(e);
-					mResultBuilder.addResult(currentErrorLoc, result,
-							IcfgProgramExecution.create(mCounterexample.getWord().asList(), Collections.emptyMap()), e,
-							null);
-					mLogger.warn("Local analysis aborted during iteration targeting %s because %s: %s", currentErrorLoc,
-							result, e.printRunningTaskMessage());
-					final long remainingTime = mServices.getProgressMonitorService().remainingTime();
-					if (remainingTime == 0 || mResultBuilder.remainingErrorLocs() <= 0) {
-						// if we do not have anymore time or any more error locations, end
-						return;
-					}
-					mLogger.warn("Still %s and %s left, trying to recover",
-							CoreUtil.humanReadableTime(remainingTime, TimeUnit.MILLISECONDS, 2),
-							mResultBuilder.remainingErrorLocs());
-					constructRefinementAutomaton(AutomatonType.UNKNOWN);
-					refineAbstractionInternal(AutomatonType.UNKNOWN);
-
-				}
-				final boolean isAbstractionCorrect = isAbstractionEmpty();
-				if (isAbstractionCorrect) {
-					mResultBuilder.addResultForAllRemaining(Result.SAFE);
-					return;
-				}
-			} finally {
-				if (updateBudget) {
-					mServices = updateTimeBudget(currentErrorLoc, parentServices, iterationServices);
-				}
-				final Set<String> destroyedStorables = getServices().getStorage().destroyMarker(msg);
-				if (!destroyedStorables.isEmpty()) {
-					mLogger.warn("Destroyed unattended storables created during the last iteration: "
-							+ destroyedStorables.stream().collect(Collectors.joining(",")));
-				}
-			}
-		}
-		mResultBuilder.addResultForAllRemaining(Result.USER_LIMIT_ITERATIONS);
-	}
-
-	private void refineAbstractionInternal(final AutomatonType automatonType)
-			throws AutomataLibraryException, AssertionError {
-		final boolean progress = refineAbstraction();
-		if (!progress) {
-			final String msgNoProgress = "No progress! Counterexample is still accepted by refined abstraction.";
-			mLogger.fatal(msgNoProgress);
-			throw new AssertionError(msgNoProgress);
-		}
-
-		if (mInterpolAutomaton != null) {
-			mLogger.info("Abstraction has %s", mAbstraction.sizeInformation());
-			mLogger.info("%s automaton has %s", automatonType, mInterpolAutomaton.sizeInformation());
-		}
-
-		if (mComputeHoareAnnotation && mPref.getHoareAnnotationPositions() == HoareAnnotationPositions.All) {
-			assert new InductivityCheck<>(getServices(), (INestedWordAutomaton<L, IPredicate>) mAbstraction, false,
-					true, new IncrementalHoareTripleChecker(mCsToolkit, false)).getResult() : "Not inductive";
-		}
-
-		if (mIteration <= mPref.watchIteration() && mPref.artifact() == Artifact.ABSTRACTION) {
-			mArtifactAutomaton = mAbstraction;
-		}
-
-		final boolean newMaximumReached = mCegarLoopBenchmark.reportAbstractionSize(mAbstraction.size(), mIteration);
-		if (DUMP_BIGGEST_AUTOMATON && mIteration > 4 && newMaximumReached) {
-			final String filename = mIcfg.getIdentifier() + "_BiggestAutomaton";
-			writeAutomatonToFile(mAbstraction, filename);
-		}
-	}
-
-	private IcfgLocation getErrorLocFromCounterexample() {
-		return mCounterexample.getSymbol(mCounterexample.getLength() - 2).getTarget();
-	}
-
-	/**
-	 * Report results from a feasibility check if necessary and return the type of the refinement automaton
-	 */
-	private AutomatonType processFeasibilityCheckResult(final LBool isCounterexampleFeasible,
-			final IProgramExecution<L, Term> programExecution, final IcfgLocation currentErrorLoc) {
-		if (isCounterexampleFeasible == Script.LBool.SAT) {
-			mResultBuilder.addResultForProgramExecution(Result.UNSAFE, programExecution, null, null);
-			if (mPref.stopAfterFirstViolation()) {
-				mResultBuilder.addResultForAllRemaining(Result.UNKNOWN);
-			}
-			return AutomatonType.ERROR;
-		}
-		if (isCounterexampleFeasible != Script.LBool.UNKNOWN) {
-			return AutomatonType.INTERPOLANT;
-		}
-		final Result actualResult;
-		if (programExecution != null) {
-			final UnprovabilityReason reasonUnknown =
-					new UnprovabilityReason("unable to decide satisfiability of path constraint");
-			actualResult = Result.UNKNOWN;
-			mResultBuilder.addResultForProgramExecution(actualResult, programExecution, null, reasonUnknown);
-		} else {
-			actualResult = Result.TIMEOUT;
-			mResultBuilder.addResult(currentErrorLoc, actualResult, null, null, null);
-		}
-
-		if (mPref.stopAfterFirstViolation()) {
-			mResultBuilder.addResultForAllRemaining(actualResult);
-		}
-
-		return AutomatonType.UNKNOWN;
-	}
-
-	private void constructRefinementAutomaton(final AutomatonType automatonType)
-			throws AutomataOperationCanceledException {
-		switch (automatonType) {
-		case ERROR:
-		case UNKNOWN:
-			if (mPref.stopAfterFirstViolation()) {
-				return;
-			}
-			mLogger.info("Excluding counterexample to continue analysis with %s automaton", automatonType);
-			constructErrorAutomaton();
-			break;
-		case INTERPOLANT:
-			constructInterpolantAutomaton();
-			break;
-		default:
-			throw new UnsupportedOperationException("Unknown automaton type: " + automatonType);
-		}
-
-		if (mInterpolAutomaton != null) {
-			mLogger.info("%s automaton has %s states", automatonType, mInterpolAutomaton.getStates().size());
-			if (mIteration <= mPref.watchIteration() && mPref.artifact() == Artifact.INTERPOLANT_AUTOMATON) {
-				mArtifactAutomaton = mInterpolAutomaton;
-			}
-		}
-	}
-
-	private Map<IcfgLocation, Long> initializeTimeBudget() {
-		if (!mPref.hasErrorLocTimeLimit()) {
-			return Collections.emptyMap();
-		}
-		final Map<IcfgLocation, Long> rtr = new HashMap<>();
-		final long timePerLoc = mServices.getProgressMonitorService().remainingTime() / mErrorLocs.size();
-		mErrorLocs.stream().forEach(a -> rtr.put(a, timePerLoc));
-		mLogger.info("Timelimit per error location is %s",
-				CoreUtil.humanReadableTime(timePerLoc, TimeUnit.MILLISECONDS, 2));
-		return rtr;
-	}
-
-	private IUltimateServiceProvider createIterationTimer(final IcfgLocation currentErrorLoc) {
-		if (!mPref.hasErrorLocTimeLimit()) {
-			// do not limit single counterexample if there is no limit on assert
-			return mServices;
-		}
-		final IProgressMonitorService pms = mServices.getProgressMonitorService();
-		final int remainingLocs = mResultBuilder.remainingErrorLocs();
-		if (remainingLocs == 0) {
-			// no error locs remaining, do nothing
-			return mServices;
-		}
-		final long remainingTime = mTimeBudget.get(currentErrorLoc);
-		final IProgressAwareTimer timer = pms.getChildTimer(remainingTime);
-		return pms.registerChildTimer(mServices, timer);
-	}
-
-	private IUltimateServiceProvider updateTimeBudget(final IcfgLocation currentErrorLoc,
-			final IUltimateServiceProvider parentServices, final IUltimateServiceProvider iterationServices) {
-		if (!mPref.hasErrorLocTimeLimit()) {
-			// do not limit single counterexample if there is no limit on assert
-			return parentServices;
-		}
-		final long remainingTime = iterationServices.getProgressMonitorService().remainingTime();
-		final long oldBudget = mTimeBudget.put(currentErrorLoc, remainingTime);
-		mLogger.info("Used %s ms for %s, %s ms remaining", oldBudget - remainingTime, currentErrorLoc, remainingTime);
-		return parentServices;
-	}
-
-	private CegarLoopResult<L> performLimitReachedActions(final IRunningTaskStackProvider e) {
-		mLogger.warn("Verification canceled: %s", e.printRunningTaskMessage());
-
-		final Result res;
-		if (e instanceof TaskCanceledException) {
-			final EnumSet<UserDefinedLimit> limits = ((TaskCanceledException) e).getLimits();
-			res = Result.convert(limits.iterator().next());
-		} else {
-			res = Result.TIMEOUT;
-		}
-		return mResultBuilder.addResultForAllRemaining(res, null, e, null).getResult();
-	}
-
-	protected void writeAutomatonToFile(final IAutomaton<L, IPredicate> automaton, final String filename) {
-		mCegarLoopBenchmark.start(CegarLoopStatisticsDefinitions.DumpTime);
-		new AutomatonDefinitionPrinter<String, String>(new AutomataLibraryServices(getServices()),
-				determineAutomatonName(automaton), mPref.dumpPath() + File.separator + filename, mPrintAutomataLabeling,
-				"", automaton);
-		mCegarLoopBenchmark.stop(CegarLoopStatisticsDefinitions.DumpTime);
-	}
-
-	protected void writeAutomataToFile(final String filename, final String atsHeaderMessage, final String atsCommands,
-			final NamedAutomaton<L, IPredicate>... automata) {
-		mCegarLoopBenchmark.start(CegarLoopStatisticsDefinitions.DumpTime);
-		AutomatonDefinitionPrinter.writeAutomatonToFile(new AutomataLibraryServices(getServices()),
-				mPref.dumpPath() + File.separator + filename, mPrintAutomataLabeling, atsHeaderMessage, atsCommands,
-				automata);
-		mCegarLoopBenchmark.stop(CegarLoopStatisticsDefinitions.DumpTime);
-	}
-
-	private String determineAutomatonName(final IAutomaton<L, IPredicate> automaton) {
-		String result;
-		if (automaton instanceof INwaBasis) {
-			result = "nwa";
-		} else if (automaton instanceof IPetriNet) {
-			result = "net";
-		} else {
-			throw new UnsupportedOperationException(
-					"unknown kind of automaton " + automaton.getClass().getSimpleName());
-		}
-		return result;
-	}
-
-	protected void abortIfTimeout() {
-		if (!getServices().getProgressMonitorService().continueProcessing()) {
-			throw new ToolchainCanceledException(getClass());
-		}
-	}
-
-	protected IUltimateServiceProvider getServices() {
-		return mServices;
-	}
-
-	/**
-	 * Type of automaton that can occur during refinement.
-	 *
-	 */
-	public enum AutomatonType {
-		ERROR, UNKNOWN, INTERPOLANT
-	}
-
-	/**
-	 * Result of CEGAR loop iteration
-	 */
-	public enum Result {
-		/**
-		 * there is no feasible trace to an error location
-		 */
-		SAFE(2),
-		/**
-		 * there is a feasible trace to an error location (the underlying program has at least one execution which
-		 * violates its specification)
-		 */
-		UNSAFE(1),
-		/**
-		 * The core timeout was hit or a user canceled the verification
-		 */
-		TIMEOUT(4),
-		/**
-		 * we found a trace for which we could not decide feasibility or we found an infeasible trace but were not able
-		 * to exclude it in abstraction refinement.
-		 */
-		UNKNOWN(3),
-		/**
-		 * The user-specified timeout for the analysis was hit
-		 */
-		USER_LIMIT_TIME(4),
-		/**
-		 * The user-specified limit for the max-size of the trace histogram was hit
-		 */
-		USER_LIMIT_TRACEHISTOGRAM(4),
-		/**
-		 * The user-specified limit for the amount of CEGAR iterations was hit
-		 */
-		USER_LIMIT_ITERATIONS(4),
-		/**
-		 * The user-specified limit for the amount of analysis attempts per path program was hit
-		 */
-		USER_LIMIT_PATH_PROGRAM(4);
-
-		private final int mHierarchy;
-
-		Result(final int hierarchy) {
-			mHierarchy = hierarchy;
-		}
-
-		/**
-		 * Compare two results and return true iff this is more important or of equal importance than the other
-		 * according to their partial order: {@link #UNSAFE} >> {@link #SAFE} >> {@link #UNKNOWN} >> the rest.
-		 */
-		public boolean compareAuthority(final Result other) {
-			return mHierarchy <= other.mHierarchy;
-		}
-
-		/**
-		 * @return true if one result is {@link #UNSAFE} and the other is {@link #SAFE}, false otherwise.
-		 */
-		public boolean isConflicting(final Result other) {
-			return this == SAFE && other == UNSAFE || this == UNSAFE && other == SAFE;
-		}
-
-		public static Result getAuthoritative(final Result a, final Result b) {
-			return a.compareAuthority(b) ? a : b;
-		}
-
-		public static final Set<Result> USER_LIMIT_RESULTS =
-				EnumSet.of(USER_LIMIT_ITERATIONS, USER_LIMIT_PATH_PROGRAM, USER_LIMIT_TIME, USER_LIMIT_TRACEHISTOGRAM);
-
-		public boolean isLimit() {
-			return this == TIMEOUT || USER_LIMIT_RESULTS.contains(this);
-		}
-
-		public static final Result convert(final Throwable t) {
-			if (t instanceof TaskCanceledException) {
-				final TaskCanceledException tce = (TaskCanceledException) t;
-				return tce.getLimits().stream().map(Result::convert).reduce(Result::getAuthoritative).get();
-			}
-			if (t instanceof ToolchainCanceledException || t instanceof AutomataOperationCanceledException) {
-				return USER_LIMIT_TIME;
-			}
-			throw new UnsupportedOperationException(
-					"Cannot convert " + t.getClass().getSimpleName() + " to " + Result.class);
-		}
-
-		public static final Result convert(final TaskCanceledException.UserDefinedLimit limit) {
-			switch (limit) {
-			case ITERATIONS:
-				return Result.USER_LIMIT_ITERATIONS;
-			case PATH_PROGRAM_ATTEMPTS:
-				return Result.USER_LIMIT_PATH_PROGRAM;
-			case TIME_PER_ERROR_LOCATION:
-				return USER_LIMIT_TIME;
-			case TRACE_HISTOGRAM:
-				return Result.USER_LIMIT_TRACEHISTOGRAM;
-			default:
-				throw new UnsupportedOperationException("Unknown UserDefinedLimit " + limit);
-			}
-		}
-
-	}
-
-	private final class CegarLoopResultBuilder {
-		private final Map<IcfgLocation, CegarLoopLocalResult<L>> mResults = new LinkedHashMap<>();
-
-		public CegarLoopResultBuilder addResultForAllRemaining(final Result result) {
-			return addResultForAllRemaining(result, null, null, null);
-		}
-
-		public CegarLoopResultBuilder addResultForAllRemaining(final Result result,
-				final IProgramExecution<L, Term> rcfgProgramExecution, final IRunningTaskStackProvider rtsp,
-				final UnprovabilityReason reasonUnknown) {
-			mErrorLocs.stream().filter(elem -> !mResults.containsKey(elem))
-					.forEachOrdered(a -> addResult(a, result, rcfgProgramExecution, rtsp, reasonUnknown));
-			return this;
-		}
-
-		public CegarLoopResultBuilder addResultForProgramExecution(final Result result,
-				final IProgramExecution<L, Term> programExecution, final IRunningTaskStackProvider rtsp,
-				final UnprovabilityReason reasonUnknown) {
-			final AtomicTraceElement<L> lastElem = programExecution.getTraceElement(programExecution.getLength() - 1);
-			final IcfgLocation loc = lastElem.getStep().getTarget();
-			return addResult(loc, result, programExecution, rtsp, reasonUnknown);
-		}
-
-		public CegarLoopResultBuilder addResult(final IcfgLocation loc, final Result result,
-				final IProgramExecution<L, Term> rcfgProgramExecution, final IRunningTaskStackProvider rtsp,
-				final UnprovabilityReason reasonUnknown) {
-			mLogger.info("Registering result %s for location %s (%s of %s remaining)", result, loc,
-					mErrorLocs.size() - mResults.size() - 1, mErrorLocs.size());
-			final IProgramExecution<L, Term> programExecution;
-			if (result == Result.SAFE) {
-				programExecution = null;
-				assert rcfgProgramExecution == null;
-			} else {
-				programExecution = rcfgProgramExecution;
-			}
-
-			final List<UnprovabilityReason> unprovabilityReasons;
-			if (result == Result.UNKNOWN) {
-				unprovabilityReasons = new ArrayList<>();
-				if (reasonUnknown != null) {
-					unprovabilityReasons.add(reasonUnknown);
-				}
-
-				if (programExecution != null) {
-					unprovabilityReasons.addAll(UnprovabilityReason.getUnprovabilityReasons(programExecution));
-				}
-
-				if (unprovabilityReasons.isEmpty()) {
-					unprovabilityReasons.add(new UnprovabilityReason("Not analyzed"));
-				}
-
-			} else {
-				unprovabilityReasons = null;
-				assert reasonUnknown == null;
-			}
-
-			final IRunningTaskStackProvider runningTaskStackProvider;
-			if (result.isLimit()) {
-				runningTaskStackProvider = rtsp;
-			} else {
-				runningTaskStackProvider = null;
-				assert rtsp == null;
-			}
-
-			final CegarLoopLocalResult<L> localResult = new CegarLoopLocalResult<>(result, programExecution,
-					unprovabilityReasons, runningTaskStackProvider);
-			final CegarLoopLocalResult<L> old = mResults.get(loc);
-			if (old != null) {
-				if (old.getResult().isConflicting(localResult.getResult())) {
-					throw new AssertionError(String.format("New result %s conflicts with already found result %s",
-							result, old.getResult()));
-				}
-				if (old.getResult().compareAuthority(localResult.getResult())) {
-					mLogger.warn("Keeping previous result %s instead of new one %s", old, localResult);
-					return this;
-				}
-				mLogger.warn("Overwriting previous result %s with the new one %s", old, localResult);
-			}
-			mResults.put(loc, localResult);
-			return this;
-
-		}
-
-		public CegarLoopResult<L> getResult() {
-			final IStatisticsDataProvider cegarLoopBenchmarkGenerator = getCegarLoopBenchmark();
-
-			final List<Pair<AbstractInterpolantAutomaton<L>, IPredicateUnifier>> floydHoareAutomata;
-			if (mPref.getFloydHoareAutomataReuse() != FloydHoareAutomataReuse.NONE) {
-				floydHoareAutomata = new ArrayList<>(getFloydHoareAutomata());
-			} else {
-				floydHoareAutomata = null;
-			}
-
-			if (mComputeHoareAnnotation && mResults.values().stream().anyMatch(a -> a.getResult() == Result.SAFE)) {
-				if (IcfgUtils.isConcurrent(mIcfg)) {
-					computeOwickiGriesAnnotation();
-				} else {
-					computeIcfgHoareAnnotation();
-					writeHoareAnnotationToLogger();
-				}
-			} else {
-				mLogger.debug("Omitting computation of Hoare annotation");
-			}
-			return new CegarLoopResult<>(mResults, cegarLoopBenchmarkGenerator, getArtifact(), floydHoareAutomata);
-		}
-
-		public int remainingErrorLocs() {
-			return mErrorLocs.size() - mResults.size();
-		}
-
-		@SuppressWarnings("unchecked")
-		private void writeHoareAnnotationToLogger() {
-			final IIcfg<IcfgLocation> root = (IIcfg<IcfgLocation>) mIcfg;
-			for (final Entry<String, Map<DebugIdentifier, IcfgLocation>> proc2label2pp : root.getProgramPoints()
-					.entrySet()) {
-				for (final IcfgLocation pp : proc2label2pp.getValue().values()) {
-					final HoareAnnotation hoare = HoareAnnotation.getAnnotation(pp);
-
-					if (hoare != null && !SmtUtils.isTrueLiteral(hoare.getFormula())) {
-
-						mLogger.info("At program point %s the Hoare annotation is: %s", prettyPrintProgramPoint(pp),
-								hoare.getFormula());
-					} else if (EXTENDED_HOARE_ANNOTATION_LOGGING) {
-						if (hoare == null) {
-							mLogger.info("For program point %s no Hoare annotation was computed.",
-									prettyPrintProgramPoint(pp));
-						} else {
-							mLogger.info("At program point %s the Hoare annotation is: %s", prettyPrintProgramPoint(pp),
-									hoare.getFormula());
-						}
-					}
-				}
-			}
-		}
-
-		private String prettyPrintProgramPoint(final IcfgLocation pp) {
-			final ILocation loc = ILocation.getAnnotation(pp);
-			if (loc == null) {
-				return "";
-			}
-			final int startLine = loc.getStartLine();
-			final int endLine = loc.getEndLine();
-			final StringBuilder sb = new StringBuilder();
-			sb.append(pp);
-			if (startLine == endLine) {
-				sb.append("(line ");
-				sb.append(startLine);
-			} else {
-				sb.append("(lines ");
-				sb.append(startLine);
-				sb.append(" ");
-				sb.append(endLine);
-			}
-			sb.append(")");
-			return sb.toString();
-		}
-
-	}
-
-}
+/*
+ * Copyright (C) 2013-2021 Daniel Dietsch (dietsch@informatik.uni-freiburg.de)
+ * Copyright (C) 2010-2021 Matthias Heizmann (heizmann@informatik.uni-freiburg.de)
+ * Copyright (C) 2015-2021 University of Freiburg
+ *
+ * This file is part of the ULTIMATE TraceAbstraction plug-in.
+ *
+ * The ULTIMATE TraceAbstraction plug-in is free software: you can redistribute it and/or modify
+ * it under the terms of the GNU Lesser General Public License as published
+ * by the Free Software Foundation, either version 3 of the License, or
+ * (at your option) any later version.
+ *
+ * The ULTIMATE TraceAbstraction plug-in is distributed in the hope that it will be useful,
+ * but WITHOUT ANY WARRANTY; without even the implied warranty of
+ * MERCHANTABILITY or FITNESS FOR A PARTICULAR PURPOSE. See the
+ * GNU Lesser General Public License for more details.
+ *
+ * You should have received a copy of the GNU Lesser General Public License
+ * along with the ULTIMATE TraceAbstraction plug-in. If not, see <http://www.gnu.org/licenses/>.
+ *
+ * Additional permission under GNU GPL version 3 section 7:
+ * If you modify the ULTIMATE TraceAbstraction plug-in, or any covered work, by linking
+ * or combining it with Eclipse RCP (or a modified version of Eclipse RCP),
+ * containing parts covered by the terms of the Eclipse Public License, the
+ * licensors of the ULTIMATE TraceAbstraction plug-in grant you additional permission
+ * to convey the resulting work.
+ */
+package de.uni_freiburg.informatik.ultimate.plugins.generator.traceabstraction;
+
+import java.io.File;
+import java.util.ArrayList;
+import java.util.Collections;
+import java.util.EnumSet;
+import java.util.HashMap;
+import java.util.Iterator;
+import java.util.LinkedHashMap;
+import java.util.List;
+import java.util.Map;
+import java.util.Map.Entry;
+import java.util.Set;
+import java.util.concurrent.TimeUnit;
+import java.util.stream.Collectors;
+
+import de.uni_freiburg.informatik.ultimate.automata.AutomataLibraryException;
+import de.uni_freiburg.informatik.ultimate.automata.AutomataLibraryServices;
+import de.uni_freiburg.informatik.ultimate.automata.AutomataOperationCanceledException;
+import de.uni_freiburg.informatik.ultimate.automata.AutomatonDefinitionPrinter;
+import de.uni_freiburg.informatik.ultimate.automata.AutomatonDefinitionPrinter.Format;
+import de.uni_freiburg.informatik.ultimate.automata.AutomatonDefinitionPrinter.NamedAutomaton;
+import de.uni_freiburg.informatik.ultimate.automata.IAutomaton;
+import de.uni_freiburg.informatik.ultimate.automata.IRun;
+import de.uni_freiburg.informatik.ultimate.automata.nestedword.INestedWordAutomaton;
+import de.uni_freiburg.informatik.ultimate.automata.nestedword.INwaBasis;
+import de.uni_freiburg.informatik.ultimate.automata.nestedword.NestedWordAutomaton;
+import de.uni_freiburg.informatik.ultimate.automata.petrinet.IPetriNet;
+import de.uni_freiburg.informatik.ultimate.core.lib.exceptions.IRunningTaskStackProvider;
+import de.uni_freiburg.informatik.ultimate.core.lib.exceptions.RunningTaskInfo;
+import de.uni_freiburg.informatik.ultimate.core.lib.exceptions.TaskCanceledException;
+import de.uni_freiburg.informatik.ultimate.core.lib.exceptions.TaskCanceledException.UserDefinedLimit;
+import de.uni_freiburg.informatik.ultimate.core.lib.exceptions.ToolchainCanceledException;
+import de.uni_freiburg.informatik.ultimate.core.lib.exceptions.ToolchainExceptionWrapper;
+import de.uni_freiburg.informatik.ultimate.core.lib.results.UnprovabilityReason;
+import de.uni_freiburg.informatik.ultimate.core.model.models.IElement;
+import de.uni_freiburg.informatik.ultimate.core.model.models.ILocation;
+import de.uni_freiburg.informatik.ultimate.core.model.services.ILogger;
+import de.uni_freiburg.informatik.ultimate.core.model.services.IProgressAwareTimer;
+import de.uni_freiburg.informatik.ultimate.core.model.services.IProgressMonitorService;
+import de.uni_freiburg.informatik.ultimate.core.model.services.IUltimateServiceProvider;
+import de.uni_freiburg.informatik.ultimate.core.model.translation.AtomicTraceElement;
+import de.uni_freiburg.informatik.ultimate.core.model.translation.IProgramExecution;
+import de.uni_freiburg.informatik.ultimate.lib.modelcheckerutils.cfg.CfgSmtToolkit;
+import de.uni_freiburg.informatik.ultimate.lib.modelcheckerutils.cfg.IcfgProgramExecution;
+import de.uni_freiburg.informatik.ultimate.lib.modelcheckerutils.cfg.IcfgUtils;
+import de.uni_freiburg.informatik.ultimate.lib.modelcheckerutils.cfg.structure.IIcfg;
+import de.uni_freiburg.informatik.ultimate.lib.modelcheckerutils.cfg.structure.IIcfgTransition;
+import de.uni_freiburg.informatik.ultimate.lib.modelcheckerutils.cfg.structure.IcfgLocation;
+import de.uni_freiburg.informatik.ultimate.lib.modelcheckerutils.cfg.structure.debugidentifiers.DebugIdentifier;
+import de.uni_freiburg.informatik.ultimate.lib.modelcheckerutils.hoaretriple.IncrementalHoareTripleChecker;
+import de.uni_freiburg.informatik.ultimate.lib.modelcheckerutils.smt.interpolant.IInterpolantGenerator;
+import de.uni_freiburg.informatik.ultimate.lib.modelcheckerutils.smt.predicates.HoareAnnotation;
+import de.uni_freiburg.informatik.ultimate.lib.modelcheckerutils.smt.predicates.IPredicate;
+import de.uni_freiburg.informatik.ultimate.lib.modelcheckerutils.smt.predicates.IPredicateUnifier;
+import de.uni_freiburg.informatik.ultimate.lib.modelcheckerutils.smt.predicates.PredicateFactory;
+import de.uni_freiburg.informatik.ultimate.lib.modelcheckerutils.taskidentifier.SubtaskFileIdentifier;
+import de.uni_freiburg.informatik.ultimate.lib.modelcheckerutils.taskidentifier.TaskIdentifier;
+import de.uni_freiburg.informatik.ultimate.lib.smtlibutils.SmtUtils;
+import de.uni_freiburg.informatik.ultimate.lib.smtlibutils.SmtUtils.SimplificationTechnique;
+import de.uni_freiburg.informatik.ultimate.lib.smtlibutils.SmtUtils.XnfConversionTechnique;
+import de.uni_freiburg.informatik.ultimate.logic.Script;
+import de.uni_freiburg.informatik.ultimate.logic.Script.LBool;
+import de.uni_freiburg.informatik.ultimate.logic.Term;
+import de.uni_freiburg.informatik.ultimate.plugins.generator.traceabstraction.interpolantautomata.transitionappender.AbstractInterpolantAutomaton;
+import de.uni_freiburg.informatik.ultimate.plugins.generator.traceabstraction.predicates.InductivityCheck;
+import de.uni_freiburg.informatik.ultimate.plugins.generator.traceabstraction.preferences.TAPreferences;
+import de.uni_freiburg.informatik.ultimate.plugins.generator.traceabstraction.preferences.TAPreferences.Artifact;
+import de.uni_freiburg.informatik.ultimate.plugins.generator.traceabstraction.preferences.TraceAbstractionPreferenceInitializer.FloydHoareAutomataReuse;
+import de.uni_freiburg.informatik.ultimate.plugins.generator.traceabstraction.preferences.TraceAbstractionPreferenceInitializer.HoareAnnotationPositions;
+import de.uni_freiburg.informatik.ultimate.util.CoreUtil;
+import de.uni_freiburg.informatik.ultimate.util.ReflectionUtil;
+import de.uni_freiburg.informatik.ultimate.util.datastructures.relation.Pair;
+import de.uni_freiburg.informatik.ultimate.util.statistics.IStatisticsDataProvider;
+
+/**
+ * CEGAR loop of a trace abstraction. Can be used to check safety and termination of sequential and concurrent programs.
+ * Defines roughly the structure of the CEGAR loop, concrete algorithms are implemented in classes which extend this
+ * one.
+ *
+ * @author heizmann@informatik.uni-freiburg.de
+ */
+public abstract class AbstractCegarLoop<L extends IIcfgTransition<?>, A extends IAutomaton<L, IPredicate>> {
+	private static final boolean DUMP_BIGGEST_AUTOMATON = false;
+	private static final boolean EXTENDED_HOARE_ANNOTATION_LOGGING = true;
+
+	protected final ILogger mLogger;
+	protected final SimplificationTechnique mSimplificationTechnique;
+	protected final XnfConversionTechnique mXnfConversionTechnique;
+	protected final Class<L> mTransitionClazz;
+
+	/**
+	 * Interprocedural control flow graph.
+	 */
+	protected final IIcfg<? extends IcfgLocation> mIcfg;
+
+	/**
+	 * Intermediate layer to encapsulate communication with SMT solvers.
+	 */
+	protected final CfgSmtToolkit mCsToolkit;
+	protected final PredicateFactory mPredicateFactory;
+
+	/**
+	 * Intermediate layer to encapsulate preferences.
+	 */
+	protected final TAPreferences mPref;
+	protected final boolean mComputeHoareAnnotation;
+
+	/**
+	 * Set of error location whose reachability is analyzed by this CEGAR loop.
+	 */
+	protected final Set<? extends IcfgLocation> mErrorLocs;
+
+	/**
+	 * Current Iteration of this CEGAR loop.
+	 */
+	protected int mIteration;
+
+	/**
+	 * Accepting run of the abstraction obtained in this iteration.
+	 */
+	protected IRun<L, ?> mCounterexample;
+
+	/**
+	 * Abstraction of this iteration. The language of mAbstraction is a set of traces which is
+	 * <ul>
+	 * <li>a superset of the feasible program traces.
+	 * <li>a subset of the traces which respect the control flow of the program.
+	 */
+	protected A mAbstraction;
+
+	/**
+	 * IInterpolantGenerator that was used in the current iteration.
+	 */
+	protected IInterpolantGenerator<L> mInterpolantGenerator;
+
+	/**
+	 * Interpolant automaton of this iteration.
+	 */
+	protected NestedWordAutomaton<L, IPredicate> mInterpolAutomaton;
+
+	// used for debugging only
+	protected IAutomaton<L, IPredicate> mArtifactAutomaton;
+
+	protected final Format mPrintAutomataLabeling;
+
+	protected CegarLoopStatisticsGenerator mCegarLoopBenchmark;
+
+	protected IUltimateServiceProvider mServices;
+
+	protected final TaskIdentifier mTaskIdentifier;
+
+	protected Dumper mDumper;
+
+	/**
+	 * Unique mName of this CEGAR loop to distinguish this instance from other instances in a complex verification task.
+	 * Important only for debugging and debugging output written to files.
+	 */
+	private final DebugIdentifier mName;
+	protected final CegarLoopResultBuilder mResultBuilder;
+	private Map<IcfgLocation, Long> mTimeBudget;
+
+	/**
+	 *
+	 * @param services
+	 * @param name
+	 * @param initialAbstraction
+	 *            An automaton such that the recognised language is a superset of the language of the program. The
+	 *            initial abstraction in our implementations will usually be an automaton that has the same graph as the
+	 *            program.
+	 * @param rootNode
+	 * @param csToolkit
+	 * @param predicateFactory
+	 * @param taPrefs
+	 * @param errorLocs
+	 * @param logger
+	 * @param transitionClazz
+	 * @param computeHoareAnnotation
+	 */
+	protected AbstractCegarLoop(final IUltimateServiceProvider services, final DebugIdentifier name,
+			final A initialAbstraction, final IIcfg<?> rootNode, final CfgSmtToolkit csToolkit,
+			final PredicateFactory predicateFactory, final TAPreferences taPrefs,
+			final Set<? extends IcfgLocation> errorLocs, final ILogger logger, final Class<L> transitionClazz,
+			final boolean computeHoareAnnotation) {
+		mServices = services;
+		mLogger = logger;
+		mSimplificationTechnique = taPrefs.getSimplificationTechnique();
+		mXnfConversionTechnique = taPrefs.getXnfConversionTechnique();
+		mPrintAutomataLabeling = taPrefs.getAutomataFormat();
+		mName = name;
+		mAbstraction = initialAbstraction;
+		mIcfg = rootNode;
+		mCsToolkit = csToolkit;
+		mPredicateFactory = predicateFactory;
+		mPref = taPrefs;
+		mErrorLocs = errorLocs;
+		mTransitionClazz = transitionClazz;
+		mComputeHoareAnnotation = computeHoareAnnotation;
+		// TODO: TaskIdentifier should probably be provided by caller
+		mTaskIdentifier = new SubtaskFileIdentifier(null, mIcfg.getIdentifier() + "_" + name);
+		mResultBuilder = new CegarLoopResultBuilder();
+	}
+
+	/**
+	 * Perform any initialization that is needed before the iteration begins.
+	 */
+	protected void initialize() throws AutomataLibraryException {
+		// by default, no action needed
+	}
+
+	/**
+	 * Return true iff the mAbstraction does not accept any trace.
+	 *
+	 * @throws AutomataOperationCanceledException
+	 */
+	protected abstract boolean isAbstractionEmpty() throws AutomataOperationCanceledException;
+
+	/**
+	 * Determine if the trace of mCounterexample is a feasible sequence of CodeBlocks. Return
+	 * <ul>
+	 * <li>SAT if the trace is feasible
+	 * <li>UNSAT if the trace is infeasible
+	 * <li>UNKNOWN if the algorithm was not able to determine the feasibility.
+	 * </ul>
+	 *
+	 * @throws AutomataOperationCanceledException
+	 *
+	 *             TODO Christian 2016-11-11: Merge the methods isCounterexampleFeasible() and
+	 *             constructInterpolantAutomaton() after {@link TreeAutomizerCEGAR} does not depend on this class
+	 *             anymore.
+	 */
+	protected abstract Pair<LBool, IProgramExecution<L, Term>> isCounterexampleFeasible()
+			throws AutomataOperationCanceledException;
+
+	/**
+	 * Construct an automaton mInterpolantAutomaton which
+	 * <ul>
+	 * <li>accepts the trace of mCounterexample,
+	 * <li>accepts only infeasible traces.
+	 * </ul>
+	 *
+	 * @throws AutomataOperationCanceledException
+	 */
+	protected abstract void constructInterpolantAutomaton() throws AutomataOperationCanceledException;
+
+	/**
+	 * Construct an automaton that
+	 * <ul>
+	 * <li>accepts the trace of mCounterexample,
+	 * <li>accepts only feasible traces.
+	 * </ul>
+	 */
+	protected abstract void constructErrorAutomaton() throws AutomataOperationCanceledException;
+
+	/**
+	 * Construct a new automaton mAbstraction such that
+	 * <ul>
+	 * <li>the language of the new mAbstraction is (not necessary strictly) smaller than the language of the old
+	 * mAbstraction
+	 * <li>the new mAbstraction accepts all feasible traces of the old mAbstraction (only infeasible traces are removed)
+	 * <ul>
+	 *
+	 * @return true iff the trace of mCounterexample (which was accepted by the old mAbstraction) is not accepted by the
+	 *         mAbstraction.
+	 * @throws AutomataLibraryException
+	 */
+	protected abstract boolean refineAbstraction() throws AutomataLibraryException;
+
+	/**
+	 * Add Hoare annotation to the control flow graph. Use the information computed so far annotate the ProgramPoints of
+	 * the control flow graph with invariants.
+	 */
+	protected abstract void computeIcfgHoareAnnotation();
+
+	protected void computeOwickiGriesAnnotation() {
+		mLogger.warn("Computation of Owicki-Gries proof not supported by " + getClass().getSimpleName());
+	}
+
+	protected abstract Set<Pair<AbstractInterpolantAutomaton<L>, IPredicateUnifier>> getFloydHoareAutomata();
+
+	/**
+	 * Return the Artifact whose computation was requested. This artifact can be either the control flow graph, an
+	 * abstraction, an interpolant automaton, or a negated interpolant automaton. The artifact is only used for
+	 * debugging.
+	 *
+	 * @return The root node of the artifact after it was transformed to an ULTIMATE model.
+	 */
+	public abstract IElement getArtifact();
+
+	public int getIteration() {
+		return mIteration;
+	}
+
+	public String errorLocs() {
+		final Iterator<? extends IcfgLocation> it = mErrorLocs.iterator();
+		if (!it.hasNext()) {
+			return "[]";
+		}
+		final StringBuilder sb = new StringBuilder();
+		int i = 0;
+		sb.append('[');
+		for (;;) {
+			sb.append(it.next().toString());
+			++i;
+			if (!it.hasNext()) {
+				return sb.append(']').toString();
+			}
+			if (sb.length() > 120) {
+				sb.append(" (and ").append(mErrorLocs.size() - i).append(" more)]");
+				return sb.toString();
+			}
+			sb.append(',').append(' ');
+		}
+	}
+
+	public IStatisticsDataProvider getCegarLoopBenchmark() {
+		return mCegarLoopBenchmark;
+	}
+
+	/**
+	 * Method that is called at the end of {@link #runCegar()}.
+	 */
+	protected abstract void finish();
+
+	public final CegarLoopResult<L> runCegar() {
+		final CegarLoopResult<L> r = startCegar();
+		finish();
+		return r;
+	}
+
+	public final CegarLoopResult<L> startCegar() {
+		mIteration = 0;
+		if (mLogger.isInfoEnabled()) {
+			mLogger.info("======== Iteration %s == of CEGAR loop == %s ========", mIteration, mName);
+			mLogger.info("Settings: %s", ReflectionUtil.instanceFieldsToString(mPref));
+			mLogger.info("Starting to check reachability of %s error locations.", mErrorLocs.size());
+		}
+		// initialize dump of debugging output to files if necessary
+		if (mPref.dumpAutomata()) {
+			mDumper = new Dumper(mLogger, mPref, mName, mIteration);
+		}
+		try {
+			if (!computeInitialAbstraction()) {
+				iterate();
+			}
+			return mResultBuilder.getResult();
+		} catch (AutomataOperationCanceledException | ToolchainCanceledException e) {
+			return performLimitReachedActions(e);
+		} catch (final AutomataLibraryException e) {
+			throw new ToolchainExceptionWrapper(Activator.PLUGIN_ID, e);
+		}
+	}
+
+	/**
+	 * @return true iff the initial abstraction is empty, false otherwise
+	 * @throws AutomataLibraryException
+	 */
+	private boolean computeInitialAbstraction() throws AutomataLibraryException {
+		mCegarLoopBenchmark.start(CegarLoopStatisticsDefinitions.InitialAbstractionConstructionTime.toString());
+		try {
+			abortIfTimeout();
+			initialize();
+		} catch (AutomataOperationCanceledException | ToolchainCanceledException ex) {
+			final RunningTaskInfo runningTaskInfo =
+					new RunningTaskInfo(this.getClass(), "constructing initial abstraction");
+			ex.addRunningTaskInfo(runningTaskInfo);
+			throw ex;
+		} finally {
+			mCegarLoopBenchmark.stop(CegarLoopStatisticsDefinitions.InitialAbstractionConstructionTime.toString());
+		}
+
+		if (mIteration <= mPref.watchIteration()
+				&& (mPref.artifact() == Artifact.ABSTRACTION || mPref.artifact() == Artifact.RCFG)) {
+			mArtifactAutomaton = mAbstraction;
+		}
+		if (mPref.dumpAutomata()) {
+			final String filename = mTaskIdentifier + "_InitialAbstraction";
+			writeAutomatonToFile(mAbstraction, filename);
+		}
+		mCegarLoopBenchmark.reportAbstractionSize(mAbstraction.size(), mIteration);
+
+		final boolean initalAbstractionCorrect = isAbstractionEmpty();
+		if (initalAbstractionCorrect) {
+			mResultBuilder.addResultForAllRemaining(Result.SAFE);
+			return true;
+		}
+		return false;
+	}
+
+	private void iterate() throws AutomataLibraryException {
+		mTimeBudget = initializeTimeBudget();
+		for (mIteration = 1; mIteration <= mPref.maxIterations(); mIteration++) {
+			abortIfTimeout();
+			final IcfgLocation currentErrorLoc = getErrorLocFromCounterexample();
+			final String msg = String.format("=== Iteration %s === Targeting %s === %s ===", mIteration,
+					currentErrorLoc, errorLocs());
+			getServices().getStorage().pushMarker(msg);
+			mLogger.info(msg);
+			final IUltimateServiceProvider parentServices = mServices;
+			final IUltimateServiceProvider iterationServices = createIterationTimer(currentErrorLoc);
+			mServices = iterationServices;
+			boolean updateBudget = true;
+			try {
+				mCegarLoopBenchmark.announceNextIteration();
+				if (mPref.dumpAutomata()) {
+					mDumper = new Dumper(mLogger, mPref, mName, mIteration);
+				}
+				try {
+					final Pair<LBool, IProgramExecution<L, Term>> isCexResult = isCounterexampleFeasible();
+					final AutomatonType automatonType = processFeasibilityCheckResult(isCexResult.getFirst(),
+							isCexResult.getSecond(), currentErrorLoc);
+					if (mPref.stopAfterFirstViolation() && automatonType != AutomatonType.INTERPOLANT) {
+						return;
+					}
+					constructRefinementAutomaton(automatonType);
+					refineAbstractionInternal(automatonType);
+
+				} catch (AutomataOperationCanceledException | ToolchainCanceledException e) {
+					mServices = updateTimeBudget(currentErrorLoc, parentServices, iterationServices);
+					updateBudget = false;
+					if (!mServices.getProgressMonitorService().continueProcessing()) {
+						// check parent timeout
+						mResultBuilder.addResult(currentErrorLoc, Result.TIMEOUT, null, e, null);
+						throw e;
+					}
+					final Result result = Result.convert(e);
+					mResultBuilder.addResult(currentErrorLoc, result,
+							IcfgProgramExecution.create(mCounterexample.getWord().asList(), Collections.emptyMap()), e,
+							null);
+					mLogger.warn("Local analysis aborted during iteration targeting %s because %s: %s", currentErrorLoc,
+							result, e.printRunningTaskMessage());
+					final long remainingTime = mServices.getProgressMonitorService().remainingTime();
+					if (remainingTime == 0 || mResultBuilder.remainingErrorLocs() <= 0) {
+						// if we do not have anymore time or any more error locations, end
+						return;
+					}
+					mLogger.warn("Still %s and %s left, trying to recover",
+							CoreUtil.humanReadableTime(remainingTime, TimeUnit.MILLISECONDS, 2),
+							mResultBuilder.remainingErrorLocs());
+					constructRefinementAutomaton(AutomatonType.UNKNOWN);
+					refineAbstractionInternal(AutomatonType.UNKNOWN);
+
+				}
+				final boolean isAbstractionCorrect = isAbstractionEmpty();
+				if (isAbstractionCorrect) {
+					mResultBuilder.addResultForAllRemaining(Result.SAFE);
+					return;
+				}
+			} finally {
+				if (updateBudget) {
+					mServices = updateTimeBudget(currentErrorLoc, parentServices, iterationServices);
+				}
+				final Set<String> destroyedStorables = getServices().getStorage().destroyMarker(msg);
+				if (!destroyedStorables.isEmpty()) {
+					mLogger.warn("Destroyed unattended storables created during the last iteration: "
+							+ destroyedStorables.stream().collect(Collectors.joining(",")));
+				}
+			}
+		}
+		mResultBuilder.addResultForAllRemaining(Result.USER_LIMIT_ITERATIONS);
+	}
+
+	private void refineAbstractionInternal(final AutomatonType automatonType)
+			throws AutomataLibraryException, AssertionError {
+		final boolean progress = refineAbstraction();
+		if (!progress) {
+			final String msgNoProgress = "No progress! Counterexample is still accepted by refined abstraction.";
+			mLogger.fatal(msgNoProgress);
+			throw new AssertionError(msgNoProgress);
+		}
+
+		if (mInterpolAutomaton != null) {
+			mLogger.info("Abstraction has %s", mAbstraction.sizeInformation());
+			mLogger.info("%s automaton has %s", automatonType, mInterpolAutomaton.sizeInformation());
+		}
+
+		if (mComputeHoareAnnotation && mPref.getHoareAnnotationPositions() == HoareAnnotationPositions.All) {
+			assert new InductivityCheck<>(getServices(), (INestedWordAutomaton<L, IPredicate>) mAbstraction, false,
+					true, new IncrementalHoareTripleChecker(mCsToolkit, false)).getResult() : "Not inductive";
+		}
+
+		if (mIteration <= mPref.watchIteration() && mPref.artifact() == Artifact.ABSTRACTION) {
+			mArtifactAutomaton = mAbstraction;
+		}
+
+		final boolean newMaximumReached = mCegarLoopBenchmark.reportAbstractionSize(mAbstraction.size(), mIteration);
+		if (DUMP_BIGGEST_AUTOMATON && mIteration > 4 && newMaximumReached) {
+			final String filename = mIcfg.getIdentifier() + "_BiggestAutomaton";
+			writeAutomatonToFile(mAbstraction, filename);
+		}
+	}
+
+	private IcfgLocation getErrorLocFromCounterexample() {
+		return mCounterexample.getSymbol(mCounterexample.getLength() - 2).getTarget();
+	}
+
+	/**
+	 * Report results from a feasibility check if necessary and return the type of the refinement automaton
+	 */
+	private AutomatonType processFeasibilityCheckResult(final LBool isCounterexampleFeasible,
+			final IProgramExecution<L, Term> programExecution, final IcfgLocation currentErrorLoc) {
+		if (isCounterexampleFeasible == Script.LBool.SAT) {
+			mResultBuilder.addResultForProgramExecution(Result.UNSAFE, programExecution, null, null);
+			if (mPref.stopAfterFirstViolation()) {
+				mResultBuilder.addResultForAllRemaining(Result.UNKNOWN);
+			}
+			return AutomatonType.ERROR;
+		}
+		if (isCounterexampleFeasible != Script.LBool.UNKNOWN) {
+			return AutomatonType.INTERPOLANT;
+		}
+		final Result actualResult;
+		if (programExecution != null) {
+			final UnprovabilityReason reasonUnknown =
+					new UnprovabilityReason("unable to decide satisfiability of path constraint");
+			actualResult = Result.UNKNOWN;
+			mResultBuilder.addResultForProgramExecution(actualResult, programExecution, null, reasonUnknown);
+		} else {
+			actualResult = Result.TIMEOUT;
+			mResultBuilder.addResult(currentErrorLoc, actualResult, null, null, null);
+		}
+
+		if (mPref.stopAfterFirstViolation()) {
+			mResultBuilder.addResultForAllRemaining(actualResult);
+		}
+
+		return AutomatonType.UNKNOWN;
+	}
+
+	private void constructRefinementAutomaton(final AutomatonType automatonType)
+			throws AutomataOperationCanceledException {
+		switch (automatonType) {
+		case ERROR:
+		case UNKNOWN:
+			if (mPref.stopAfterFirstViolation()) {
+				return;
+			}
+			mLogger.info("Excluding counterexample to continue analysis with %s automaton", automatonType);
+			constructErrorAutomaton();
+			break;
+		case INTERPOLANT:
+			constructInterpolantAutomaton();
+			break;
+		default:
+			throw new UnsupportedOperationException("Unknown automaton type: " + automatonType);
+		}
+
+		if (mInterpolAutomaton != null) {
+			mLogger.info("%s automaton has %s states", automatonType, mInterpolAutomaton.getStates().size());
+			if (mIteration <= mPref.watchIteration() && mPref.artifact() == Artifact.INTERPOLANT_AUTOMATON) {
+				mArtifactAutomaton = mInterpolAutomaton;
+			}
+		}
+	}
+
+	private Map<IcfgLocation, Long> initializeTimeBudget() {
+		if (!mPref.hasErrorLocTimeLimit()) {
+			return Collections.emptyMap();
+		}
+		final Map<IcfgLocation, Long> rtr = new HashMap<>();
+		final long timePerLoc = mServices.getProgressMonitorService().remainingTime() / mErrorLocs.size();
+		mErrorLocs.stream().forEach(a -> rtr.put(a, timePerLoc));
+		mLogger.info("Timelimit per error location is %s",
+				CoreUtil.humanReadableTime(timePerLoc, TimeUnit.MILLISECONDS, 2));
+		return rtr;
+	}
+
+	private IUltimateServiceProvider createIterationTimer(final IcfgLocation currentErrorLoc) {
+		if (!mPref.hasErrorLocTimeLimit()) {
+			// do not limit single counterexample if there is no limit on assert
+			return mServices;
+		}
+		final IProgressMonitorService pms = mServices.getProgressMonitorService();
+		final int remainingLocs = mResultBuilder.remainingErrorLocs();
+		if (remainingLocs == 0) {
+			// no error locs remaining, do nothing
+			return mServices;
+		}
+		final long remainingTime = mTimeBudget.get(currentErrorLoc);
+		final IProgressAwareTimer timer = pms.getChildTimer(remainingTime);
+		return pms.registerChildTimer(mServices, timer);
+	}
+
+	private IUltimateServiceProvider updateTimeBudget(final IcfgLocation currentErrorLoc,
+			final IUltimateServiceProvider parentServices, final IUltimateServiceProvider iterationServices) {
+		if (!mPref.hasErrorLocTimeLimit()) {
+			// do not limit single counterexample if there is no limit on assert
+			return parentServices;
+		}
+		final long remainingTime = iterationServices.getProgressMonitorService().remainingTime();
+		final long oldBudget = mTimeBudget.put(currentErrorLoc, remainingTime);
+		mLogger.info("Used %s ms for %s, %s ms remaining", oldBudget - remainingTime, currentErrorLoc, remainingTime);
+		return parentServices;
+	}
+
+	private CegarLoopResult<L> performLimitReachedActions(final IRunningTaskStackProvider e) {
+		mLogger.warn("Verification canceled: %s", e.printRunningTaskMessage());
+
+		final Result res;
+		if (e instanceof TaskCanceledException) {
+			final EnumSet<UserDefinedLimit> limits = ((TaskCanceledException) e).getLimits();
+			res = Result.convert(limits.iterator().next());
+		} else {
+			res = Result.TIMEOUT;
+		}
+		return mResultBuilder.addResultForAllRemaining(res, null, e, null).getResult();
+	}
+
+	protected void writeAutomatonToFile(final IAutomaton<L, IPredicate> automaton, final String filename) {
+		mCegarLoopBenchmark.start(CegarLoopStatisticsDefinitions.DumpTime);
+		new AutomatonDefinitionPrinter<String, String>(new AutomataLibraryServices(getServices()),
+				determineAutomatonName(automaton), mPref.dumpPath() + File.separator + filename, mPrintAutomataLabeling,
+				"", automaton);
+		mCegarLoopBenchmark.stop(CegarLoopStatisticsDefinitions.DumpTime);
+	}
+
+	protected void writeAutomataToFile(final String filename, final String atsHeaderMessage, final String atsCommands,
+			final NamedAutomaton<L, IPredicate>... automata) {
+		mCegarLoopBenchmark.start(CegarLoopStatisticsDefinitions.DumpTime);
+		AutomatonDefinitionPrinter.writeAutomatonToFile(new AutomataLibraryServices(getServices()),
+				mPref.dumpPath() + File.separator + filename, mPrintAutomataLabeling, atsHeaderMessage, atsCommands,
+				automata);
+		mCegarLoopBenchmark.stop(CegarLoopStatisticsDefinitions.DumpTime);
+	}
+
+	private String determineAutomatonName(final IAutomaton<L, IPredicate> automaton) {
+		String result;
+		if (automaton instanceof INwaBasis) {
+			result = "nwa";
+		} else if (automaton instanceof IPetriNet) {
+			result = "net";
+		} else {
+			throw new UnsupportedOperationException(
+					"unknown kind of automaton " + automaton.getClass().getSimpleName());
+		}
+		return result;
+	}
+
+	protected void abortIfTimeout() {
+		if (!getServices().getProgressMonitorService().continueProcessing()) {
+			throw new ToolchainCanceledException(getClass());
+		}
+	}
+
+	protected IUltimateServiceProvider getServices() {
+		return mServices;
+	}
+
+	/**
+	 * Type of automaton that can occur during refinement.
+	 *
+	 */
+	public enum AutomatonType {
+		ERROR, UNKNOWN, INTERPOLANT
+	}
+
+	/**
+	 * Result of CEGAR loop iteration
+	 */
+	public enum Result {
+		/**
+		 * there is no feasible trace to an error location
+		 */
+		SAFE(2),
+		/**
+		 * there is a feasible trace to an error location (the underlying program has at least one execution which
+		 * violates its specification)
+		 */
+		UNSAFE(1),
+		/**
+		 * The core timeout was hit or a user canceled the verification
+		 */
+		TIMEOUT(4),
+		/**
+		 * we found a trace for which we could not decide feasibility or we found an infeasible trace but were not able
+		 * to exclude it in abstraction refinement.
+		 */
+		UNKNOWN(3),
+		/**
+		 * The user-specified timeout for the analysis was hit
+		 */
+		USER_LIMIT_TIME(4),
+		/**
+		 * The user-specified limit for the max-size of the trace histogram was hit
+		 */
+		USER_LIMIT_TRACEHISTOGRAM(4),
+		/**
+		 * The user-specified limit for the amount of CEGAR iterations was hit
+		 */
+		USER_LIMIT_ITERATIONS(4),
+		/**
+		 * The user-specified limit for the amount of analysis attempts per path program was hit
+		 */
+		USER_LIMIT_PATH_PROGRAM(4);
+
+		private final int mHierarchy;
+
+		Result(final int hierarchy) {
+			mHierarchy = hierarchy;
+		}
+
+		/**
+		 * Compare two results and return true iff this is more important or of equal importance than the other
+		 * according to their partial order: {@link #UNSAFE} >> {@link #SAFE} >> {@link #UNKNOWN} >> the rest.
+		 */
+		public boolean compareAuthority(final Result other) {
+			return mHierarchy <= other.mHierarchy;
+		}
+
+		/**
+		 * @return true if one result is {@link #UNSAFE} and the other is {@link #SAFE}, false otherwise.
+		 */
+		public boolean isConflicting(final Result other) {
+			return this == SAFE && other == UNSAFE || this == UNSAFE && other == SAFE;
+		}
+
+		public static Result getAuthoritative(final Result a, final Result b) {
+			return a.compareAuthority(b) ? a : b;
+		}
+
+		public static final Set<Result> USER_LIMIT_RESULTS =
+				EnumSet.of(USER_LIMIT_ITERATIONS, USER_LIMIT_PATH_PROGRAM, USER_LIMIT_TIME, USER_LIMIT_TRACEHISTOGRAM);
+
+		public boolean isLimit() {
+			return this == TIMEOUT || USER_LIMIT_RESULTS.contains(this);
+		}
+
+		public static final Result convert(final Throwable t) {
+			if (t instanceof TaskCanceledException) {
+				final TaskCanceledException tce = (TaskCanceledException) t;
+				return tce.getLimits().stream().map(Result::convert).reduce(Result::getAuthoritative).get();
+			}
+			if (t instanceof ToolchainCanceledException || t instanceof AutomataOperationCanceledException) {
+				return USER_LIMIT_TIME;
+			}
+			throw new UnsupportedOperationException(
+					"Cannot convert " + t.getClass().getSimpleName() + " to " + Result.class);
+		}
+
+		public static final Result convert(final TaskCanceledException.UserDefinedLimit limit) {
+			switch (limit) {
+			case ITERATIONS:
+				return Result.USER_LIMIT_ITERATIONS;
+			case PATH_PROGRAM_ATTEMPTS:
+				return Result.USER_LIMIT_PATH_PROGRAM;
+			case TIME_PER_ERROR_LOCATION:
+				return USER_LIMIT_TIME;
+			case TRACE_HISTOGRAM:
+				return Result.USER_LIMIT_TRACEHISTOGRAM;
+			default:
+				throw new UnsupportedOperationException("Unknown UserDefinedLimit " + limit);
+			}
+		}
+
+	}
+
+	private final class CegarLoopResultBuilder {
+		private final Map<IcfgLocation, CegarLoopLocalResult<L>> mResults = new LinkedHashMap<>();
+
+		public CegarLoopResultBuilder addResultForAllRemaining(final Result result) {
+			return addResultForAllRemaining(result, null, null, null);
+		}
+
+		public CegarLoopResultBuilder addResultForAllRemaining(final Result result,
+				final IProgramExecution<L, Term> rcfgProgramExecution, final IRunningTaskStackProvider rtsp,
+				final UnprovabilityReason reasonUnknown) {
+			mErrorLocs.stream().filter(elem -> !mResults.containsKey(elem))
+					.forEachOrdered(a -> addResult(a, result, rcfgProgramExecution, rtsp, reasonUnknown));
+			return this;
+		}
+
+		public CegarLoopResultBuilder addResultForProgramExecution(final Result result,
+				final IProgramExecution<L, Term> programExecution, final IRunningTaskStackProvider rtsp,
+				final UnprovabilityReason reasonUnknown) {
+			final AtomicTraceElement<L> lastElem = programExecution.getTraceElement(programExecution.getLength() - 1);
+			final IcfgLocation loc = lastElem.getStep().getTarget();
+			return addResult(loc, result, programExecution, rtsp, reasonUnknown);
+		}
+
+		public CegarLoopResultBuilder addResult(final IcfgLocation loc, final Result result,
+				final IProgramExecution<L, Term> rcfgProgramExecution, final IRunningTaskStackProvider rtsp,
+				final UnprovabilityReason reasonUnknown) {
+			mLogger.info("Registering result %s for location %s (%s of %s remaining)", result, loc,
+					mErrorLocs.size() - mResults.size() - 1, mErrorLocs.size());
+			final IProgramExecution<L, Term> programExecution;
+			if (result == Result.SAFE) {
+				programExecution = null;
+				assert rcfgProgramExecution == null;
+			} else {
+				programExecution = rcfgProgramExecution;
+			}
+
+			final List<UnprovabilityReason> unprovabilityReasons;
+			if (result == Result.UNKNOWN) {
+				unprovabilityReasons = new ArrayList<>();
+				if (reasonUnknown != null) {
+					unprovabilityReasons.add(reasonUnknown);
+				}
+
+				if (programExecution != null) {
+					unprovabilityReasons.addAll(UnprovabilityReason.getUnprovabilityReasons(programExecution));
+				}
+
+				if (unprovabilityReasons.isEmpty()) {
+					unprovabilityReasons.add(new UnprovabilityReason("Not analyzed"));
+				}
+
+			} else {
+				unprovabilityReasons = null;
+				assert reasonUnknown == null;
+			}
+
+			final IRunningTaskStackProvider runningTaskStackProvider;
+			if (result.isLimit()) {
+				runningTaskStackProvider = rtsp;
+			} else {
+				runningTaskStackProvider = null;
+				assert rtsp == null;
+			}
+
+			final CegarLoopLocalResult<L> localResult = new CegarLoopLocalResult<>(result, programExecution,
+					unprovabilityReasons, runningTaskStackProvider);
+			final CegarLoopLocalResult<L> old = mResults.get(loc);
+			if (old != null) {
+				if (old.getResult().isConflicting(localResult.getResult())) {
+					throw new AssertionError(String.format("New result %s conflicts with already found result %s",
+							result, old.getResult()));
+				}
+				if (old.getResult().compareAuthority(localResult.getResult())) {
+					mLogger.warn("Keeping previous result %s instead of new one %s", old, localResult);
+					return this;
+				}
+				mLogger.warn("Overwriting previous result %s with the new one %s", old, localResult);
+			}
+			mResults.put(loc, localResult);
+			return this;
+
+		}
+
+		public CegarLoopResult<L> getResult() {
+			final IStatisticsDataProvider cegarLoopBenchmarkGenerator = getCegarLoopBenchmark();
+
+			final List<Pair<AbstractInterpolantAutomaton<L>, IPredicateUnifier>> floydHoareAutomata;
+			if (mPref.getFloydHoareAutomataReuse() != FloydHoareAutomataReuse.NONE) {
+				floydHoareAutomata = new ArrayList<>(getFloydHoareAutomata());
+			} else {
+				floydHoareAutomata = null;
+			}
+
+			if (mComputeHoareAnnotation && mResults.values().stream().anyMatch(a -> a.getResult() == Result.SAFE)) {
+				if (IcfgUtils.isConcurrent(mIcfg)) {
+					computeOwickiGriesAnnotation();
+				} else {
+					computeIcfgHoareAnnotation();
+					writeHoareAnnotationToLogger();
+				}
+			} else {
+				mLogger.debug("Omitting computation of Hoare annotation");
+			}
+			return new CegarLoopResult<>(mResults, cegarLoopBenchmarkGenerator, getArtifact(), floydHoareAutomata);
+		}
+
+		public int remainingErrorLocs() {
+			return mErrorLocs.size() - mResults.size();
+		}
+
+		@SuppressWarnings("unchecked")
+		private void writeHoareAnnotationToLogger() {
+			final IIcfg<IcfgLocation> root = (IIcfg<IcfgLocation>) mIcfg;
+			for (final Entry<String, Map<DebugIdentifier, IcfgLocation>> proc2label2pp : root.getProgramPoints()
+					.entrySet()) {
+				for (final IcfgLocation pp : proc2label2pp.getValue().values()) {
+					final HoareAnnotation hoare = HoareAnnotation.getAnnotation(pp);
+
+					if (hoare != null && !SmtUtils.isTrueLiteral(hoare.getFormula())) {
+
+						mLogger.info("At program point %s the Hoare annotation is: %s", prettyPrintProgramPoint(pp),
+								hoare.getFormula());
+					} else if (EXTENDED_HOARE_ANNOTATION_LOGGING) {
+						if (hoare == null) {
+							mLogger.info("For program point %s no Hoare annotation was computed.",
+									prettyPrintProgramPoint(pp));
+						} else {
+							mLogger.info("At program point %s the Hoare annotation is: %s", prettyPrintProgramPoint(pp),
+									hoare.getFormula());
+						}
+					}
+				}
+			}
+		}
+
+		private String prettyPrintProgramPoint(final IcfgLocation pp) {
+			final ILocation loc = ILocation.getAnnotation(pp);
+			if (loc == null) {
+				return "";
+			}
+			final int startLine = loc.getStartLine();
+			final int endLine = loc.getEndLine();
+			final StringBuilder sb = new StringBuilder();
+			sb.append(pp);
+			if (startLine == endLine) {
+				sb.append("(line ");
+				sb.append(startLine);
+			} else {
+				sb.append("(lines ");
+				sb.append(startLine);
+				sb.append(" ");
+				sb.append(endLine);
+			}
+			sb.append(")");
+			return sb.toString();
+		}
+
+	}
+
+}
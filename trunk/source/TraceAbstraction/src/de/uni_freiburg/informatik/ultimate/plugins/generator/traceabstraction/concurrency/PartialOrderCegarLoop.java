/*
 * Copyright (C) 2020 Marcel Ebbinghaus
 * Copyright (C) 2020-2022 Dominik Klumpp (klumpp@informatik.uni-freiburg.de)
 * Copyright (C) 2020-2022 University of Freiburg
 *
 * This file is part of the ULTIMATE TraceAbstraction plug-in.
 *
 * The ULTIMATE TraceAbstraction plug-in is free software: you can redistribute it and/or modify
 * it under the terms of the GNU Lesser General Public License as published
 * by the Free Software Foundation, either version 3 of the License, or
 * (at your option) any later version.
 *
 * The ULTIMATE TraceAbstraction plug-in is distributed in the hope that it will be useful,
 * but WITHOUT ANY WARRANTY; without even the implied warranty of
 * MERCHANTABILITY or FITNESS FOR A PARTICULAR PURPOSE.  See the
 * GNU Lesser General Public License for more details.
 *
 * You should have received a copy of the GNU Lesser General Public License
 * along with the ULTIMATE TraceAbstraction plug-in. If not, see <http://www.gnu.org/licenses/>.
 *
 * Additional permission under GNU GPL version 3 section 7:
 * If you modify the ULTIMATE TraceAbstraction plug-in, or any covered work, by linking
 * or combining it with Eclipse RCP (or a modified version of Eclipse RCP),
 * containing parts covered by the terms of the Eclipse Public License, the
 * licensors of the ULTIMATE TraceAbstraction plug-in grant you additional permission
 * to convey the resulting work.
 */
package de.uni_freiburg.informatik.ultimate.plugins.generator.traceabstraction.concurrency;

<<<<<<< HEAD
import java.util.ArrayList;
import java.util.Arrays;
import java.util.Collections;
=======
>>>>>>> 5207893e
import java.util.Comparator;
import java.util.LinkedList;
import java.util.List;
import java.util.Map;
import java.util.Random;
import java.util.Set;
import java.util.function.UnaryOperator;
import java.util.stream.Collectors;

import de.uni_freiburg.informatik.ultimate.automata.AutomataLibraryException;
import de.uni_freiburg.informatik.ultimate.automata.AutomataLibraryServices;
import de.uni_freiburg.informatik.ultimate.automata.AutomataOperationCanceledException;
import de.uni_freiburg.informatik.ultimate.automata.IRun;
import de.uni_freiburg.informatik.ultimate.automata.nestedword.INwaOutgoingLetterAndTransitionProvider;
import de.uni_freiburg.informatik.ultimate.automata.nestedword.NestedWordAutomaton;
import de.uni_freiburg.informatik.ultimate.automata.nestedword.operations.DeterminizeNwa;
import de.uni_freiburg.informatik.ultimate.automata.nestedword.operations.InformationStorage;
import de.uni_freiburg.informatik.ultimate.automata.nestedword.operations.PowersetDeterminizer;
import de.uni_freiburg.informatik.ultimate.automata.nestedword.operations.TotalizeNwa;
import de.uni_freiburg.informatik.ultimate.automata.nestedword.operations.UnionNwa;
import de.uni_freiburg.informatik.ultimate.automata.nestedword.reachablestates.NestedWordAutomatonReachableStates;
import de.uni_freiburg.informatik.ultimate.automata.partialorder.SleepSetCoveringRelation;
import de.uni_freiburg.informatik.ultimate.automata.partialorder.independence.IIndependenceRelation;
import de.uni_freiburg.informatik.ultimate.automata.partialorder.multireduction.CoinFlipBudget;
import de.uni_freiburg.informatik.ultimate.automata.partialorder.multireduction.OptimisticBudget;
import de.uni_freiburg.informatik.ultimate.automata.partialorder.multireduction.SleepMapReduction;
import de.uni_freiburg.informatik.ultimate.automata.partialorder.multireduction.SleepMapReduction.IBudgetFunction;
import de.uni_freiburg.informatik.ultimate.automata.partialorder.visitors.AcceptingRunSearchVisitor;
import de.uni_freiburg.informatik.ultimate.automata.partialorder.visitors.CoveringOptimizationVisitor;
import de.uni_freiburg.informatik.ultimate.automata.partialorder.visitors.CoveringOptimizationVisitor.CoveringMode;
import de.uni_freiburg.informatik.ultimate.automata.partialorder.visitors.DeadEndOptimizingSearchVisitor;
import de.uni_freiburg.informatik.ultimate.automata.partialorder.visitors.IDeadEndStore;
import de.uni_freiburg.informatik.ultimate.automata.partialorder.visitors.IDfsVisitor;
import de.uni_freiburg.informatik.ultimate.automata.partialorder.visitors.WrapperVisitor;
import de.uni_freiburg.informatik.ultimate.automata.statefactory.IDeterminizeStateFactory;
import de.uni_freiburg.informatik.ultimate.automata.statefactory.IIntersectionStateFactory;
import de.uni_freiburg.informatik.ultimate.automata.statefactory.IUnionStateFactory;
import de.uni_freiburg.informatik.ultimate.core.lib.results.StatisticsResult;
import de.uni_freiburg.informatik.ultimate.core.model.services.IUltimateServiceProvider;
import de.uni_freiburg.informatik.ultimate.lib.modelcheckerutils.cfg.CfgSmtToolkit;
import de.uni_freiburg.informatik.ultimate.lib.modelcheckerutils.cfg.IIcfgSymbolTable;
import de.uni_freiburg.informatik.ultimate.lib.modelcheckerutils.cfg.structure.IIcfg;
import de.uni_freiburg.informatik.ultimate.lib.modelcheckerutils.cfg.structure.IIcfgTransition;
import de.uni_freiburg.informatik.ultimate.lib.modelcheckerutils.cfg.structure.IcfgLocation;
import de.uni_freiburg.informatik.ultimate.lib.modelcheckerutils.cfg.structure.debugidentifiers.DebugIdentifier;
import de.uni_freiburg.informatik.ultimate.lib.modelcheckerutils.hoaretriple.HoareTripleCheckerUtils;
import de.uni_freiburg.informatik.ultimate.lib.modelcheckerutils.hoaretriple.IHoareTripleChecker;
import de.uni_freiburg.informatik.ultimate.lib.modelcheckerutils.hoaretriple.MonolithicHoareTripleChecker;
import de.uni_freiburg.informatik.ultimate.lib.modelcheckerutils.smt.predicates.AnnotatedMLPredicate;
import de.uni_freiburg.informatik.ultimate.lib.modelcheckerutils.smt.predicates.BasicPredicate;
import de.uni_freiburg.informatik.ultimate.lib.modelcheckerutils.smt.predicates.IMLPredicate;
import de.uni_freiburg.informatik.ultimate.lib.modelcheckerutils.smt.predicates.IPredicate;
import de.uni_freiburg.informatik.ultimate.lib.modelcheckerutils.smt.predicates.IPredicateUnifier;
import de.uni_freiburg.informatik.ultimate.lib.modelcheckerutils.smt.predicates.ISLPredicate;
import de.uni_freiburg.informatik.ultimate.lib.modelcheckerutils.smt.predicates.MLPredicate;
import de.uni_freiburg.informatik.ultimate.lib.modelcheckerutils.smt.predicates.PredicateFactory;
<<<<<<< HEAD
import de.uni_freiburg.informatik.ultimate.lib.modelcheckerutils.smt.predicates.PredicateUnifier;
=======
import de.uni_freiburg.informatik.ultimate.lib.modelcheckerutils.smt.predicates.PredicateUtils;
>>>>>>> 5207893e
import de.uni_freiburg.informatik.ultimate.lib.modelcheckerutils.smt.predicates.PredicateWithConjuncts;
import de.uni_freiburg.informatik.ultimate.lib.modelcheckerutils.tracehandling.IRefinementEngineResult;
import de.uni_freiburg.informatik.ultimate.lib.smtlibutils.ManagedScript;
import de.uni_freiburg.informatik.ultimate.lib.smtlibutils.SmtUtils;
import de.uni_freiburg.informatik.ultimate.lib.smtlibutils.solverbuilder.SolverBuilder;
import de.uni_freiburg.informatik.ultimate.lib.tracecheckerutils.partialorder.BetterLockstepOrder;
import de.uni_freiburg.informatik.ultimate.lib.tracecheckerutils.partialorder.LoopLockstepOrder.PredicateWithLastThread;
import de.uni_freiburg.informatik.ultimate.lib.tracecheckerutils.partialorder.PartialOrderMode;
import de.uni_freiburg.informatik.ultimate.lib.tracecheckerutils.partialorder.PartialOrderReductionFacade;
import de.uni_freiburg.informatik.ultimate.lib.tracecheckerutils.partialorder.PartialOrderReductionFacade.StateSplitter;
import de.uni_freiburg.informatik.ultimate.lib.tracecheckerutils.partialorder.SleepSetStateFactoryForRefinement.SleepPredicate;
import de.uni_freiburg.informatik.ultimate.lib.tracecheckerutils.partialorder.independence.ConditionCriterion;
import de.uni_freiburg.informatik.ultimate.lib.tracecheckerutils.partialorder.independence.ConditionalCommutativityChecker;
import de.uni_freiburg.informatik.ultimate.lib.tracecheckerutils.partialorder.independence.ConditionalCommutativityCheckerVisitor;
import de.uni_freiburg.informatik.ultimate.lib.tracecheckerutils.partialorder.independence.ConditionalCommutativityInterpolantProvider;
import de.uni_freiburg.informatik.ultimate.lib.tracecheckerutils.partialorder.independence.DefaultCriterion;
import de.uni_freiburg.informatik.ultimate.lib.tracecheckerutils.partialorder.independence.ForwardCriterion;
import de.uni_freiburg.informatik.ultimate.lib.tracecheckerutils.partialorder.independence.IConditionalCommutativityCriterion;
import de.uni_freiburg.informatik.ultimate.lib.tracecheckerutils.partialorder.independence.SemanticIndependenceConditionGenerator;
import de.uni_freiburg.informatik.ultimate.lib.tracecheckerutils.partialorder.independence.SemanticIndependenceRelation;
import de.uni_freiburg.informatik.ultimate.lib.tracecheckerutils.partialorder.independence.SleepSetCriterion;
import de.uni_freiburg.informatik.ultimate.lib.tracecheckerutils.partialorder.independence.WrapperCriterion;
import de.uni_freiburg.informatik.ultimate.lib.tracecheckerutils.partialorder.independence.IndependenceSettings.AbstractionType;
<<<<<<< HEAD
import de.uni_freiburg.informatik.ultimate.lib.tracecheckerutils.partialorder.independence.LimitedChecksCriterion;
import de.uni_freiburg.informatik.ultimate.lib.tracecheckerutils.partialorder.independence.LoopCriterion;
import de.uni_freiburg.informatik.ultimate.lib.tracecheckerutils.partialorder.independence.RandomCriterion;
import de.uni_freiburg.informatik.ultimate.lib.tracecheckerutils.singletracecheck.InterpolationTechnique;
=======
>>>>>>> 5207893e
import de.uni_freiburg.informatik.ultimate.plugins.generator.traceabstraction.Activator;
import de.uni_freiburg.informatik.ultimate.plugins.generator.traceabstraction.BasicCegarLoop;
import de.uni_freiburg.informatik.ultimate.plugins.generator.traceabstraction.CegarLoopStatisticsDefinitions;
import de.uni_freiburg.informatik.ultimate.plugins.generator.traceabstraction.PredicateFactoryRefinement;
import de.uni_freiburg.informatik.ultimate.plugins.generator.traceabstraction.interpolantautomata.transitionappender.AbstractInterpolantAutomaton;
import de.uni_freiburg.informatik.ultimate.plugins.generator.traceabstraction.interpolantautomata.transitionappender.DeterministicInterpolantAutomaton;
import de.uni_freiburg.informatik.ultimate.plugins.generator.traceabstraction.preferences.TAPreferences;
import de.uni_freiburg.informatik.ultimate.plugins.generator.traceabstraction.preferences.TraceAbstractionPreferenceInitializer.ConComChecker;
import de.uni_freiburg.informatik.ultimate.plugins.generator.traceabstraction.tracehandling.PostConditionTraceChecker;
import de.uni_freiburg.informatik.ultimate.util.Lazy;
import de.uni_freiburg.informatik.ultimate.util.datastructures.DataStructureUtils;
import de.uni_freiburg.informatik.ultimate.util.datastructures.ImmutableList;
import de.uni_freiburg.informatik.ultimate.util.datastructures.relation.Pair;
import de.uni_freiburg.informatik.ultimate.util.statistics.StatisticsData;

/**
 * A CEGAR loop for concurrent programs, based on finite automata, which uses Partial Order Reduction (POR) in every
 * iteration to improve efficiency.
 *
 * @author Marcel Ebbinghaus
 * @author Dominik Klumpp (klumpp@informatik.uni-freiburg.de)
 *
 * @param <L>
 *            The type of statements in the program.
 */
public class PartialOrderCegarLoop<L extends IIcfgTransition<?>>
		extends BasicCegarLoop<L, INwaOutgoingLetterAndTransitionProvider<L, IPredicate>> {
	private final PartialOrderMode mPartialOrderMode;
	private final InformationStorageFactory mFactory = new InformationStorageFactory();

	private final PartialOrderReductionFacade<L> mPOR;
	private final List<IRefinableIndependenceProvider<L>> mIndependenceProviders;

	private final INwaOutgoingLetterAndTransitionProvider<L, IPredicate> mProgram;
	private INwaOutgoingLetterAndTransitionProvider<L, IPredicate> mItpAutomata;
	private final List<AbstractInterpolantAutomaton<L>> mAbstractItpAutomata = new LinkedList<>();

	private final boolean mSupportsDeadEnds;
	private IDeadEndStore<IPredicate, IPredicate> mDeadEndStore;
	
	private IConditionalCommutativityCriterion<L> mCriterion;
	private ConditionalCommutativityChecker<L> mConComChecker;
	private IDfsVisitor<L, IPredicate> mConComVisitor;

	public PartialOrderCegarLoop(final DebugIdentifier name,
			final INwaOutgoingLetterAndTransitionProvider<L, IPredicate> initialAbstraction,
			final IIcfg<IcfgLocation> rootNode, final CfgSmtToolkit csToolkit, final PredicateFactory predicateFactory,
<<<<<<< HEAD
			final TAPreferences taPrefs, final Set<IcfgLocation> errorLocs, final InterpolationTechnique interpolation,
			final IUltimateServiceProvider services,
			final List<IRefinableIndependenceProvider<L>> independenceProviders,
			final Class<L> transitionClazz, final PredicateFactoryRefinement stateFactoryForRefinement) {
		super(name, initialAbstraction, rootNode, csToolkit, predicateFactory, taPrefs, errorLocs, interpolation, false,
				Collections.emptySet(), services, transitionClazz, stateFactoryForRefinement);
=======
			final TAPreferences taPrefs, final Set<IcfgLocation> errorLocs, final IUltimateServiceProvider services,
			final List<IRefinableIndependenceProvider<L>> independenceProviders, final Class<L> transitionClazz,
			final PredicateFactoryRefinement stateFactoryForRefinement) {
		super(name, initialAbstraction, rootNode, csToolkit, predicateFactory, taPrefs, errorLocs, false, services,
				transitionClazz, stateFactoryForRefinement);
>>>>>>> 5207893e

		assert !mPref.applyOneShotPOR() : "Turn off one-shot partial order reduction when using this CEGAR loop.";

		mPartialOrderMode = mPref.getPartialOrderMode();
		if (mPref.applyOneShotLbe()) {
			boolean hasAbstraction = false;
			for (int i = 0; !hasAbstraction && i < mPref.getNumberOfIndependenceRelations(); ++i) {
				hasAbstraction |= mPref.porIndependenceSettings(i).getAbstractionType() != AbstractionType.NONE;
			}
			if (mPartialOrderMode.hasPersistentSets() || hasAbstraction) {
				throw new UnsupportedOperationException(
						"Soundness is currently not guaranteed for this CEGAR loop if one-shot LBE is turned on.");
			}
		}

		mIndependenceProviders = independenceProviders;

		// Setup management of abstraction levels and corresponding independence relations.
		final int numIndependenceRelations = mIndependenceProviders.size();
		mLogger.info("Running %s with %d independence relations.", PartialOrderCegarLoop.class.getSimpleName(),
				numIndependenceRelations);
		if (numIndependenceRelations > 1) {
			mLogger.warn("Attention: Unsuitable combinations of independence relations may be unsound!");
			mLogger.warn("Only combine independence relations if you are sure the combination is sound.");
		}
		for (final var provider : mIndependenceProviders) {
			provider.initialize();
		}

		final List<IIndependenceRelation<IPredicate, L>> relations = mIndependenceProviders.stream()
				.map(IRefinableIndependenceProvider::retrieveIndependence).collect(Collectors.toList());

		mSupportsDeadEnds = mPref.getNumberOfIndependenceRelations() == 1
				&& mPref.porIndependenceSettings(0).getAbstractionType() == AbstractionType.NONE;

		mPOR = new PartialOrderReductionFacade<>(services, predicateFactory, rootNode, errorLocs, mPartialOrderMode,
				mPref.getDfsOrderType(), mPref.getDfsOrderSeed(), relations, this::makeBudget,
				mSupportsDeadEnds ? this::createDeadEndStore : null);
		assert mSupportsDeadEnds == (mDeadEndStore != null);

		mProgram = initialAbstraction;
		
		constructConComChecker();
	}

	@SuppressWarnings("unchecked")
	@Override
	protected boolean refineAbstraction() throws AutomataLibraryException {
		// Compute the enhanced interpolant automaton
		final IPredicateUnifier predicateUnifier = mRefinementResult.getPredicateUnifier();
		final IHoareTripleChecker htc = getHoareTripleChecker();
		
		
		if (mPref.useConditionalCommutativityChecker().equals(ConComChecker.IA)
				|| mPref.useConditionalCommutativityChecker().equals(ConComChecker.BOTH)) {
			
		//get interpolants from mCounterexample
		ArrayList<IPredicate> predicates = getCounterexamplePredicates();
		PostConditionTraceChecker<L> checker = new PostConditionTraceChecker<>(mServices, mAbstraction,
				mTaskIdentifier, mFactory, predicateUnifier, mStrategyFactory);
		IIndependenceRelation<IPredicate, L> relation = mPOR.getIndependence(0);
		SemanticIndependenceConditionGenerator generator = new SemanticIndependenceConditionGenerator(mServices,
				mCsToolkit.getManagedScript(), mPredicateFactory, relation.isSymmetric(), true);
		mCriterion.updateAbstraction(mAbstraction);
		ConditionalCommutativityInterpolantProvider<L> conInterpolantProvider
		= new ConditionalCommutativityInterpolantProvider<>(
				mServices, mCriterion, relation, mCsToolkit.getManagedScript(), generator, mAbstraction, mFactory,
				checker, new ConditionalCommutativityCheckerStatisticsUtils(mCegarLoopBenchmark));
		mInterpolAutomaton = conInterpolantProvider.getInterpolants((IRun<L, IPredicate>) mCounterexample,
				predicates, mInterpolAutomaton);
		}	
		
		final INwaOutgoingLetterAndTransitionProvider<L, IPredicate> ia = enhanceInterpolantAutomaton(
				mPref.interpolantAutomatonEnhancement(), predicateUnifier, htc, mInterpolAutomaton);
		if (ia instanceof AbstractInterpolantAutomaton<?>) {
			final AbstractInterpolantAutomaton<L> aia = (AbstractInterpolantAutomaton<L>) ia;
			aia.switchToReadonlyMode();
			mAbstractItpAutomata.add(aia);
		} else {
			mCegarLoopBenchmark.reportInterpolantAutomatonStates(ia.size());
		}

		// Automaton must be total and deterministic
		final INwaOutgoingLetterAndTransitionProvider<L, IPredicate> determinized;
		switch (mPref.interpolantAutomatonEnhancement()) {
		case PREDICATE_ABSTRACTION:
		case PREDICATE_ABSTRACTION_CANNIBALIZE:
		case PREDICATE_ABSTRACTION_CONSERVATIVE:
			// already total and deterministic
			assert ia instanceof DeterministicInterpolantAutomaton<?>;
			determinized = ia;
			break;
		case NONE:
			// make automaton total
			final IPredicate initialSink = DataStructureUtils.getOneAndOnly(ia.getInitialStates(), "initial state");
			assert initialSink == predicateUnifier.getTruePredicate() : "initial state should be TRUE";
			final TotalizeNwa<L, IPredicate> totalInterpol = new TotalizeNwa<>(ia, initialSink, false);

			// determinize total automaton
			final var det = new PowersetDeterminizer<>(totalInterpol, false, new DeterminizationFactory());
			determinized = new DeterminizeNwa<>(new AutomataLibraryServices(mServices), totalInterpol, det,
					mStateFactoryForRefinement, null, false);
			break;
		default:
			throw new UnsupportedOperationException("PartialOrderCegarLoop currently does not support enhancement "
					+ mPref.interpolantAutomatonEnhancement());
		}

		// Actual refinement step
		if (mItpAutomata == null) {
			mItpAutomata = determinized;
		} else {
			mItpAutomata = new UnionNwa<>(mItpAutomata, determinized, mFactory, false);
		}
		mAbstraction = new InformationStorage<>(mProgram == null ? mAbstraction : mProgram, mItpAutomata, mFactory,
				PartialOrderCegarLoop::isFalseLiteral);

		// augment refinement result with Hoare triple checker to allow re-use by independence providers
		final var resultWithHtc = addHoareTripleChecker(mRefinementResult, htc);

		// update independence relations (in case of abstract independence)
		for (int i = 0; i < mIndependenceProviders.size(); ++i) {
			final var container = mIndependenceProviders.get(i);
			container.refine(resultWithHtc);
			mPOR.replaceIndependence(i, container.retrieveIndependence());
		}

		// TODO (Dominik 2020-12-17) Really implement this acceptance check (see BasicCegarLoop::refineAbstraction)
		return true;
	}

	private ArrayList<IPredicate> getCounterexamplePredicates() {
		ArrayList<IPredicate> predicates = new ArrayList<>();
		//cast should be fine, since isAbstractionEmpty() assigns mCounterexample a IRun<L, IPredicate>
		for (IPredicate pred : ((IRun<L, IPredicate>) mCounterexample).getStateSequence()) {
			IPredicate mlpred = ((SleepPredicate<L>) pred).getUnderlying();
			if (mlpred instanceof PredicateWithLastThread) {
				mlpred = ((PredicateWithLastThread) mlpred).getUnderlying();
			}
			if (mlpred instanceof MLPredicateWithInterpolants) {
				predicates.add(((MLPredicateWithInterpolants) mlpred).getInterpolants());
			} else {
				predicates.add(null);
			}
		}	
		return predicates;
	}

	private <T> IRefinementEngineResult<L, T> addHoareTripleChecker(final IRefinementEngineResult<L, T> result,
			final IHoareTripleChecker htc) {
		if (result.getHoareTripleChecker() != null) {
			return result;
		}
		return new IRefinementEngineResult.BasicRefinementEngineResult<>(result.getCounterexampleFeasibility(),
				result.getInfeasibilityProof(), result.getIcfgProgramExecution(), result.somePerfectSequenceFound(),
				result.getUsedTracePredicates(), new Lazy<>(htc), new Lazy<>(result::getPredicateUnifier));
	}

	@SuppressWarnings("unchecked")
	@Override
	protected boolean isAbstractionEmpty() throws AutomataOperationCanceledException {
		switchToOnDemandConstructionMode();
		if (!mCegarLoopBenchmark.getRunningStopwatches().get("EmptinessCheckTime")) {
			mCegarLoopBenchmark.start(CegarLoopStatisticsDefinitions.EmptinessCheckTime);
		}
		try {
			IDfsVisitor<L, IPredicate> visitor = createVisitor();
			//Object debugAutomaton4 = new NestedWordAutomatonReachableStates<L,IPredicate>(new AutomataLibraryServices(mServices), mAbstraction);
			mPOR.apply(mAbstraction, visitor);
			if (mPref.useConditionalCommutativityChecker().equals(ConComChecker.DFS)
					|| mPref.useConditionalCommutativityChecker().equals(ConComChecker.BOTH)) {
				while (((ConditionalCommutativityCheckerVisitor<L, IDfsVisitor<L,IPredicate>>) mConComVisitor).aborted()) {
					 NestedWordAutomaton<L, IPredicate> interpolantAutomaton =
							 ((ConditionalCommutativityCheckerVisitor<L, IDfsVisitor<L,IPredicate>>) mConComVisitor)
							 .getInterpolantAutomaton();
					 
					final IPredicateUnifier predicateUnifier = ((PostConditionTraceChecker<L>) mConComChecker
							.getTraceChecker()).getPredicateUnifier();
					//final IHoareTripleChecker htc = new MonolithicHoareTripleChecker(mCsToolkit);
					final IHoareTripleChecker htc = 
							HoareTripleCheckerUtils.constructEfficientHoareTripleCheckerWithCaching(getServices(),
							mPref.getHoareTripleChecks(), mCsToolkit, predicateUnifier);
					
					final INwaOutgoingLetterAndTransitionProvider<L, IPredicate> ia = enhanceInterpolantAutomaton(
							mPref.interpolantAutomatonEnhancement(), predicateUnifier, htc, interpolantAutomaton);
					
					//Object debugAutomaton = new NestedWordAutomatonReachableStates<L,IPredicate>(new AutomataLibraryServices(mServices), ia);
					
					
					final IPredicate initialSink = DataStructureUtils.getOneAndOnly(interpolantAutomaton
							.getInitialStates(), "initial state");
					final TotalizeNwa<L, IPredicate> totalInterpol = new TotalizeNwa<>(ia, initialSink, false);
					
					//Object debugAutomaton2 = new NestedWordAutomatonReachableStates<L,IPredicate>(new AutomataLibraryServices(mServices), totalInterpol);
					try {
						if (mItpAutomata == null) {
							mItpAutomata = totalInterpol;
						} else {
							mItpAutomata = new UnionNwa<>(mItpAutomata, totalInterpol, mFactory, false);
						}
		

						mAbstraction = new InformationStorage<>(mProgram == null ? mAbstraction : mProgram,
								mItpAutomata, mFactory, PartialOrderCegarLoop::isFalseLiteral);
						//mCriterion.updateAbstraction(mAbstraction);
						
						//Object debugAutomaton3 = new NestedWordAutomatonReachableStates<L,IPredicate>(new AutomataLibraryServices(mServices), mAbstraction);
						visitor = createVisitor();
						mCegarLoopBenchmark.addConditionalCommutativityDFSRestart();
						mPOR.apply(mAbstraction, visitor);
					} catch (AutomataLibraryException e) {
						// Auto-generated catch block
						e.printStackTrace();
					}
					int debug = 0;
				}
			}
			mCounterexample = getCounterexample(visitor);

			assert mCounterexample == null || accepts(getServices(), mAbstraction, mCounterexample.getWord(),
					false) : "Counterexample is not accepted by abstraction";
			
			//check condional commutativity along mCounterexample
			if (mPref.useConditionalCommutativityChecker().equals(ConComChecker.COUNTEREXAMPLE)) {
				boolean continueWithInfProof = (mCounterexample == null);
				while (!continueWithInfProof) {

					
					ArrayList<IPredicate> predicates = getCounterexamplePredicates();
					final IPredicateUnifier predicateUnifier = ((PostConditionTraceChecker<L>) mConComChecker
							.getTraceChecker()).getPredicateUnifier();
					PostConditionTraceChecker<L> checker = new PostConditionTraceChecker<>(mServices, mAbstraction,
							mTaskIdentifier, mFactory, predicateUnifier, mStrategyFactory);
					IIndependenceRelation<IPredicate, L> relation = mPOR.getIndependence(0);
					SemanticIndependenceConditionGenerator generator = new SemanticIndependenceConditionGenerator(mServices,
							mCsToolkit.getManagedScript(), mPredicateFactory, relation.isSymmetric(), true);
					mCriterion.updateAbstraction(mAbstraction);
					ConditionalCommutativityInterpolantProvider<L> conInterpolantProvider
					= new ConditionalCommutativityInterpolantProvider<>(
							mServices, mCriterion, relation, mCsToolkit.getManagedScript(), generator, mAbstraction, mFactory,
							checker, new ConditionalCommutativityCheckerStatisticsUtils(mCegarLoopBenchmark));
					
					NestedWordAutomaton<L, IPredicate> interpolantAutomaton = conInterpolantProvider.getInterpolants(
							(IRun<L, IPredicate>) mCounterexample, predicates, null);
					//check if interpolantAutomaton is empty
					if (!interpolantAutomaton.getInitialStates().isEmpty()) {
						if (!interpolantAutomaton.contains(predicateUnifier.getFalsePredicate())) {
							interpolantAutomaton.addState(false, true, predicateUnifier.getFalsePredicate());
						}
						final IHoareTripleChecker htc = 
								HoareTripleCheckerUtils.constructEfficientHoareTripleCheckerWithCaching(getServices(),
								mPref.getHoareTripleChecks(), mCsToolkit, predicateUnifier);
						
						final INwaOutgoingLetterAndTransitionProvider<L, IPredicate> ia = enhanceInterpolantAutomaton(
								mPref.interpolantAutomatonEnhancement(), predicateUnifier, htc, interpolantAutomaton);
						
						final IPredicate initialSink = DataStructureUtils.getOneAndOnly(interpolantAutomaton
								.getInitialStates(), "initial state");
						final TotalizeNwa<L, IPredicate> totalInterpol = new TotalizeNwa<>(ia, initialSink, false);
						
						try {
							if (mItpAutomata == null) {
								mItpAutomata = totalInterpol;
							} else {
								mItpAutomata = new UnionNwa<>(mItpAutomata, totalInterpol, mFactory, false);
							}

							mAbstraction = new InformationStorage<>(mProgram == null ? mAbstraction : mProgram,
									mItpAutomata, mFactory, PartialOrderCegarLoop::isFalseLiteral);
							visitor = createVisitor();
							mConComChecker.getCriterion().updateAbstraction(mAbstraction);
							mPOR.apply(mAbstraction, visitor);
							mCounterexample = getCounterexample(visitor);
							continueWithInfProof = (mCounterexample == null);
						} catch (AutomataLibraryException e) {
							// Auto-generated catch block
							e.printStackTrace();
						}
						int debug = 0;
					} else {
						continueWithInfProof = true;
					}
				}
				
			}
			switchToReadonlyMode();
			return mCounterexample == null;
		} finally {
			if (mCegarLoopBenchmark.getRunningStopwatches().get("EmptinessCheckTime")) {
				mCegarLoopBenchmark.stop(CegarLoopStatisticsDefinitions.EmptinessCheckTime);
			}
		}
	}

	private boolean restartIsAbstractionEmpty(IDfsVisitor<L, IPredicate> visitor) {
		return false;
	
	}

	private IBudgetFunction<L, IPredicate> makeBudget(final SleepMapReduction<L, IPredicate, IPredicate> reduction) {
		final IBudgetFunction<L, IPredicate> optBudget = new OptimisticBudget<>(new AutomataLibraryServices(mServices),
				mPOR.getDfsOrder(), mPOR.getSleepMapFactory(), this::createVisitor, reduction);

		final double switchProbability = mPref.getCoinflipProbability(getIteration());
		final long seed = mPref.coinflipSeed();
		switch (mPref.useCoinflip()) {
		case OFF:
			return optBudget;
		case FALLBACK:
			return new CoinFlipBudget<>(optBudget, switchProbability, seed, true);
		case PURE:
			return new CoinFlipBudget<>((s, l) -> 1, switchProbability, seed, true);
		case COARSE:
			final boolean flip = new Random(seed).nextDouble() >= switchProbability;
			if (flip) {
				return (s, l) -> 0;
			}
			return optBudget;
		}
		throw new IllegalArgumentException("Unknown coinflip mode: " + mPref.useCoinflip());
	}

	@Override
	public void finish() {
		for (final AbstractInterpolantAutomaton<L> ia : mAbstractItpAutomata) {
			mCegarLoopBenchmark.reportInterpolantAutomatonStates(ia.size());
		}

		final var data = new StatisticsData();
		data.aggregateBenchmarkData(mPOR.getStatistics());
		mServices.getResultService().reportResult(Activator.PLUGIN_ID,
				new StatisticsResult<>(Activator.PLUGIN_ID, "Partial order reduction statistics", data));

		super.finish();
	}

	private IRun<L, IPredicate> getCounterexample(IDfsVisitor<L, IPredicate> visitor) {
		if (visitor instanceof WrapperVisitor<?, ?, ?>) {
			visitor = ((WrapperVisitor<L, IPredicate, IDfsVisitor<L, IPredicate>>) visitor).getBaseVisitor();
		}
		return ((AcceptingRunSearchVisitor<L, IPredicate>) visitor).getAcceptingRun();
	}

	private IDfsVisitor<L, IPredicate> createVisitor() {
		IDfsVisitor<L, IPredicate> visitor = new AcceptingRunSearchVisitor<>(this::isGoalState);
		if (mPOR.getDfsOrder() instanceof BetterLockstepOrder<?, ?>) {
			visitor = ((BetterLockstepOrder<L, IPredicate>) mPOR.getDfsOrder()).wrapVisitor(visitor);
		}

		if (PartialOrderReductionFacade.ENABLE_COVERING_OPTIMIZATION) {
			visitor = new CoveringOptimizationVisitor<>(visitor, new SleepSetCoveringRelation<>(mPOR.getSleepFactory()),
					CoveringMode.PRUNE);
		}
		
		if (mPref.useConditionalCommutativityChecker().equals(ConComChecker.DFS)
				|| mPref.useConditionalCommutativityChecker().equals(ConComChecker.BOTH)) {
			mConComChecker.getCriterion().updateAbstraction(mAbstraction);
			visitor = new ConditionalCommutativityCheckerVisitor<>(visitor, mAbstraction, mServices, mFactory,
					((PostConditionTraceChecker<L>) mConComChecker.getTraceChecker()).getPredicateUnifier(),
					mConComChecker);
			mConComVisitor = visitor;
		}
		
		if (mSupportsDeadEnds) {
			visitor = new DeadEndOptimizingSearchVisitor<>(visitor, mDeadEndStore, false);
		}

		return visitor;
	}

	private void switchToOnDemandConstructionMode() {
		for (final AbstractInterpolantAutomaton<L> aut : mAbstractItpAutomata) {
			aut.switchToOnDemandConstructionMode();
		}
	}

	private void switchToReadonlyMode() {
		for (final AbstractInterpolantAutomaton<L> aut : mAbstractItpAutomata) {
			aut.switchToReadonlyMode();
		}
	}

	private boolean isGoalState(final IPredicate state) {
		assert state instanceof IMLPredicate || state instanceof ISLPredicate : "unexpected type of predicate: "
				+ state.getClass();

		final boolean isErrorState = PredicateUtils.streamLocations(state).anyMatch(mErrorLocs::contains);
		return isErrorState && !isProvenState(state);
	}

	private boolean isProvenState(IPredicate state) {
		final PartialOrderReductionFacade.StateSplitter<IPredicate> splitter = mPOR.getStateSplitter();
		if (splitter != null) {
			state = splitter.getOriginal(state);
		}
		if (state instanceof MLPredicateWithInterpolants) {
			state = ((MLPredicateWithInterpolants) state).getInterpolants();
		}
		return isFalseLiteral(state);
	}

	public static boolean isFalseLiteral(final IPredicate state) {
		if (state instanceof PredicateWithConjuncts) {
			// By the way we create conjunctions in the state factory below, any conjunction that contains the conjunct
			// "false" will contain no other conjuncts.
			final ImmutableList<IPredicate> conjuncts = ((PredicateWithConjuncts) state).getConjuncts();
			return conjuncts.size() == 1 && isFalseLiteral(conjuncts.getHead());
		}

		// We assume here that all inconsistent interpolant predicates are syntactically equal to "false".
		return SmtUtils.isFalseLiteral(state.getFormula());
	}

	private static boolean isTrueLiteral(final IPredicate state) {
		if (state instanceof PredicateWithConjuncts) {
			final ImmutableList<IPredicate> conjuncts = ((PredicateWithConjuncts) state).getConjuncts();
			return conjuncts.size() == 1 && isTrueLiteral(conjuncts.getHead());
		}
		return SmtUtils.isTrueLiteral(state.getFormula());
	}

	public static ImmutableList<IPredicate> getConjuncts(final IPredicate conjunction) {
		assert conjunction != null : "Cannot split 'null' into conjuncts";

		if (conjunction instanceof MLPredicateWithInterpolants) {
			final var predicate = (MLPredicateWithInterpolants) conjunction;
			return new ImmutableList<>(predicate.getUnderlying(), getConjuncts(predicate.getInterpolants()));
		}
		if (conjunction instanceof PredicateWithConjuncts) {
			return ((PredicateWithConjuncts) conjunction).getConjuncts();
		}

		// TODO use mPOR.mStateSplitter for this
		if (conjunction instanceof PredicateWithLastThread) {
			return getConjuncts(((PredicateWithLastThread) conjunction).getUnderlying());
		}
		if (conjunction instanceof SleepPredicate<?>) {
			return getConjuncts(((SleepPredicate<?>) conjunction).getUnderlying());
		}

		// Sanity check to ensure we didn't forget to handle a case above.
		assert conjunction.getClass() == MLPredicate.class
				|| conjunction.getClass() == BasicPredicate.class : "unexpected predicate type: "
						+ conjunction.getClass();
		return ImmutableList.singleton(conjunction);
	}

	@Override
	protected void constructErrorAutomaton() throws AutomataOperationCanceledException {
		throw new UnsupportedOperationException("Error automata not supported for " + PartialOrderCegarLoop.class);
	}

	private IDeadEndStore<IPredicate, IPredicate> createDeadEndStore(final StateSplitter<IPredicate> splitter) {
		assert mDeadEndStore == null : "Already created -- should only be called once";

		final UnaryOperator<IPredicate> getUnderlying = (state) -> (state instanceof MLPredicateWithInterpolants)
				? ((MLPredicateWithInterpolants) state).getUnderlying()
				: state;
		final UnaryOperator<IPredicate> getInterpolants = (state) -> (state instanceof MLPredicateWithInterpolants)
				? ((MLPredicateWithInterpolants) state).getInterpolants()
				: null;

		if (splitter == null) {
			mDeadEndStore = new IDeadEndStore.ProductDeadEndStore<>(getUnderlying, getInterpolants);
		} else {
			mDeadEndStore = new IDeadEndStore.ProductDeadEndStore<>(getUnderlying.compose(splitter::getOriginal),
					state -> new Pair<>(splitter.getExtraInfo(state),
							getInterpolants.apply(splitter.getOriginal(state))));
		}
		return mDeadEndStore;
	}
	
	private void constructConComChecker() {
		if (!mPref.useConditionalCommutativityChecker().equals(ConComChecker.NONE)) {
			
			IConditionalCommutativityCriterion<L> criterion;
			switch (mPref.getConComCheckerCriterion()) {
			case DEFAULT:
				mCriterion = new DefaultCriterion<>();
				break;
			case RANDOM:
				mCriterion = new RandomCriterion<>(mPref.getConComCheckerRandomProb(),
						mPref.getConComCheckerRandomSeed());
				break;
			case SLEEP_SET:
				mCriterion = new SleepSetCriterion<>();
				break;
			case FORWARD:
				mCriterion = new ForwardCriterion<>(mAbstraction, mPOR.getIndependence(0));
				break;
			case LOOP:
				mCriterion = new LoopCriterion<>(mIcfg);
				break;
			default:
				throw new UnsupportedOperationException("PartialOrderCegarLoop currently does not support criterion "
						+ mPref.getConComCheckerCriterion());
			}
			
			if (mPref.useConditionCriterion()) {
				criterion = new ConditionCriterion<>();
				mCriterion = new WrapperCriterion<>(mCriterion, criterion);
			}
			
			if (mPref.useLimitedChecksCriterion()) {
				criterion = new LimitedChecksCriterion<>(mPref.getConComCheckerCriterionLimit());
				mCriterion = new WrapperCriterion<>(mCriterion, criterion);
			}
			
			final IIcfgSymbolTable symbolTable = mCsToolkit.getSymbolTable();
			final IPredicateUnifier predicateUnifier = new PredicateUnifier(mLogger, mServices,
					mCsToolkit.getManagedScript(), mPredicateFactory, symbolTable,
					mPref.getSimplificationTechnique(), mPref.getXnfConversionTechnique());
			PostConditionTraceChecker<L> checker = new PostConditionTraceChecker<>(mServices, mAbstraction,
					mTaskIdentifier, mFactory, predicateUnifier, mStrategyFactory);
			IIndependenceRelation<IPredicate, L> relation = mPOR.getIndependence(0);
			SemanticIndependenceConditionGenerator generator = new SemanticIndependenceConditionGenerator(mServices,
					mCsToolkit.getManagedScript(), mPredicateFactory, relation.isSymmetric(), true);
			mConComChecker = new ConditionalCommutativityChecker<>(mCriterion, relation,
					mCsToolkit.getManagedScript(), generator, checker, new ConditionalCommutativityCheckerStatisticsUtils(mCegarLoopBenchmark));
	
		}	
	}

	public static final class MLPredicateWithInterpolants extends AnnotatedMLPredicate<IPredicate> {
		protected MLPredicateWithInterpolants(final IMLPredicate underlying, final IPredicate annotation) {
			super(underlying, annotation);
		}

		public IPredicate getInterpolants() {
			return mAnnotation;
		}
	}

	private final class InformationStorageFactory
			implements IIntersectionStateFactory<IPredicate>, IUnionStateFactory<IPredicate> {
		@Override
		public IPredicate createEmptyStackState() {
			return mStateFactoryForRefinement.createEmptyStackState();
		}

		@Override
		public IPredicate intersection(final IPredicate state1, final IPredicate state2) {
			return new MLPredicateWithInterpolants((IMLPredicate) state1, state2);
		}

		@Override
		public IPredicate createSinkStateContent() {
			throw new UnsupportedOperationException();
		}

		@Override
		public IPredicate union(final IPredicate state1, final IPredicate state2) {
			final IPredicate newState = createUnion(state1, state2);
			if (mSupportsDeadEnds) {
				mDeadEndStore.copyDeadEndInformation(state1, newState);
			}
			return newState;
		}

		// TODO If the new structure helps as much as expected, the optimizations in this method may be unnecessary.
		// TODO Evaluate and possibly remove.
		private IPredicate createUnion(final IPredicate state1, final IPredicate state2) {
			if (isFalseLiteral(state1) || isTrueLiteral(state2)) {
				// If state1 is "false", we add no other conjuncts.
				// Similarly, there is no point in adding state2 as conjunct if it is "true".
				if (state1 instanceof PredicateWithConjuncts) {
					final var conjState1 = (PredicateWithConjuncts) state1;
					return mPredicateFactory.construct(id -> new PredicateWithConjuncts(id, conjState1.getConjuncts(), mCsToolkit.getManagedScript().getScript()));
				}
				return mPredicateFactory
						.construct(id -> new PredicateWithConjuncts(id, ImmutableList.singleton(state1), mCsToolkit.getManagedScript().getScript()));
			}
			if (isFalseLiteral(state2) || isTrueLiteral(state1)) {
				// If state2 is "false", we ignore all previous conjuncts. This allows us to optimize in #isFalseLiteral
				// As another (less important) optimization, we also ignore state1 if it is "true".
				return mPredicateFactory
						.construct(id -> new PredicateWithConjuncts(id, ImmutableList.singleton(state2), mCsToolkit.getManagedScript().getScript()));
			}
			// In the normal case, we simply add state2 as conjunct.
			return mPredicateFactory.construct(id -> new PredicateWithConjuncts(id, state1, state2, mCsToolkit.getManagedScript().getScript()));
		}
	}

	private final class DeterminizationFactory implements IDeterminizeStateFactory<IPredicate> {
		@Override
		public IPredicate createEmptyStackState() {
			return mPredicateFactoryInterpolantAutomata.createEmptyStackState();
		}

		@Override
		public IPredicate determinize(final Map<IPredicate, Set<IPredicate>> down2up) {
			// No support for calls and returns means the map should always have a simple structure.
			//IPredicate test = createEmptyStackState();
			assert down2up.size() == 1 && down2up.containsKey(createEmptyStackState());
			final List<IPredicate> conjuncts = down2up.get(createEmptyStackState())
					// sort predicates to ensure deterministic order
					.stream().sorted(Comparator.comparingInt(Object::hashCode)).collect(Collectors.toList());

			// Interpolant automaton should not have "don't care".
			assert conjuncts.stream().noneMatch(mPredicateFactory::isDontCare);

			// Don't create unnecessary conjunctions of single predicates.
			if (conjuncts.size() == 1) {
				return DataStructureUtils.getOneAndOnly(conjuncts, "predicate");
			}

			return mPredicateFactory.and(conjuncts);
		}
	}
	
}<|MERGE_RESOLUTION|>--- conflicted
+++ resolved
@@ -27,12 +27,7 @@
  */
 package de.uni_freiburg.informatik.ultimate.plugins.generator.traceabstraction.concurrency;
 
-<<<<<<< HEAD
 import java.util.ArrayList;
-import java.util.Arrays;
-import java.util.Collections;
-=======
->>>>>>> 5207893e
 import java.util.Comparator;
 import java.util.LinkedList;
 import java.util.List;
@@ -53,7 +48,6 @@
 import de.uni_freiburg.informatik.ultimate.automata.nestedword.operations.PowersetDeterminizer;
 import de.uni_freiburg.informatik.ultimate.automata.nestedword.operations.TotalizeNwa;
 import de.uni_freiburg.informatik.ultimate.automata.nestedword.operations.UnionNwa;
-import de.uni_freiburg.informatik.ultimate.automata.nestedword.reachablestates.NestedWordAutomatonReachableStates;
 import de.uni_freiburg.informatik.ultimate.automata.partialorder.SleepSetCoveringRelation;
 import de.uni_freiburg.informatik.ultimate.automata.partialorder.independence.IIndependenceRelation;
 import de.uni_freiburg.informatik.ultimate.automata.partialorder.multireduction.CoinFlipBudget;
@@ -80,7 +74,6 @@
 import de.uni_freiburg.informatik.ultimate.lib.modelcheckerutils.cfg.structure.debugidentifiers.DebugIdentifier;
 import de.uni_freiburg.informatik.ultimate.lib.modelcheckerutils.hoaretriple.HoareTripleCheckerUtils;
 import de.uni_freiburg.informatik.ultimate.lib.modelcheckerutils.hoaretriple.IHoareTripleChecker;
-import de.uni_freiburg.informatik.ultimate.lib.modelcheckerutils.hoaretriple.MonolithicHoareTripleChecker;
 import de.uni_freiburg.informatik.ultimate.lib.modelcheckerutils.smt.predicates.AnnotatedMLPredicate;
 import de.uni_freiburg.informatik.ultimate.lib.modelcheckerutils.smt.predicates.BasicPredicate;
 import de.uni_freiburg.informatik.ultimate.lib.modelcheckerutils.smt.predicates.IMLPredicate;
@@ -89,16 +82,11 @@
 import de.uni_freiburg.informatik.ultimate.lib.modelcheckerutils.smt.predicates.ISLPredicate;
 import de.uni_freiburg.informatik.ultimate.lib.modelcheckerutils.smt.predicates.MLPredicate;
 import de.uni_freiburg.informatik.ultimate.lib.modelcheckerutils.smt.predicates.PredicateFactory;
-<<<<<<< HEAD
 import de.uni_freiburg.informatik.ultimate.lib.modelcheckerutils.smt.predicates.PredicateUnifier;
-=======
 import de.uni_freiburg.informatik.ultimate.lib.modelcheckerutils.smt.predicates.PredicateUtils;
->>>>>>> 5207893e
 import de.uni_freiburg.informatik.ultimate.lib.modelcheckerutils.smt.predicates.PredicateWithConjuncts;
 import de.uni_freiburg.informatik.ultimate.lib.modelcheckerutils.tracehandling.IRefinementEngineResult;
-import de.uni_freiburg.informatik.ultimate.lib.smtlibutils.ManagedScript;
 import de.uni_freiburg.informatik.ultimate.lib.smtlibutils.SmtUtils;
-import de.uni_freiburg.informatik.ultimate.lib.smtlibutils.solverbuilder.SolverBuilder;
 import de.uni_freiburg.informatik.ultimate.lib.tracecheckerutils.partialorder.BetterLockstepOrder;
 import de.uni_freiburg.informatik.ultimate.lib.tracecheckerutils.partialorder.LoopLockstepOrder.PredicateWithLastThread;
 import de.uni_freiburg.informatik.ultimate.lib.tracecheckerutils.partialorder.PartialOrderMode;
@@ -112,18 +100,13 @@
 import de.uni_freiburg.informatik.ultimate.lib.tracecheckerutils.partialorder.independence.DefaultCriterion;
 import de.uni_freiburg.informatik.ultimate.lib.tracecheckerutils.partialorder.independence.ForwardCriterion;
 import de.uni_freiburg.informatik.ultimate.lib.tracecheckerutils.partialorder.independence.IConditionalCommutativityCriterion;
-import de.uni_freiburg.informatik.ultimate.lib.tracecheckerutils.partialorder.independence.SemanticIndependenceConditionGenerator;
-import de.uni_freiburg.informatik.ultimate.lib.tracecheckerutils.partialorder.independence.SemanticIndependenceRelation;
-import de.uni_freiburg.informatik.ultimate.lib.tracecheckerutils.partialorder.independence.SleepSetCriterion;
-import de.uni_freiburg.informatik.ultimate.lib.tracecheckerutils.partialorder.independence.WrapperCriterion;
 import de.uni_freiburg.informatik.ultimate.lib.tracecheckerutils.partialorder.independence.IndependenceSettings.AbstractionType;
-<<<<<<< HEAD
 import de.uni_freiburg.informatik.ultimate.lib.tracecheckerutils.partialorder.independence.LimitedChecksCriterion;
 import de.uni_freiburg.informatik.ultimate.lib.tracecheckerutils.partialorder.independence.LoopCriterion;
 import de.uni_freiburg.informatik.ultimate.lib.tracecheckerutils.partialorder.independence.RandomCriterion;
-import de.uni_freiburg.informatik.ultimate.lib.tracecheckerutils.singletracecheck.InterpolationTechnique;
-=======
->>>>>>> 5207893e
+import de.uni_freiburg.informatik.ultimate.lib.tracecheckerutils.partialorder.independence.SemanticIndependenceConditionGenerator;
+import de.uni_freiburg.informatik.ultimate.lib.tracecheckerutils.partialorder.independence.SleepSetCriterion;
+import de.uni_freiburg.informatik.ultimate.lib.tracecheckerutils.partialorder.independence.WrapperCriterion;
 import de.uni_freiburg.informatik.ultimate.plugins.generator.traceabstraction.Activator;
 import de.uni_freiburg.informatik.ultimate.plugins.generator.traceabstraction.BasicCegarLoop;
 import de.uni_freiburg.informatik.ultimate.plugins.generator.traceabstraction.CegarLoopStatisticsDefinitions;
@@ -163,7 +146,7 @@
 
 	private final boolean mSupportsDeadEnds;
 	private IDeadEndStore<IPredicate, IPredicate> mDeadEndStore;
-	
+
 	private IConditionalCommutativityCriterion<L> mCriterion;
 	private ConditionalCommutativityChecker<L> mConComChecker;
 	private IDfsVisitor<L, IPredicate> mConComVisitor;
@@ -171,20 +154,11 @@
 	public PartialOrderCegarLoop(final DebugIdentifier name,
 			final INwaOutgoingLetterAndTransitionProvider<L, IPredicate> initialAbstraction,
 			final IIcfg<IcfgLocation> rootNode, final CfgSmtToolkit csToolkit, final PredicateFactory predicateFactory,
-<<<<<<< HEAD
-			final TAPreferences taPrefs, final Set<IcfgLocation> errorLocs, final InterpolationTechnique interpolation,
-			final IUltimateServiceProvider services,
-			final List<IRefinableIndependenceProvider<L>> independenceProviders,
-			final Class<L> transitionClazz, final PredicateFactoryRefinement stateFactoryForRefinement) {
-		super(name, initialAbstraction, rootNode, csToolkit, predicateFactory, taPrefs, errorLocs, interpolation, false,
-				Collections.emptySet(), services, transitionClazz, stateFactoryForRefinement);
-=======
 			final TAPreferences taPrefs, final Set<IcfgLocation> errorLocs, final IUltimateServiceProvider services,
 			final List<IRefinableIndependenceProvider<L>> independenceProviders, final Class<L> transitionClazz,
 			final PredicateFactoryRefinement stateFactoryForRefinement) {
 		super(name, initialAbstraction, rootNode, csToolkit, predicateFactory, taPrefs, errorLocs, false, services,
 				transitionClazz, stateFactoryForRefinement);
->>>>>>> 5207893e
 
 		assert !mPref.applyOneShotPOR() : "Turn off one-shot partial order reduction when using this CEGAR loop.";
 
@@ -226,7 +200,7 @@
 		assert mSupportsDeadEnds == (mDeadEndStore != null);
 
 		mProgram = initialAbstraction;
-		
+
 		constructConComChecker();
 	}
 
@@ -236,27 +210,26 @@
 		// Compute the enhanced interpolant automaton
 		final IPredicateUnifier predicateUnifier = mRefinementResult.getPredicateUnifier();
 		final IHoareTripleChecker htc = getHoareTripleChecker();
-		
-		
+
 		if (mPref.useConditionalCommutativityChecker().equals(ConComChecker.IA)
 				|| mPref.useConditionalCommutativityChecker().equals(ConComChecker.BOTH)) {
-			
-		//get interpolants from mCounterexample
-		ArrayList<IPredicate> predicates = getCounterexamplePredicates();
-		PostConditionTraceChecker<L> checker = new PostConditionTraceChecker<>(mServices, mAbstraction,
-				mTaskIdentifier, mFactory, predicateUnifier, mStrategyFactory);
-		IIndependenceRelation<IPredicate, L> relation = mPOR.getIndependence(0);
-		SemanticIndependenceConditionGenerator generator = new SemanticIndependenceConditionGenerator(mServices,
-				mCsToolkit.getManagedScript(), mPredicateFactory, relation.isSymmetric(), true);
-		mCriterion.updateAbstraction(mAbstraction);
-		ConditionalCommutativityInterpolantProvider<L> conInterpolantProvider
-		= new ConditionalCommutativityInterpolantProvider<>(
-				mServices, mCriterion, relation, mCsToolkit.getManagedScript(), generator, mAbstraction, mFactory,
-				checker, new ConditionalCommutativityCheckerStatisticsUtils(mCegarLoopBenchmark));
-		mInterpolAutomaton = conInterpolantProvider.getInterpolants((IRun<L, IPredicate>) mCounterexample,
-				predicates, mInterpolAutomaton);
-		}	
-		
+
+			// get interpolants from mCounterexample
+			final ArrayList<IPredicate> predicates = getCounterexamplePredicates();
+			final PostConditionTraceChecker<L> checker = new PostConditionTraceChecker<>(mServices, mAbstraction,
+					mTaskIdentifier, mFactory, predicateUnifier, mStrategyFactory);
+			final IIndependenceRelation<IPredicate, L> relation = mPOR.getIndependence(0);
+			final SemanticIndependenceConditionGenerator generator = new SemanticIndependenceConditionGenerator(
+					mServices, mCsToolkit.getManagedScript(), mPredicateFactory, relation.isSymmetric(), true);
+			mCriterion.updateAbstraction(mAbstraction);
+			final ConditionalCommutativityInterpolantProvider<L> conInterpolantProvider =
+					new ConditionalCommutativityInterpolantProvider<>(mServices, mCriterion, relation,
+							mCsToolkit.getManagedScript(), generator, mAbstraction, mFactory, checker,
+							new ConditionalCommutativityCheckerStatisticsUtils(mCegarLoopBenchmark));
+			mInterpolAutomaton = conInterpolantProvider.getInterpolants((IRun<L, IPredicate>) mCounterexample,
+					predicates, mInterpolAutomaton);
+		}
+
 		final INwaOutgoingLetterAndTransitionProvider<L, IPredicate> ia = enhanceInterpolantAutomaton(
 				mPref.interpolantAutomatonEnhancement(), predicateUnifier, htc, mInterpolAutomaton);
 		if (ia instanceof AbstractInterpolantAutomaton<?>) {
@@ -317,9 +290,9 @@
 	}
 
 	private ArrayList<IPredicate> getCounterexamplePredicates() {
-		ArrayList<IPredicate> predicates = new ArrayList<>();
-		//cast should be fine, since isAbstractionEmpty() assigns mCounterexample a IRun<L, IPredicate>
-		for (IPredicate pred : ((IRun<L, IPredicate>) mCounterexample).getStateSequence()) {
+		final ArrayList<IPredicate> predicates = new ArrayList<>();
+		// cast should be fine, since isAbstractionEmpty() assigns mCounterexample a IRun<L, IPredicate>
+		for (final IPredicate pred : ((IRun<L, IPredicate>) mCounterexample).getStateSequence()) {
 			IPredicate mlpred = ((SleepPredicate<L>) pred).getUnderlying();
 			if (mlpred instanceof PredicateWithLastThread) {
 				mlpred = ((PredicateWithLastThread) mlpred).getUnderlying();
@@ -329,7 +302,7 @@
 			} else {
 				predicates.add(null);
 			}
-		}	
+		}
 		return predicates;
 	}
 
@@ -352,99 +325,101 @@
 		}
 		try {
 			IDfsVisitor<L, IPredicate> visitor = createVisitor();
-			//Object debugAutomaton4 = new NestedWordAutomatonReachableStates<L,IPredicate>(new AutomataLibraryServices(mServices), mAbstraction);
+			// Object debugAutomaton4 = new NestedWordAutomatonReachableStates<L,IPredicate>(new
+			// AutomataLibraryServices(mServices), mAbstraction);
 			mPOR.apply(mAbstraction, visitor);
 			if (mPref.useConditionalCommutativityChecker().equals(ConComChecker.DFS)
 					|| mPref.useConditionalCommutativityChecker().equals(ConComChecker.BOTH)) {
-				while (((ConditionalCommutativityCheckerVisitor<L, IDfsVisitor<L,IPredicate>>) mConComVisitor).aborted()) {
-					 NestedWordAutomaton<L, IPredicate> interpolantAutomaton =
-							 ((ConditionalCommutativityCheckerVisitor<L, IDfsVisitor<L,IPredicate>>) mConComVisitor)
-							 .getInterpolantAutomaton();
-					 
-					final IPredicateUnifier predicateUnifier = ((PostConditionTraceChecker<L>) mConComChecker
-							.getTraceChecker()).getPredicateUnifier();
-					//final IHoareTripleChecker htc = new MonolithicHoareTripleChecker(mCsToolkit);
-					final IHoareTripleChecker htc = 
+				while (((ConditionalCommutativityCheckerVisitor<L, IDfsVisitor<L, IPredicate>>) mConComVisitor)
+						.aborted()) {
+					final NestedWordAutomaton<L, IPredicate> interpolantAutomaton =
+							((ConditionalCommutativityCheckerVisitor<L, IDfsVisitor<L, IPredicate>>) mConComVisitor)
+									.getInterpolantAutomaton();
+
+					final IPredicateUnifier predicateUnifier =
+							((PostConditionTraceChecker<L>) mConComChecker.getTraceChecker()).getPredicateUnifier();
+					// final IHoareTripleChecker htc = new MonolithicHoareTripleChecker(mCsToolkit);
+					final IHoareTripleChecker htc =
 							HoareTripleCheckerUtils.constructEfficientHoareTripleCheckerWithCaching(getServices(),
-							mPref.getHoareTripleChecks(), mCsToolkit, predicateUnifier);
-					
+									mPref.getHoareTripleChecks(), mCsToolkit, predicateUnifier);
+
 					final INwaOutgoingLetterAndTransitionProvider<L, IPredicate> ia = enhanceInterpolantAutomaton(
 							mPref.interpolantAutomatonEnhancement(), predicateUnifier, htc, interpolantAutomaton);
-					
-					//Object debugAutomaton = new NestedWordAutomatonReachableStates<L,IPredicate>(new AutomataLibraryServices(mServices), ia);
-					
-					
-					final IPredicate initialSink = DataStructureUtils.getOneAndOnly(interpolantAutomaton
-							.getInitialStates(), "initial state");
+
+					// Object debugAutomaton = new NestedWordAutomatonReachableStates<L,IPredicate>(new
+					// AutomataLibraryServices(mServices), ia);
+
+					final IPredicate initialSink =
+							DataStructureUtils.getOneAndOnly(interpolantAutomaton.getInitialStates(), "initial state");
 					final TotalizeNwa<L, IPredicate> totalInterpol = new TotalizeNwa<>(ia, initialSink, false);
-					
-					//Object debugAutomaton2 = new NestedWordAutomatonReachableStates<L,IPredicate>(new AutomataLibraryServices(mServices), totalInterpol);
+
+					// Object debugAutomaton2 = new NestedWordAutomatonReachableStates<L,IPredicate>(new
+					// AutomataLibraryServices(mServices), totalInterpol);
 					try {
 						if (mItpAutomata == null) {
 							mItpAutomata = totalInterpol;
 						} else {
 							mItpAutomata = new UnionNwa<>(mItpAutomata, totalInterpol, mFactory, false);
 						}
-		
 
 						mAbstraction = new InformationStorage<>(mProgram == null ? mAbstraction : mProgram,
 								mItpAutomata, mFactory, PartialOrderCegarLoop::isFalseLiteral);
-						//mCriterion.updateAbstraction(mAbstraction);
-						
-						//Object debugAutomaton3 = new NestedWordAutomatonReachableStates<L,IPredicate>(new AutomataLibraryServices(mServices), mAbstraction);
+						// mCriterion.updateAbstraction(mAbstraction);
+
+						// Object debugAutomaton3 = new NestedWordAutomatonReachableStates<L,IPredicate>(new
+						// AutomataLibraryServices(mServices), mAbstraction);
 						visitor = createVisitor();
 						mCegarLoopBenchmark.addConditionalCommutativityDFSRestart();
 						mPOR.apply(mAbstraction, visitor);
-					} catch (AutomataLibraryException e) {
+					} catch (final AutomataLibraryException e) {
 						// Auto-generated catch block
 						e.printStackTrace();
 					}
-					int debug = 0;
+					final int debug = 0;
 				}
 			}
 			mCounterexample = getCounterexample(visitor);
 
 			assert mCounterexample == null || accepts(getServices(), mAbstraction, mCounterexample.getWord(),
 					false) : "Counterexample is not accepted by abstraction";
-			
-			//check condional commutativity along mCounterexample
+
+			// check condional commutativity along mCounterexample
 			if (mPref.useConditionalCommutativityChecker().equals(ConComChecker.COUNTEREXAMPLE)) {
 				boolean continueWithInfProof = (mCounterexample == null);
 				while (!continueWithInfProof) {
 
-					
-					ArrayList<IPredicate> predicates = getCounterexamplePredicates();
-					final IPredicateUnifier predicateUnifier = ((PostConditionTraceChecker<L>) mConComChecker
-							.getTraceChecker()).getPredicateUnifier();
-					PostConditionTraceChecker<L> checker = new PostConditionTraceChecker<>(mServices, mAbstraction,
-							mTaskIdentifier, mFactory, predicateUnifier, mStrategyFactory);
-					IIndependenceRelation<IPredicate, L> relation = mPOR.getIndependence(0);
-					SemanticIndependenceConditionGenerator generator = new SemanticIndependenceConditionGenerator(mServices,
-							mCsToolkit.getManagedScript(), mPredicateFactory, relation.isSymmetric(), true);
+					final ArrayList<IPredicate> predicates = getCounterexamplePredicates();
+					final IPredicateUnifier predicateUnifier =
+							((PostConditionTraceChecker<L>) mConComChecker.getTraceChecker()).getPredicateUnifier();
+					final PostConditionTraceChecker<L> checker = new PostConditionTraceChecker<>(mServices,
+							mAbstraction, mTaskIdentifier, mFactory, predicateUnifier, mStrategyFactory);
+					final IIndependenceRelation<IPredicate, L> relation = mPOR.getIndependence(0);
+					final SemanticIndependenceConditionGenerator generator = new SemanticIndependenceConditionGenerator(
+							mServices, mCsToolkit.getManagedScript(), mPredicateFactory, relation.isSymmetric(), true);
 					mCriterion.updateAbstraction(mAbstraction);
-					ConditionalCommutativityInterpolantProvider<L> conInterpolantProvider
-					= new ConditionalCommutativityInterpolantProvider<>(
-							mServices, mCriterion, relation, mCsToolkit.getManagedScript(), generator, mAbstraction, mFactory,
-							checker, new ConditionalCommutativityCheckerStatisticsUtils(mCegarLoopBenchmark));
-					
-					NestedWordAutomaton<L, IPredicate> interpolantAutomaton = conInterpolantProvider.getInterpolants(
-							(IRun<L, IPredicate>) mCounterexample, predicates, null);
-					//check if interpolantAutomaton is empty
+					final ConditionalCommutativityInterpolantProvider<L> conInterpolantProvider =
+							new ConditionalCommutativityInterpolantProvider<>(mServices, mCriterion, relation,
+									mCsToolkit.getManagedScript(), generator, mAbstraction, mFactory, checker,
+									new ConditionalCommutativityCheckerStatisticsUtils(mCegarLoopBenchmark));
+
+					final NestedWordAutomaton<L, IPredicate> interpolantAutomaton = conInterpolantProvider
+							.getInterpolants((IRun<L, IPredicate>) mCounterexample, predicates, null);
+					// check if interpolantAutomaton is empty
 					if (!interpolantAutomaton.getInitialStates().isEmpty()) {
 						if (!interpolantAutomaton.contains(predicateUnifier.getFalsePredicate())) {
 							interpolantAutomaton.addState(false, true, predicateUnifier.getFalsePredicate());
 						}
-						final IHoareTripleChecker htc = 
+						final IHoareTripleChecker htc =
 								HoareTripleCheckerUtils.constructEfficientHoareTripleCheckerWithCaching(getServices(),
-								mPref.getHoareTripleChecks(), mCsToolkit, predicateUnifier);
-						
+										mPref.getHoareTripleChecks(), mCsToolkit, predicateUnifier);
+
 						final INwaOutgoingLetterAndTransitionProvider<L, IPredicate> ia = enhanceInterpolantAutomaton(
 								mPref.interpolantAutomatonEnhancement(), predicateUnifier, htc, interpolantAutomaton);
-						
-						final IPredicate initialSink = DataStructureUtils.getOneAndOnly(interpolantAutomaton
-								.getInitialStates(), "initial state");
+
+						final IPredicate initialSink = DataStructureUtils
+								.getOneAndOnly(interpolantAutomaton.getInitialStates(), "initial state");
 						final TotalizeNwa<L, IPredicate> totalInterpol = new TotalizeNwa<>(ia, initialSink, false);
-						
+
 						try {
 							if (mItpAutomata == null) {
 								mItpAutomata = totalInterpol;
@@ -459,16 +434,16 @@
 							mPOR.apply(mAbstraction, visitor);
 							mCounterexample = getCounterexample(visitor);
 							continueWithInfProof = (mCounterexample == null);
-						} catch (AutomataLibraryException e) {
+						} catch (final AutomataLibraryException e) {
 							// Auto-generated catch block
 							e.printStackTrace();
 						}
-						int debug = 0;
+						final int debug = 0;
 					} else {
 						continueWithInfProof = true;
 					}
 				}
-				
+
 			}
 			switchToReadonlyMode();
 			return mCounterexample == null;
@@ -479,9 +454,9 @@
 		}
 	}
 
-	private boolean restartIsAbstractionEmpty(IDfsVisitor<L, IPredicate> visitor) {
+	private boolean restartIsAbstractionEmpty(final IDfsVisitor<L, IPredicate> visitor) {
 		return false;
-	
+
 	}
 
 	private IBudgetFunction<L, IPredicate> makeBudget(final SleepMapReduction<L, IPredicate, IPredicate> reduction) {
@@ -538,7 +513,7 @@
 			visitor = new CoveringOptimizationVisitor<>(visitor, new SleepSetCoveringRelation<>(mPOR.getSleepFactory()),
 					CoveringMode.PRUNE);
 		}
-		
+
 		if (mPref.useConditionalCommutativityChecker().equals(ConComChecker.DFS)
 				|| mPref.useConditionalCommutativityChecker().equals(ConComChecker.BOTH)) {
 			mConComChecker.getCriterion().updateAbstraction(mAbstraction);
@@ -547,7 +522,7 @@
 					mConComChecker);
 			mConComVisitor = visitor;
 		}
-		
+
 		if (mSupportsDeadEnds) {
 			visitor = new DeadEndOptimizingSearchVisitor<>(visitor, mDeadEndStore, false);
 		}
@@ -656,18 +631,18 @@
 		}
 		return mDeadEndStore;
 	}
-	
+
 	private void constructConComChecker() {
 		if (!mPref.useConditionalCommutativityChecker().equals(ConComChecker.NONE)) {
-			
+
 			IConditionalCommutativityCriterion<L> criterion;
 			switch (mPref.getConComCheckerCriterion()) {
 			case DEFAULT:
 				mCriterion = new DefaultCriterion<>();
 				break;
 			case RANDOM:
-				mCriterion = new RandomCriterion<>(mPref.getConComCheckerRandomProb(),
-						mPref.getConComCheckerRandomSeed());
+				mCriterion =
+						new RandomCriterion<>(mPref.getConComCheckerRandomProb(), mPref.getConComCheckerRandomSeed());
 				break;
 			case SLEEP_SET:
 				mCriterion = new SleepSetCriterion<>();
@@ -682,30 +657,30 @@
 				throw new UnsupportedOperationException("PartialOrderCegarLoop currently does not support criterion "
 						+ mPref.getConComCheckerCriterion());
 			}
-			
+
 			if (mPref.useConditionCriterion()) {
 				criterion = new ConditionCriterion<>();
 				mCriterion = new WrapperCriterion<>(mCriterion, criterion);
 			}
-			
+
 			if (mPref.useLimitedChecksCriterion()) {
 				criterion = new LimitedChecksCriterion<>(mPref.getConComCheckerCriterionLimit());
 				mCriterion = new WrapperCriterion<>(mCriterion, criterion);
 			}
-			
+
 			final IIcfgSymbolTable symbolTable = mCsToolkit.getSymbolTable();
-			final IPredicateUnifier predicateUnifier = new PredicateUnifier(mLogger, mServices,
-					mCsToolkit.getManagedScript(), mPredicateFactory, symbolTable,
-					mPref.getSimplificationTechnique(), mPref.getXnfConversionTechnique());
-			PostConditionTraceChecker<L> checker = new PostConditionTraceChecker<>(mServices, mAbstraction,
+			final IPredicateUnifier predicateUnifier =
+					new PredicateUnifier(mLogger, mServices, mCsToolkit.getManagedScript(), mPredicateFactory,
+							symbolTable, mPref.getSimplificationTechnique(), mPref.getXnfConversionTechnique());
+			final PostConditionTraceChecker<L> checker = new PostConditionTraceChecker<>(mServices, mAbstraction,
 					mTaskIdentifier, mFactory, predicateUnifier, mStrategyFactory);
-			IIndependenceRelation<IPredicate, L> relation = mPOR.getIndependence(0);
-			SemanticIndependenceConditionGenerator generator = new SemanticIndependenceConditionGenerator(mServices,
-					mCsToolkit.getManagedScript(), mPredicateFactory, relation.isSymmetric(), true);
-			mConComChecker = new ConditionalCommutativityChecker<>(mCriterion, relation,
-					mCsToolkit.getManagedScript(), generator, checker, new ConditionalCommutativityCheckerStatisticsUtils(mCegarLoopBenchmark));
-	
-		}	
+			final IIndependenceRelation<IPredicate, L> relation = mPOR.getIndependence(0);
+			final SemanticIndependenceConditionGenerator generator = new SemanticIndependenceConditionGenerator(
+					mServices, mCsToolkit.getManagedScript(), mPredicateFactory, relation.isSymmetric(), true);
+			mConComChecker = new ConditionalCommutativityChecker<>(mCriterion, relation, mCsToolkit.getManagedScript(),
+					generator, checker, new ConditionalCommutativityCheckerStatisticsUtils(mCegarLoopBenchmark));
+
+		}
 	}
 
 	public static final class MLPredicateWithInterpolants extends AnnotatedMLPredicate<IPredicate> {
@@ -752,19 +727,21 @@
 				// Similarly, there is no point in adding state2 as conjunct if it is "true".
 				if (state1 instanceof PredicateWithConjuncts) {
 					final var conjState1 = (PredicateWithConjuncts) state1;
-					return mPredicateFactory.construct(id -> new PredicateWithConjuncts(id, conjState1.getConjuncts(), mCsToolkit.getManagedScript().getScript()));
+					return mPredicateFactory.construct(id -> new PredicateWithConjuncts(id, conjState1.getConjuncts(),
+							mCsToolkit.getManagedScript().getScript()));
 				}
-				return mPredicateFactory
-						.construct(id -> new PredicateWithConjuncts(id, ImmutableList.singleton(state1), mCsToolkit.getManagedScript().getScript()));
+				return mPredicateFactory.construct(id -> new PredicateWithConjuncts(id, ImmutableList.singleton(state1),
+						mCsToolkit.getManagedScript().getScript()));
 			}
 			if (isFalseLiteral(state2) || isTrueLiteral(state1)) {
 				// If state2 is "false", we ignore all previous conjuncts. This allows us to optimize in #isFalseLiteral
 				// As another (less important) optimization, we also ignore state1 if it is "true".
-				return mPredicateFactory
-						.construct(id -> new PredicateWithConjuncts(id, ImmutableList.singleton(state2), mCsToolkit.getManagedScript().getScript()));
+				return mPredicateFactory.construct(id -> new PredicateWithConjuncts(id, ImmutableList.singleton(state2),
+						mCsToolkit.getManagedScript().getScript()));
 			}
 			// In the normal case, we simply add state2 as conjunct.
-			return mPredicateFactory.construct(id -> new PredicateWithConjuncts(id, state1, state2, mCsToolkit.getManagedScript().getScript()));
+			return mPredicateFactory.construct(
+					id -> new PredicateWithConjuncts(id, state1, state2, mCsToolkit.getManagedScript().getScript()));
 		}
 	}
 
@@ -777,7 +754,7 @@
 		@Override
 		public IPredicate determinize(final Map<IPredicate, Set<IPredicate>> down2up) {
 			// No support for calls and returns means the map should always have a simple structure.
-			//IPredicate test = createEmptyStackState();
+			// IPredicate test = createEmptyStackState();
 			assert down2up.size() == 1 && down2up.containsKey(createEmptyStackState());
 			final List<IPredicate> conjuncts = down2up.get(createEmptyStackState())
 					// sort predicates to ensure deterministic order
@@ -794,5 +771,5 @@
 			return mPredicateFactory.and(conjuncts);
 		}
 	}
-	
+
 }
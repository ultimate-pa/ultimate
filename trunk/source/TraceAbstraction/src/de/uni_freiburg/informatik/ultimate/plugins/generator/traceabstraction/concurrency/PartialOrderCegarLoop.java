--- conflicted
+++ resolved
@@ -165,19 +165,14 @@
 
 		final List<IIndependenceRelation<IPredicate, L>> relations = mIndependenceProviders.stream()
 				.map(IRefinableIndependenceProvider::retrieveIndependence).collect(Collectors.toList());
-<<<<<<< HEAD
-		mPOR = new PartialOrderReductionFacade<>(services, predicateFactory, rootNode, errorLocs,
-				mPref.getPartialOrderMode(), mPref.getDfsOrderType(), mPref.getDfsOrderSeed(), relations,
-				this::makeBudget, mPref.optimizeForkJoinForMcr(), mPref.overapproximateWrwcForMcr());
-=======
->>>>>>> 4f907a31
 
 		mSupportsDeadEnds = mPref.getNumberOfIndependenceRelations() == 1
 				&& mPref.porIndependenceSettings(0).getAbstractionType() == AbstractionType.NONE;
 
 		mPOR = new PartialOrderReductionFacade<>(services, predicateFactory, rootNode, errorLocs, mPartialOrderMode,
 				mPref.getDfsOrderType(), mPref.getDfsOrderSeed(), relations, this::makeBudget,
-				mSupportsDeadEnds ? this::createDeadEndStore : null);
+				mSupportsDeadEnds ? this::createDeadEndStore : null, mPref.optimizeForkJoinForMcr(),
+				mPref.overapproximateWrwcForMcr());
 		assert mSupportsDeadEnds == (mDeadEndStore != null);
 
 		mProgram = initialAbstraction;

/*
 * Copyright (C) 2020 Marcel Ebbinghaus
 * Copyright (C) 2020-2022 Dominik Klumpp (klumpp@informatik.uni-freiburg.de)
 * Copyright (C) 2020-2022 University of Freiburg
 *
 * This file is part of the ULTIMATE TraceAbstraction plug-in.
 *
 * The ULTIMATE TraceAbstraction plug-in is free software: you can redistribute it and/or modify
 * it under the terms of the GNU Lesser General Public License as published
 * by the Free Software Foundation, either version 3 of the License, or
 * (at your option) any later version.
 *
 * The ULTIMATE TraceAbstraction plug-in is distributed in the hope that it will be useful,
 * but WITHOUT ANY WARRANTY; without even the implied warranty of
 * MERCHANTABILITY or FITNESS FOR A PARTICULAR PURPOSE.  See the
 * GNU Lesser General Public License for more details.
 *
 * You should have received a copy of the GNU Lesser General Public License
 * along with the ULTIMATE TraceAbstraction plug-in. If not, see <http://www.gnu.org/licenses/>.
 *
 * Additional permission under GNU GPL version 3 section 7:
 * If you modify the ULTIMATE TraceAbstraction plug-in, or any covered work, by linking
 * or combining it with Eclipse RCP (or a modified version of Eclipse RCP),
 * containing parts covered by the terms of the Eclipse Public License, the
 * licensors of the ULTIMATE TraceAbstraction plug-in grant you additional permission
 * to convey the resulting work.
 */
package de.uni_freiburg.informatik.ultimate.plugins.generator.traceabstraction.concurrency;

import java.util.Arrays;
import java.util.Collections;
import java.util.Comparator;
import java.util.LinkedList;
import java.util.List;
import java.util.Map;
import java.util.Set;
import java.util.stream.Collectors;

import de.uni_freiburg.informatik.ultimate.automata.AutomataLibraryException;
import de.uni_freiburg.informatik.ultimate.automata.AutomataLibraryServices;
import de.uni_freiburg.informatik.ultimate.automata.AutomataOperationCanceledException;
import de.uni_freiburg.informatik.ultimate.automata.IRun;
import de.uni_freiburg.informatik.ultimate.automata.nestedword.INwaOutgoingLetterAndTransitionProvider;
import de.uni_freiburg.informatik.ultimate.automata.nestedword.operations.DeterminizeNwa;
import de.uni_freiburg.informatik.ultimate.automata.nestedword.operations.InformationStorage;
import de.uni_freiburg.informatik.ultimate.automata.nestedword.operations.PowersetDeterminizer;
import de.uni_freiburg.informatik.ultimate.automata.nestedword.operations.TotalizeNwa;
import de.uni_freiburg.informatik.ultimate.automata.partialorder.AcceptingRunSearchVisitor;
import de.uni_freiburg.informatik.ultimate.automata.partialorder.CoveringOptimizationVisitor;
import de.uni_freiburg.informatik.ultimate.automata.partialorder.CoveringOptimizationVisitor.CoveringMode;
import de.uni_freiburg.informatik.ultimate.automata.partialorder.DeadEndOptimizingSearchVisitor;
import de.uni_freiburg.informatik.ultimate.automata.partialorder.IDfsVisitor;
import de.uni_freiburg.informatik.ultimate.automata.partialorder.IIndependenceRelation;
import de.uni_freiburg.informatik.ultimate.automata.partialorder.SleepSetCoveringRelation;
import de.uni_freiburg.informatik.ultimate.automata.partialorder.SleepSetVisitorSearch;
import de.uni_freiburg.informatik.ultimate.automata.partialorder.WrapperVisitor;
import de.uni_freiburg.informatik.ultimate.automata.partialorder.multireduction.CoinFlipBudget;
import de.uni_freiburg.informatik.ultimate.automata.partialorder.multireduction.OptimisticBudget;
import de.uni_freiburg.informatik.ultimate.automata.partialorder.multireduction.SleepMapReduction;
import de.uni_freiburg.informatik.ultimate.automata.partialorder.multireduction.SleepMapReduction.IBudgetFunction;
import de.uni_freiburg.informatik.ultimate.automata.statefactory.IDeterminizeStateFactory;
import de.uni_freiburg.informatik.ultimate.automata.statefactory.IIntersectionStateFactory;
import de.uni_freiburg.informatik.ultimate.core.model.services.IUltimateServiceProvider;
import de.uni_freiburg.informatik.ultimate.lib.modelcheckerutils.cfg.CfgSmtToolkit;
import de.uni_freiburg.informatik.ultimate.lib.modelcheckerutils.cfg.structure.IIcfg;
import de.uni_freiburg.informatik.ultimate.lib.modelcheckerutils.cfg.structure.IIcfgTransition;
import de.uni_freiburg.informatik.ultimate.lib.modelcheckerutils.cfg.structure.IcfgLocation;
import de.uni_freiburg.informatik.ultimate.lib.modelcheckerutils.cfg.structure.debugidentifiers.DebugIdentifier;
import de.uni_freiburg.informatik.ultimate.lib.modelcheckerutils.hoaretriple.IHoareTripleChecker;
import de.uni_freiburg.informatik.ultimate.lib.modelcheckerutils.smt.predicates.IMLPredicate;
import de.uni_freiburg.informatik.ultimate.lib.modelcheckerutils.smt.predicates.IPredicate;
import de.uni_freiburg.informatik.ultimate.lib.modelcheckerutils.smt.predicates.IPredicateUnifier;
import de.uni_freiburg.informatik.ultimate.lib.modelcheckerutils.smt.predicates.ISLPredicate;
import de.uni_freiburg.informatik.ultimate.lib.modelcheckerutils.smt.predicates.MLPredicateWithConjuncts;
import de.uni_freiburg.informatik.ultimate.lib.modelcheckerutils.smt.predicates.PredicateFactory;
import de.uni_freiburg.informatik.ultimate.lib.smtlibutils.SmtUtils;
import de.uni_freiburg.informatik.ultimate.lib.tracecheckerutils.partialorder.BetterLockstepOrder;
import de.uni_freiburg.informatik.ultimate.lib.tracecheckerutils.partialorder.LoopLockstepOrder.PredicateWithLastThread;
import de.uni_freiburg.informatik.ultimate.lib.tracecheckerutils.partialorder.PartialOrderMode;
import de.uni_freiburg.informatik.ultimate.lib.tracecheckerutils.partialorder.PartialOrderReductionFacade;
import de.uni_freiburg.informatik.ultimate.lib.tracecheckerutils.partialorder.SleepSetStateFactoryForRefinement.SleepPredicate;
import de.uni_freiburg.informatik.ultimate.lib.tracecheckerutils.partialorder.independence.IndependenceSettings.AbstractionType;
import de.uni_freiburg.informatik.ultimate.lib.tracecheckerutils.singletracecheck.InterpolationTechnique;
import de.uni_freiburg.informatik.ultimate.plugins.generator.traceabstraction.Activator;
import de.uni_freiburg.informatik.ultimate.plugins.generator.traceabstraction.BasicCegarLoop;
import de.uni_freiburg.informatik.ultimate.plugins.generator.traceabstraction.CegarLoopStatisticsDefinitions;
import de.uni_freiburg.informatik.ultimate.plugins.generator.traceabstraction.PredicateFactoryRefinement;
import de.uni_freiburg.informatik.ultimate.plugins.generator.traceabstraction.interpolantautomata.transitionappender.AbstractInterpolantAutomaton;
import de.uni_freiburg.informatik.ultimate.plugins.generator.traceabstraction.interpolantautomata.transitionappender.DeterministicInterpolantAutomaton;
import de.uni_freiburg.informatik.ultimate.plugins.generator.traceabstraction.preferences.TAPreferences;
import de.uni_freiburg.informatik.ultimate.util.datastructures.DataStructureUtils;
import de.uni_freiburg.informatik.ultimate.util.datastructures.ImmutableList;

/**
 * A CEGAR loop for concurrent programs, based on finite automata, which uses Partial Order Reduction (POR) in every
 * iteration to improve efficiency.
 *
 * @author Marcel Ebbinghaus
 * @author Dominik Klumpp (klumpp@informatik.uni-freiburg.de)
 *
 * @param <L>
 *            The type of statements in the program.
 */
public class PartialOrderCegarLoop<L extends IIcfgTransition<?>>
		extends BasicCegarLoop<L, INwaOutgoingLetterAndTransitionProvider<L, IPredicate>> {
	private final PartialOrderMode mPartialOrderMode;
	private final IIntersectionStateFactory<IPredicate> mFactory = new InformationStorageFactory();

	private final PartialOrderReductionFacade<L> mPOR;
	private final List<IRefinableIndependenceProvider<L>> mIndependenceProviders;

	private final List<AbstractInterpolantAutomaton<L>> mAbstractItpAutomata = new LinkedList<>();

	private final boolean mSupportsDeadEnds;

	public PartialOrderCegarLoop(final DebugIdentifier name,
			final INwaOutgoingLetterAndTransitionProvider<L, IPredicate> initialAbstraction,
			final IIcfg<IcfgLocation> rootNode, final CfgSmtToolkit csToolkit, final PredicateFactory predicateFactory,
			final TAPreferences taPrefs, final Set<IcfgLocation> errorLocs, final InterpolationTechnique interpolation,
			final IUltimateServiceProvider services,
			final List<IRefinableIndependenceProvider<L>> independenceProviders, final Class<L> transitionClazz,
			final PredicateFactoryRefinement stateFactoryForRefinement) {
		super(name, initialAbstraction, rootNode, csToolkit, predicateFactory, taPrefs, errorLocs, interpolation, false,
				Collections.emptySet(), services, transitionClazz, stateFactoryForRefinement);

		assert !mPref.applyOneShotPOR() : "Turn off one-shot partial order reduction when using this CEGAR loop.";
		if (mPref.applyOneShotLbe()) {
			throw new UnsupportedOperationException(
					"Soundness is currently not guaranteed for this CEGAR loop if one-shot LBE is turned on.");
		}

		mPartialOrderMode = mPref.getPartialOrderMode();
		mIndependenceProviders = independenceProviders;

		// Setup management of abstraction levels and corresponding independence relations.
		final int numIndependenceRelations = mIndependenceProviders.size();
		mLogger.info("Running %s with %d independence relations.", PartialOrderCegarLoop.class.getSimpleName(),
				numIndependenceRelations);
		if (numIndependenceRelations > 1) {
			mLogger.warn("Attention: Unsuitable combinations of independence relations may be unsound!");
			mLogger.warn("Only combine independence relations if you are sure the combination is sound.");
		}
		for (final var provider : mIndependenceProviders) {
			provider.initialize();
		}

		final List<IIndependenceRelation<IPredicate, L>> relations = mIndependenceProviders.stream()
				.map(IRefinableIndependenceProvider::retrieveIndependence).collect(Collectors.toList());
		mPOR = new PartialOrderReductionFacade<>(services, predicateFactory, rootNode, errorLocs,
<<<<<<< HEAD
				mPref.getPartialOrderMode(), mPref.getDfsOrderType(), mPref.getDfsOrderSeed(), independenceRelation,
				mPref);
	}
=======
				mPref.getPartialOrderMode(), mPref.getDfsOrderType(), mPref.getDfsOrderSeed(), relations,
				this::makeBudget);
>>>>>>> eb6e1922

		mSupportsDeadEnds = mPref.getNumberOfIndependenceRelations() == 1
				&& mPref.porIndependenceSettings(0).getAbstractionType() == AbstractionType.NONE;
	}

	@Override
	protected boolean refineAbstraction() throws AutomataLibraryException {
		// Compute the enhanced interpolant automaton
		final IPredicateUnifier predicateUnifier = mRefinementResult.getPredicateUnifier();
		final IHoareTripleChecker htc = getHoareTripleChecker();
		final INwaOutgoingLetterAndTransitionProvider<L, IPredicate> ia = enhanceInterpolantAutomaton(
				mPref.interpolantAutomatonEnhancement(), predicateUnifier, htc, mInterpolAutomaton);
		if (ia instanceof AbstractInterpolantAutomaton<?>) {
			final AbstractInterpolantAutomaton<L> aia = (AbstractInterpolantAutomaton<L>) ia;
			aia.switchToReadonlyMode();
			mAbstractItpAutomata.add(aia);
		} else {
			mCegarLoopBenchmark.reportInterpolantAutomatonStates(ia.size());
		}

		// Automaton must be total and deterministic
		final INwaOutgoingLetterAndTransitionProvider<L, IPredicate> determinized;
		switch (mPref.interpolantAutomatonEnhancement()) {
		case PREDICATE_ABSTRACTION:
		case PREDICATE_ABSTRACTION_CANNIBALIZE:
		case PREDICATE_ABSTRACTION_CONSERVATIVE:
			// already total and deterministic
			assert ia instanceof DeterministicInterpolantAutomaton<?>;
			determinized = ia;
			break;
		case NONE:
			// make automaton total
			final IPredicate initialSink = DataStructureUtils.getOneAndOnly(ia.getInitialStates(), "initial state");
			assert initialSink == predicateUnifier.getTruePredicate() : "initial state should be TRUE";
			final TotalizeNwa<L, IPredicate> totalInterpol = new TotalizeNwa<>(ia, initialSink, false);

			// determinize total automaton
			final var det = new PowersetDeterminizer<>(totalInterpol, false, new DeterminizationFactory());
			determinized = new DeterminizeNwa<>(new AutomataLibraryServices(mServices), totalInterpol, det,
					mStateFactoryForRefinement, null, false);
			break;
		default:
			throw new UnsupportedOperationException("PartialOrderCegarLoop currently does not support enhancement "
					+ mPref.interpolantAutomatonEnhancement());
		}

		// Actual refinement step
		mAbstraction = new InformationStorage<>(mAbstraction, determinized, mFactory, false);

		// update independence relations (in case of abstract independence)
		for (int i = 0; i < mIndependenceProviders.size(); ++i) {
			final var container = mIndependenceProviders.get(i);
			container.refine(mRefinementResult);
			mPOR.replaceIndependence(i, container.retrieveIndependence());
		}

		// TODO (Dominik 2020-12-17) Really implement this acceptance check (see BasicCegarLoop::refineAbstraction)
		return true;
	}

	@Override
	protected boolean isAbstractionEmpty() throws AutomataOperationCanceledException {
		switchToOnDemandConstructionMode();

		mCegarLoopBenchmark.start(CegarLoopStatisticsDefinitions.EmptinessCheckTime);
		try {
			final IDfsVisitor<L, IPredicate> visitor = createVisitor();
			mPOR.apply(mAbstraction, visitor);
			mCounterexample = getCounterexample(visitor);
			switchToReadonlyMode();

			assert mCounterexample == null || accepts(getServices(), mAbstraction, mCounterexample.getWord(),
					false) : "Counterexample is not accepted by abstraction";
			return mCounterexample == null;
		} finally {
			mCegarLoopBenchmark.stop(CegarLoopStatisticsDefinitions.EmptinessCheckTime);
		}
	}

	private IBudgetFunction<L, IPredicate> makeBudget(final SleepMapReduction<L, IPredicate, IPredicate> reduction) {
		final IBudgetFunction<L, IPredicate> budget = new OptimisticBudget<>(new AutomataLibraryServices(mServices),
				mPOR.getDfsOrder(), mPOR.getSleepMapFactory(), this::createVisitor, reduction);
		switch (mPref.useCoinflip()) {
		case OFF:
			return budget;
		case FALLBACK:
			return new CoinFlipBudget<>(true, mPref.coinflipSeed(), mPref.getCoinflipProbability(mIteration), budget);
		case PURE:
			return new CoinFlipBudget<>(true, mPref.coinflipSeed(), mPref.getCoinflipProbability(mIteration),
					(s, l) -> 1);
		}
		throw new IllegalArgumentException("Unknown coinflip mode: " + mPref.useCoinflip());
	}

	@Override
	public void finish() {
		for (final AbstractInterpolantAutomaton<L> ia : mAbstractItpAutomata) {
			mCegarLoopBenchmark.reportInterpolantAutomatonStates(ia.size());
		}
		mPOR.reportStatistics(Activator.PLUGIN_ID);

		super.finish();
	}

	private IRun<L, IPredicate> getCounterexample(IDfsVisitor<L, IPredicate> visitor) {
		if (visitor instanceof WrapperVisitor<?, ?, ?>) {
			visitor = ((WrapperVisitor<L, IPredicate, IDfsVisitor<L, IPredicate>>) visitor).getBaseVisitor();
		}
		if (mPartialOrderMode.hasSleepSets() && !mPartialOrderMode.doesUnrolling()) {
			// TODO Refactor sleep set reductions to full DFS and always use (simpler) AcceptingRunSearchVisitor
			return ((SleepSetVisitorSearch<L, IPredicate>) visitor).constructRun();
		}
		return ((AcceptingRunSearchVisitor<L, IPredicate>) visitor).getAcceptingRun();
	}

	private IDfsVisitor<L, IPredicate> createVisitor() {
		IDfsVisitor<L, IPredicate> visitor;
		if (mPartialOrderMode.hasSleepSets() && !mPartialOrderMode.doesUnrolling()) {
			// TODO Refactor sleep set reductions to full DFS and always use (simpler) AcceptingRunSearchVisitor
			// TODO once this is done, we can also give a more precise return type and avoid casts in getCounterexample
			visitor = new SleepSetVisitorSearch<>(this::isGoalState, this::isProvenState);
		} else {
			visitor = new AcceptingRunSearchVisitor<>(this::isGoalState, this::isProvenState);
		}
		if (mPOR.getDfsOrder() instanceof BetterLockstepOrder<?, ?>) {
			visitor = ((BetterLockstepOrder<L, IPredicate>) mPOR.getDfsOrder()).wrapVisitor(visitor);
		}

		if (PartialOrderReductionFacade.ENABLE_COVERING_OPTIMIZATION) {
			visitor = new CoveringOptimizationVisitor<>(visitor, new SleepSetCoveringRelation<>(mPOR.getSleepFactory()),
					CoveringMode.PRUNE);
		}

<<<<<<< HEAD
	private IIndependenceRelation<IPredicate, L> constructIndependence(final CfgSmtToolkit csToolkit) {
		if (mPref.getSyntacticPor()) {
			return IndependenceBuilder.<L, IPredicate> syntactic().cached().threadSeparated().build();
		}
		return IndependenceBuilder
				// Semantic independence forms the base.
				.<L> semantic(getServices(), constructIndependenceScript(), csToolkit.getManagedScript().getScript(),
						mPref.getConditionalPor(), mPref.getSymmetricPor())
				// Add syntactic independence check (cheaper sufficient condition).
				.withSyntacticCheck()
				// Cache independence query results.
				.cached()
				// Setup condition optimization (if conditional independence is enabled).
				// =========================================================================
				// NOTE: Soundness of the condition elimination here depends on the fact that all inconsistent
				// predicates are syntactically equal to "false". Here, this is achieved by usage of
				// #withDisjunctivePredicates: The only predicates we use as conditions are the original interpolants
				// (i.e., not conjunctions of them), where we assume this constraint holds.
				.withConditionElimination(PartialOrderCegarLoop::isFalseLiteral)
				// We ignore "don't care" conditions stemming from the initial program automaton states.
				.withFilteredConditions(p -> !mPredicateFactory.isDontCare(p))
				.withDisjunctivePredicates(PartialOrderCegarLoop::getConjuncts)
				// =========================================================================
				// Never consider letters of the same thread to be independent.
				.threadSeparated()
				// Retrieve the constructed relation.
				.build();
	}
=======
		if (mSupportsDeadEnds) {
			visitor = new DeadEndOptimizingSearchVisitor<>(visitor, mPOR.getDeadEndStore(), false);
		}
>>>>>>> eb6e1922

		return visitor;
	}

	private void switchToOnDemandConstructionMode() {
		for (final AbstractInterpolantAutomaton<L> aut : mAbstractItpAutomata) {
			aut.switchToOnDemandConstructionMode();
		}
	}

	private void switchToReadonlyMode() {
		for (final AbstractInterpolantAutomaton<L> aut : mAbstractItpAutomata) {
			aut.switchToReadonlyMode();
		}
	}

	private boolean isGoalState(final IPredicate state) {
		assert state instanceof IMLPredicate || state instanceof ISLPredicate : "unexpected type of predicate: "
				+ state.getClass();

		final boolean isErrorState;
		if (state instanceof ISLPredicate) {
			isErrorState = mErrorLocs.contains(((ISLPredicate) state).getProgramPoint());
		} else {
			isErrorState = Arrays.stream(((IMLPredicate) state).getProgramPoints()).anyMatch(mErrorLocs::contains);
		}
		return isErrorState && !isProvenState(state);
	}

	private boolean isProvenState(IPredicate state) {
		final PartialOrderReductionFacade.StateSplitter<IPredicate> splitter = mPOR.getStateSplitter();
		if (splitter != null) {
			state = splitter.getOriginal(state);
		}
		return isFalseLiteral(state);
	}

	public static boolean isFalseLiteral(final IPredicate state) {
		if (state instanceof MLPredicateWithConjuncts) {
			// By the way we create conjunctions in the state factory below, any conjunction that contains the conjunct
			// "false" will contain no other conjuncts.
			final ImmutableList<IPredicate> conjuncts = ((MLPredicateWithConjuncts) state).getConjuncts();
			return conjuncts.size() == 1 && isFalseLiteral(conjuncts.getHead());
		}

<<<<<<< HEAD
		// TODO use mPOR.mStateSplitter for this
		if (state instanceof PredicateWithLastThread) {
			return isProvenState(((PredicateWithLastThread) state).getUnderlying());
		}
		if (state instanceof SleepPredicate<?>) {
			return isProvenState(((SleepPredicate<?>) state).getUnderlying());
		}
		if (state instanceof IMcrState<?>) {
			return isProvenState(((IMcrState<?>) state).getOldState());
		}

		return isFalseLiteral(state);
	}

	private static boolean isFalseLiteral(final IPredicate state) {
=======
>>>>>>> eb6e1922
		// We assume here that all inconsistent interpolant predicates are syntactically equal to "false".
		return SmtUtils.isFalseLiteral(state.getFormula());
	}

	private static boolean isTrueLiteral(final IPredicate state) {
		if (state instanceof MLPredicateWithConjuncts) {
			final ImmutableList<IPredicate> conjuncts = ((MLPredicateWithConjuncts) state).getConjuncts();
			return conjuncts.size() == 1 && isTrueLiteral(conjuncts.getHead());
		}
		return SmtUtils.isTrueLiteral(state.getFormula());
	}

	public static List<IPredicate> getConjuncts(final IPredicate conjunction) {
		if (conjunction == null) {
			return ImmutableList.empty();
		}
		if (conjunction instanceof MLPredicateWithConjuncts) {
			return ((MLPredicateWithConjuncts) conjunction).getConjuncts();
		}

		// TODO use mPOR.mStateSplitter for this
		if (conjunction instanceof PredicateWithLastThread) {
			return getConjuncts(((PredicateWithLastThread) conjunction).getUnderlying());
		}
		if (conjunction instanceof SleepPredicate<?>) {
			return getConjuncts(((SleepPredicate<?>) conjunction).getUnderlying());
		}

		return ImmutableList.singleton(conjunction);
	}

	@Override
	protected void constructErrorAutomaton() throws AutomataOperationCanceledException {
		throw new UnsupportedOperationException("Error automata not supported for " + PartialOrderCegarLoop.class);
	}

	@Override
	protected void computeIcfgHoareAnnotation() {
		throw new UnsupportedOperationException("Hoare annotation not supported for " + PartialOrderCegarLoop.class);
	}

	private final class InformationStorageFactory implements IIntersectionStateFactory<IPredicate> {
		@Override
		public IPredicate createEmptyStackState() {
			return mStateFactoryForRefinement.createEmptyStackState();
		}

		@Override
		public IPredicate intersection(final IPredicate state1, final IPredicate state2) {
			final IPredicate newState;
			if (isFalseLiteral(state1) || isTrueLiteral(state2)) {
				// If state1 is "false", we add no other conjuncts.
				// Similarly, there is no point in adding state2 as conjunct if it is "true".
				if (state1 instanceof MLPredicateWithConjuncts) {
					final var mlState1 = (MLPredicateWithConjuncts) state1;
					newState = mPredicateFactory.construct(id -> new MLPredicateWithConjuncts(id,
							mlState1.getProgramPoints(), mlState1.getConjuncts()));
				} else {
					newState = mPredicateFactory.construct(id -> new MLPredicateWithConjuncts(id,
							((IMLPredicate) state1).getProgramPoints(), ImmutableList.singleton(state1)));
				}
			} else if (isFalseLiteral(state2) || isTrueLiteral(state1)) {
				// If state2 is "false", we ignore all previous conjuncts. This allows us to optimize in #isFalseLiteral
				// As another (less important) optimization, we also ignore state1 if it is "true".
				newState = mPredicateFactory.construct(id -> new MLPredicateWithConjuncts(id,
						((IMLPredicate) state1).getProgramPoints(), ImmutableList.singleton(state2)));
			} else {
				// In the normal case, we simply add state2 as conjunct.
				newState = mPredicateFactory
						.construct(id -> new MLPredicateWithConjuncts(id, (IMLPredicate) state1, state2));
			}

			if (mSupportsDeadEnds) {
				mPOR.getDeadEndStore().copyDeadEndInformation(state1, newState);
			}

			return newState;
		}
	}

	private final class DeterminizationFactory implements IDeterminizeStateFactory<IPredicate> {
		@Override
		public IPredicate createEmptyStackState() {
			return mPredicateFactoryInterpolantAutomata.createEmptyStackState();
		}

		@Override
		public IPredicate determinize(final Map<IPredicate, Set<IPredicate>> down2up) {
			// No support for calls and returns means the map should always have a simple structure.
			assert down2up.size() == 1 && down2up.containsKey(createEmptyStackState());
			final List<IPredicate> conjuncts = down2up.get(createEmptyStackState())
					// sort predicates to ensure deterministic order
					.stream().sorted(Comparator.comparingInt(Object::hashCode)).collect(Collectors.toList());

			// Interpolant automaton should not have "don't care".
			assert conjuncts.stream().noneMatch(mPredicateFactory::isDontCare);

			// Don't create unnecessary conjunctions of single predicates.
			if (conjuncts.size() == 1) {
				return DataStructureUtils.getOneAndOnly(conjuncts, "predicate");
			}

			return mPredicateFactory.and(conjuncts);
		}
	}
}<|MERGE_RESOLUTION|>--- conflicted
+++ resolved
@@ -147,14 +147,8 @@
 		final List<IIndependenceRelation<IPredicate, L>> relations = mIndependenceProviders.stream()
 				.map(IRefinableIndependenceProvider::retrieveIndependence).collect(Collectors.toList());
 		mPOR = new PartialOrderReductionFacade<>(services, predicateFactory, rootNode, errorLocs,
-<<<<<<< HEAD
-				mPref.getPartialOrderMode(), mPref.getDfsOrderType(), mPref.getDfsOrderSeed(), independenceRelation,
-				mPref);
-	}
-=======
 				mPref.getPartialOrderMode(), mPref.getDfsOrderType(), mPref.getDfsOrderSeed(), relations,
-				this::makeBudget);
->>>>>>> eb6e1922
+				this::makeBudget, mPref);
 
 		mSupportsDeadEnds = mPref.getNumberOfIndependenceRelations() == 1
 				&& mPref.porIndependenceSettings(0).getAbstractionType() == AbstractionType.NONE;
@@ -288,40 +282,9 @@
 					CoveringMode.PRUNE);
 		}
 
-<<<<<<< HEAD
-	private IIndependenceRelation<IPredicate, L> constructIndependence(final CfgSmtToolkit csToolkit) {
-		if (mPref.getSyntacticPor()) {
-			return IndependenceBuilder.<L, IPredicate> syntactic().cached().threadSeparated().build();
-		}
-		return IndependenceBuilder
-				// Semantic independence forms the base.
-				.<L> semantic(getServices(), constructIndependenceScript(), csToolkit.getManagedScript().getScript(),
-						mPref.getConditionalPor(), mPref.getSymmetricPor())
-				// Add syntactic independence check (cheaper sufficient condition).
-				.withSyntacticCheck()
-				// Cache independence query results.
-				.cached()
-				// Setup condition optimization (if conditional independence is enabled).
-				// =========================================================================
-				// NOTE: Soundness of the condition elimination here depends on the fact that all inconsistent
-				// predicates are syntactically equal to "false". Here, this is achieved by usage of
-				// #withDisjunctivePredicates: The only predicates we use as conditions are the original interpolants
-				// (i.e., not conjunctions of them), where we assume this constraint holds.
-				.withConditionElimination(PartialOrderCegarLoop::isFalseLiteral)
-				// We ignore "don't care" conditions stemming from the initial program automaton states.
-				.withFilteredConditions(p -> !mPredicateFactory.isDontCare(p))
-				.withDisjunctivePredicates(PartialOrderCegarLoop::getConjuncts)
-				// =========================================================================
-				// Never consider letters of the same thread to be independent.
-				.threadSeparated()
-				// Retrieve the constructed relation.
-				.build();
-	}
-=======
 		if (mSupportsDeadEnds) {
 			visitor = new DeadEndOptimizingSearchVisitor<>(visitor, mPOR.getDeadEndStore(), false);
 		}
->>>>>>> eb6e1922
 
 		return visitor;
 	}
@@ -367,24 +330,6 @@
 			return conjuncts.size() == 1 && isFalseLiteral(conjuncts.getHead());
 		}
 
-<<<<<<< HEAD
-		// TODO use mPOR.mStateSplitter for this
-		if (state instanceof PredicateWithLastThread) {
-			return isProvenState(((PredicateWithLastThread) state).getUnderlying());
-		}
-		if (state instanceof SleepPredicate<?>) {
-			return isProvenState(((SleepPredicate<?>) state).getUnderlying());
-		}
-		if (state instanceof IMcrState<?>) {
-			return isProvenState(((IMcrState<?>) state).getOldState());
-		}
-
-		return isFalseLiteral(state);
-	}
-
-	private static boolean isFalseLiteral(final IPredicate state) {
-=======
->>>>>>> eb6e1922
 		// We assume here that all inconsistent interpolant predicates are syntactically equal to "false".
 		return SmtUtils.isFalseLiteral(state.getFormula());
 	}

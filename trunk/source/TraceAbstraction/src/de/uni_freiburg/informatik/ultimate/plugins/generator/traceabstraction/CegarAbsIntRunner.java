/*
 * Copyright (C) 2015 Daniel Dietsch (dietsch@informatik.uni-freiburg.de)
 * Copyright (C) 2015 University of Freiburg
 *
 * This file is part of the ULTIMATE TraceAbstraction plug-in.
 *
 * The ULTIMATE TraceAbstraction plug-in is free software: you can redistribute it and/or modify
 * it under the terms of the GNU Lesser General Public License as published
 * by the Free Software Foundation, either version 3 of the License, or
 * (at your option) any later version.
 *
 * The ULTIMATE TraceAbstraction plug-in is distributed in the hope that it will be useful,
 * but WITHOUT ANY WARRANTY; without even the implied warranty of
 * MERCHANTABILITY or FITNESS FOR A PARTICULAR PURPOSE. See the
 * GNU Lesser General Public License for more details.
 *
 * You should have received a copy of the GNU Lesser General Public License
 * along with the ULTIMATE TraceAbstraction plug-in. If not, see <http://www.gnu.org/licenses/>.
 *
 * Additional permission under GNU GPL version 3 section 7:
 * If you modify the ULTIMATE TraceAbstraction plug-in, or any covered work, by linking
 * or combining it with Eclipse RCP (or a modified version of Eclipse RCP),
 * containing parts covered by the terms of the Eclipse Public License, the
 * licensors of the ULTIMATE TraceAbstraction plug-in grant you additional permission
 * to convey the resulting work.
 */
package de.uni_freiburg.informatik.ultimate.plugins.generator.traceabstraction;

import java.util.ArrayDeque;
import java.util.ArrayList;
import java.util.Collection;
import java.util.Collections;
import java.util.Deque;
import java.util.EnumMap;
import java.util.HashMap;
import java.util.HashSet;
import java.util.Iterator;
import java.util.List;
import java.util.Map;
import java.util.Objects;
import java.util.Set;
import java.util.concurrent.TimeUnit;
import java.util.stream.Collectors;

import de.uni_freiburg.informatik.ultimate.automata.IRun;
import de.uni_freiburg.informatik.ultimate.automata.Word;
import de.uni_freiburg.informatik.ultimate.automata.nestedword.INestedWordAutomaton;
import de.uni_freiburg.informatik.ultimate.automata.statefactory.IEmptyStackStateFactory;
import de.uni_freiburg.informatik.ultimate.core.lib.exceptions.RunningTaskInfo;
import de.uni_freiburg.informatik.ultimate.core.lib.exceptions.ToolchainCanceledException;
import de.uni_freiburg.informatik.ultimate.core.model.preferences.IPreferenceProvider;
import de.uni_freiburg.informatik.ultimate.core.model.services.ILogger;
import de.uni_freiburg.informatik.ultimate.core.model.services.IProgressAwareTimer;
import de.uni_freiburg.informatik.ultimate.core.model.services.IUltimateServiceProvider;
import de.uni_freiburg.informatik.ultimate.core.model.translation.IProgramExecution;
import de.uni_freiburg.informatik.ultimate.lib.modelcheckerutils.absint.DisjunctiveAbstractState;
import de.uni_freiburg.informatik.ultimate.lib.modelcheckerutils.absint.IAbstractInterpretationResult;
import de.uni_freiburg.informatik.ultimate.lib.modelcheckerutils.absint.IAbstractState;
import de.uni_freiburg.informatik.ultimate.lib.modelcheckerutils.cfg.CfgSmtToolkit;
import de.uni_freiburg.informatik.ultimate.lib.modelcheckerutils.cfg.IIcfgSymbolTable;
import de.uni_freiburg.informatik.ultimate.lib.modelcheckerutils.cfg.IcfgUtils;
import de.uni_freiburg.informatik.ultimate.lib.modelcheckerutils.cfg.structure.IAction;
import de.uni_freiburg.informatik.ultimate.lib.modelcheckerutils.cfg.structure.ICallAction;
import de.uni_freiburg.informatik.ultimate.lib.modelcheckerutils.cfg.structure.IIcfg;
import de.uni_freiburg.informatik.ultimate.lib.modelcheckerutils.cfg.structure.IIcfgTransition;
import de.uni_freiburg.informatik.ultimate.lib.modelcheckerutils.cfg.structure.IInternalAction;
import de.uni_freiburg.informatik.ultimate.lib.modelcheckerutils.cfg.structure.IReturnAction;
import de.uni_freiburg.informatik.ultimate.lib.modelcheckerutils.cfg.structure.IcfgEdge;
import de.uni_freiburg.informatik.ultimate.lib.modelcheckerutils.cfg.structure.IcfgEdgeIterator;
import de.uni_freiburg.informatik.ultimate.lib.modelcheckerutils.cfg.structure.IcfgLocation;
import de.uni_freiburg.informatik.ultimate.lib.modelcheckerutils.cfg.variables.IProgramVarOrConst;
import de.uni_freiburg.informatik.ultimate.lib.modelcheckerutils.hoaretriple.CachingHoareTripleChecker;
import de.uni_freiburg.informatik.ultimate.lib.modelcheckerutils.hoaretriple.CachingHoareTripleCheckerMap;
import de.uni_freiburg.informatik.ultimate.lib.modelcheckerutils.hoaretriple.IHoareTripleChecker;
import de.uni_freiburg.informatik.ultimate.lib.modelcheckerutils.smt.interpolant.IInterpolatingTraceCheck;
import de.uni_freiburg.informatik.ultimate.lib.modelcheckerutils.smt.interpolant.InterpolantComputationStatus;
import de.uni_freiburg.informatik.ultimate.lib.modelcheckerutils.smt.interpolant.InterpolantComputationStatus.ItpErrorStatus;
import de.uni_freiburg.informatik.ultimate.lib.modelcheckerutils.smt.predicates.AbsIntPredicate;
import de.uni_freiburg.informatik.ultimate.lib.modelcheckerutils.smt.predicates.BasicPredicateFactory;
import de.uni_freiburg.informatik.ultimate.lib.modelcheckerutils.smt.predicates.IPredicate;
import de.uni_freiburg.informatik.ultimate.lib.modelcheckerutils.smt.predicates.IPredicateUnifier;
import de.uni_freiburg.informatik.ultimate.lib.modelcheckerutils.smt.predicates.PredicateUnifier;
import de.uni_freiburg.informatik.ultimate.lib.modelcheckerutils.smt.tracecheck.TraceCheckReasonUnknown;
import de.uni_freiburg.informatik.ultimate.lib.modelcheckerutils.smt.tracecheck.TraceCheckReasonUnknown.ExceptionHandlingCategory;
import de.uni_freiburg.informatik.ultimate.lib.modelcheckerutils.smt.tracecheck.TraceCheckReasonUnknown.Reason;
import de.uni_freiburg.informatik.ultimate.lib.smtlibutils.IncrementalPlicationChecker.Validity;
import de.uni_freiburg.informatik.ultimate.lib.smtlibutils.ManagedScript;
import de.uni_freiburg.informatik.ultimate.lib.smtlibutils.SmtUtils;
import de.uni_freiburg.informatik.ultimate.lib.smtlibutils.SmtUtils.SimplificationTechnique;
import de.uni_freiburg.informatik.ultimate.lib.smtlibutils.SmtUtils.XnfConversionTechnique;
import de.uni_freiburg.informatik.ultimate.logic.Script;
import de.uni_freiburg.informatik.ultimate.logic.Script.LBool;
import de.uni_freiburg.informatik.ultimate.logic.Term;
import de.uni_freiburg.informatik.ultimate.plugins.analysis.abstractinterpretationv2.tool.AbstractInterpreter;
import de.uni_freiburg.informatik.ultimate.plugins.analysis.abstractinterpretationv2.util.AbsIntUtil;
import de.uni_freiburg.informatik.ultimate.plugins.generator.rcfgbuilder.cfg.BoogieIcfgLocation;
import de.uni_freiburg.informatik.ultimate.plugins.generator.rcfgbuilder.cfg.PathProgram;
import de.uni_freiburg.informatik.ultimate.plugins.generator.traceabstraction.interpolantautomata.builders.AbsIntNonSmtInterpolantAutomatonBuilder;
import de.uni_freiburg.informatik.ultimate.plugins.generator.traceabstraction.interpolantautomata.builders.AbsIntStraightLineInterpolantAutomatonBuilder;
import de.uni_freiburg.informatik.ultimate.plugins.generator.traceabstraction.interpolantautomata.builders.AbsIntTotalInterpolationAutomatonBuilder;
import de.uni_freiburg.informatik.ultimate.plugins.generator.traceabstraction.interpolantautomata.builders.IInterpolantAutomatonBuilder;
import de.uni_freiburg.informatik.ultimate.plugins.generator.traceabstraction.predicates.AbsIntHoareTripleChecker;
import de.uni_freiburg.informatik.ultimate.plugins.generator.traceabstraction.preferences.TAPreferences;
import de.uni_freiburg.informatik.ultimate.plugins.generator.traceabstraction.preferences.TAPreferences.InterpolantAutomatonEnhancement;
import de.uni_freiburg.informatik.ultimate.plugins.generator.traceabstraction.preferences.TraceAbstractionPreferenceInitializer;
import de.uni_freiburg.informatik.ultimate.plugins.generator.traceabstraction.preferences.TraceAbstractionPreferenceInitializer.AbstractInterpretationMode;
import de.uni_freiburg.informatik.ultimate.plugins.generator.traceabstraction.preferences.TraceAbstractionPreferenceInitializer.RefinementStrategy;
import de.uni_freiburg.informatik.ultimate.plugins.generator.traceabstraction.weakener.AbsIntPredicateInterpolantSequenceWeakener;
import de.uni_freiburg.informatik.ultimate.util.statistics.Benchmark;
import de.uni_freiburg.informatik.ultimate.util.statistics.IKeyedStatisticsElement;
import de.uni_freiburg.informatik.ultimate.util.statistics.IStatisticsDataProvider;
import de.uni_freiburg.informatik.ultimate.util.statistics.IStatisticsType;
import de.uni_freiburg.informatik.ultimate.util.statistics.KeyType;
import de.uni_freiburg.informatik.ultimate.util.statistics.StatisticsType;

/**
 *
 * @author Daniel Dietsch (dietsch@informatik.uni-freiburg.de)
 *
 */
public final class CegarAbsIntRunner<LETTER extends IIcfgTransition<?>> {

	private static final boolean USE_INTERPOLANT_WEAKENER = true;

	private static final boolean DEBUG_PRINT_TRACE = false;

	private final IUltimateServiceProvider mServices;
	private final ILogger mLogger;

	private final CfgSmtToolkit mCsToolkit;
	private final IIcfg<?> mRoot;

	private final AbstractInterpretationMode mMode;
	private final boolean mAlwaysRefine;
	private final PathProgramCache<LETTER> mPathProgramCache;
	private final TAPreferences mTaPreferences;
	private final AbsIntStatisticsGenerator mStats;

	private final AbsIntCurrentIteration<?> mCurrentIteration;
	private final IPredicateUnifier mPredicateUnifierSmt;

	public CegarAbsIntRunner(final IUltimateServiceProvider services, final IIcfg<?> root,
			final PathProgramCache<LETTER> pathProgramCache, final TAPreferences taPrefs,
			final IRun<LETTER, ?> currentCex, final IPredicateUnifier unifier) {
		mStats = new AbsIntStatisticsGenerator();
		mServices = services;
		mTaPreferences = taPrefs;
		mLogger = services.getLoggingService().getLogger(Activator.PLUGIN_ID);
		mRoot = root;
		mPathProgramCache = pathProgramCache;
		mCsToolkit = root.getCfgSmtToolkit();
		mPredicateUnifierSmt = Objects.requireNonNull(unifier);

		final IPreferenceProvider prefs = mServices.getPreferenceProvider(Activator.PLUGIN_ID);
		mAlwaysRefine = prefs.getBoolean(TraceAbstractionPreferenceInitializer.LABEL_ABSINT_ALWAYS_REFINE);
		mMode = prefs.getEnum(TraceAbstractionPreferenceInitializer.LABEL_ABSINT_MODE,
				AbstractInterpretationMode.class);
		checkSettings();
		mCurrentIteration = generateFixpoints(currentCex);
		if (hasShownInfeasibility()) {
			mStats.increment(AbsIntStats.WAS_STRONG);
		}
	}

	/**
	 * Generate fixpoints for each program location of a path program represented by the current counterexample in the
	 * current abstraction.
	 *
	 * Do not run if
	 * <ul>
	 * <li>We have already analyzed the exact same path program.
	 * <li>The path program does not contain any loops.
	 * </ul>
	 */
	private AbsIntCurrentIteration<?> generateFixpoints(final IRun<LETTER, ?> cex) {
		assert cex != null : "Cannot run AI on empty counterexample";

		if (!mRoot.getLocationClass().equals(BoogieIcfgLocation.class)) {
			// TODO: AI only supports BoogieIcfgLocations and Codeblocks atm, so die if this is not the type presented.
			throw new UnsupportedOperationException(
					"AbsInt only supports BoogieIcfgLocations and Codeblocks at the moment");
		}
<<<<<<< HEAD
		if (!mRoot.isSequential()) {
=======
		if (IcfgUtils.isConcurrent(mRoot)) {
>>>>>>> 92cbb6f5
			throw new UnsupportedOperationException("AbsInt currently does not support concurrent programs");
		}

		if (mMode == AbstractInterpretationMode.NONE) {
			return null;
		}

		mStats.resume(AbsIntStats.TIME);
		try {

			final int seen = mPathProgramCache.getPathProgramCount(cex);
			if (seen > 1) {
				mLogger.info("Skipping current iteration for AI because we have already analyzed this path program");
				return null;
			}
			final Set<LETTER> pathProgramSet = cex.getWord().asSet();
			if (!containsLoop(pathProgramSet)
					&& mTaPreferences.getRefinementStrategy() != RefinementStrategy.TOOTHLESS_TAIPAN) {
				mLogger.info("Skipping current iteration for AI because the path program does not contain any loops");
				return null;
			}

			final int currentAbsIntIter = mStats.increment(AbsIntStats.ITERATIONS) + 1;

			// allow for 20% of the remaining time
			// final IProgressAwareTimer timer = mServices.getProgressMonitorService().getChildTimer(0.2);
			// allow for all the remaining time
			final IProgressAwareTimer timer = mServices.getProgressMonitorService();
			mLogger.info("Running AI on error trace of length " + cex.getLength());
			if (DEBUG_PRINT_TRACE) {
				mLogger.info(String.join(", ", pathProgramSet.stream().map(LETTER::hashCode).sorted()
						.map(a -> '[' + String.valueOf(a) + ']').collect(Collectors.toList())));
				mLogger.info("Trace:");
				for (final LETTER trans : cex.getWord().asList()) {
					mLogger.info("[" + trans.hashCode() + "] " + trans);
				}
			}

			final PathProgram pp =
					PathProgram.constructPathProgram("absint-pp-iter-" + currentAbsIntIter, mRoot, pathProgramSet)
							.getPathProgram();

			@SuppressWarnings("unchecked")
			final IAbstractInterpretationResult<?, LETTER, ?> result =
					(IAbstractInterpretationResult<?, LETTER, ?>) AbstractInterpreter.runWithoutTimeoutAndResults(pp,
							timer, mServices);
			if (result == null) {
				return null;
			}
			return new AbsIntCurrentIteration<>(cex, result, pp);

		} finally {
			mStats.stop(AbsIntStats.TIME);
		}
	}

	/**
	 *
	 * @return true iff abstract interpretation was strong enough to prove infeasibility of the current counterexample.
	 */
	public boolean hasShownInfeasibility() {
		return mMode != AbstractInterpretationMode.NONE && mCurrentIteration != null
				&& !mCurrentIteration.hasReachedError();
	}

	public boolean isDisabled() {
		return mMode == AbstractInterpretationMode.NONE;
	}

	public CachingHoareTripleChecker getHoareTripleChecker() {
		if (mCurrentIteration == null) {
			throw createNoFixpointsException();
		}
		return mCurrentIteration.getHoareTripleChecker();
	}

	public IPredicateUnifier getPredicateUnifier() {
		if (mCurrentIteration == null) {
			throw createNoFixpointsException();
		}
		return mCurrentIteration.getPredicateUnifier();
	}

	public IInterpolatingTraceCheck<LETTER> getInterpolantGenerator() {
		if (mCurrentIteration == null) {
			return new AbsIntFailedInterpolantGenerator<>(mPredicateUnifierSmt, null, ItpErrorStatus.ALGORITHM_FAILED,
					createNoFixpointsException());
		}
		return mCurrentIteration.getInterpolantGenerator();
	}

	public IInterpolantAutomatonBuilder<LETTER, IPredicate> createInterpolantAutomatonBuilder(
			final IPredicateUnifier predicateUnifier, final INestedWordAutomaton<LETTER, IPredicate> abstraction,
			final IRun<LETTER, ?> currentCex, final IEmptyStackStateFactory<IPredicate> emptyStackFactory) {
		if (mCurrentIteration == null) {
			throw createNoFixpointsException();
		}

		mStats.resume(AbsIntStats.TIME);
		try {
			mLogger.info("Constructing AI automaton with mode " + mMode);
			final IInterpolantAutomatonBuilder<LETTER, IPredicate> aiInterpolAutomatonBuilder;
			final SimplificationTechnique simplificationTechnique = mTaPreferences.getSimplificationTechnique();
			final XnfConversionTechnique xnfConversionTechnique = mTaPreferences.getXnfConversionTechnique();
			switch (mMode) {
			case NONE:
				throw new AssertionError("Mode should have been checked earlier");
			case USE_PATH_PROGRAM:
				aiInterpolAutomatonBuilder = new AbsIntNonSmtInterpolantAutomatonBuilder<>(mServices, abstraction,
						predicateUnifier, mCsToolkit.getManagedScript(), mRoot.getCfgSmtToolkit().getSymbolTable(),
						currentCex, simplificationTechnique, xnfConversionTechnique, emptyStackFactory);
				break;
			case USE_PREDICATES:
				aiInterpolAutomatonBuilder = new AbsIntStraightLineInterpolantAutomatonBuilder<>(mServices, abstraction,
						mCurrentIteration.getResult(), predicateUnifier, mCsToolkit, currentCex,
						simplificationTechnique, xnfConversionTechnique, mRoot.getCfgSmtToolkit().getSymbolTable(),
						emptyStackFactory);
				break;
			case USE_CANONICAL:
				throw new UnsupportedOperationException(
						"Canonical interpolant automaton generation not yet implemented.");
			case USE_TOTAL:
				aiInterpolAutomatonBuilder = new AbsIntTotalInterpolationAutomatonBuilder<>(mServices, abstraction,
						mCurrentIteration.getResult(), predicateUnifier, mCsToolkit, currentCex,
						mRoot.getCfgSmtToolkit().getSymbolTable(), simplificationTechnique, xnfConversionTechnique,
						emptyStackFactory);
				break;
			default:
				throw new UnsupportedOperationException("AI mode " + mMode + " not yet implemented");
			}
			return aiInterpolAutomatonBuilder;
		} finally {
			mStats.stop(AbsIntStats.TIME);
		}
	}

	public IStatisticsDataProvider getStatistics() {
		return mStats;
	}

	private void checkSettings() {
		if (mMode == AbstractInterpretationMode.USE_PATH_PROGRAM && mServices.getPreferenceProvider(Activator.PLUGIN_ID)
				.getEnum(TraceAbstractionPreferenceInitializer.LABEL_INTERPOLANT_AUTOMATON_ENHANCEMENT,
						InterpolantAutomatonEnhancement.class) != InterpolantAutomatonEnhancement.NONE) {
			throw new IllegalArgumentException("If using \"" + TraceAbstractionPreferenceInitializer.LABEL_ABSINT_MODE
					+ "\"=" + AbstractInterpretationMode.USE_PATH_PROGRAM + " you also have to use \""
					+ TraceAbstractionPreferenceInitializer.LABEL_INTERPOLANT_AUTOMATON_ENHANCEMENT + "\"="
					+ InterpolantAutomatonEnhancement.NONE);
		}
		if (mMode == AbstractInterpretationMode.NONE && mAlwaysRefine) {
			throw new IllegalArgumentException("If using \"" + TraceAbstractionPreferenceInitializer.LABEL_ABSINT_MODE
					+ "\"=" + AbstractInterpretationMode.NONE + " you cannot use \""
					+ TraceAbstractionPreferenceInitializer.LABEL_ABSINT_ALWAYS_REFINE + "\"=true");
		}
	}

	private boolean containsLoop(final Set<LETTER> pathProgramSet) {
		final Set<IcfgLocation> programPoints = new HashSet<>();
		return pathProgramSet.stream().anyMatch(a -> !programPoints.add(a.getTarget()));
	}

	private static UnsupportedOperationException createNoFixpointsException() {
		return new UnsupportedOperationException(
				"AbsInt can only provide a hoare triple checker if it generated fixpoints");
	}

	public static final class AbsIntStatisticsGenerator implements IStatisticsDataProvider {

		private static final StatisticsType<AbsIntStats> TYPE = new StatisticsType<>(AbsIntStats.class);

		private final Map<AbsIntStats, Integer> mIntCounters = new EnumMap<>(AbsIntStats.class);
		private final Map<AbsIntStats, Double> mRatioSum = new EnumMap<>(AbsIntStats.class);
		private final Map<AbsIntStats, Integer> mRatioFrequency = new EnumMap<>(AbsIntStats.class);
		private final Benchmark mStopwatches = new Benchmark();

		@Override
		public IStatisticsType getBenchmarkType() {
			return TYPE;
		}

		@Override
		public Collection<String> getKeys() {
			return TYPE.getKeys();
		}

		@Override
		public Object getValue(final String keyName) {
			return getValue(AbsIntStats.valueOf(keyName));
		}

		public Object getValue(final AbsIntStats key) {
			switch (key.getType()) {
			case COUNTER:
				return mIntCounters.getOrDefault(key, 0);
			case RATIO:
				return mRatioSum.getOrDefault(key, 0.0) / (double) mRatioFrequency.getOrDefault(key, 1);
			case TIMER:
				return (long) mStopwatches.getElapsedTime(key.getName(), TimeUnit.NANOSECONDS);
			default:
				throw new UnsupportedOperationException("Unsupported key type " + key.getType());
			}
		}

		public int increment(final AbsIntStats key) {
			return add(key, 1);
		}

		public int add(final AbsIntStats key, final int summand) {
			assert key.getType() == KeyType.COUNTER;
			final int oldOrDefaultValue = mIntCounters.getOrDefault(key, 0);
			final Integer oldValue = mIntCounters.put(key, oldOrDefaultValue + summand);
			if (oldValue == null) {
				return 0;
			}
			return oldValue;
		}

		public void addRatio(final AbsIntStats key, final double ratio) {
			assert key.getType() == KeyType.RATIO;
			mRatioSum.put(key, mRatioSum.getOrDefault(key, 0.0) + ratio);
			mRatioFrequency.put(key, mRatioFrequency.getOrDefault(key, 0) + 1);
		}

		/**
		 * Start or restart a stopwatch
		 */
		public void start(final AbsIntStats key) {
			assert key.getType() == KeyType.TIMER;
			mStopwatches.start(key.getName());
		}

		/**
		 * Stop or pause a stopwatch
		 */
		public void stop(final AbsIntStats key) {
			assert key.getType() == KeyType.TIMER;
			mStopwatches.stop(key.getName());
		}

		/**
		 * Resume or unpause a stopped stopwatch. If the watch is not started, it will be started.
		 */
		public void resume(final AbsIntStats key) {
			assert key.getType() == KeyType.TIMER;
			mStopwatches.register(key.getName());
			mStopwatches.unpause(key.getName());
		}
	}

	public enum AbsIntStats implements IKeyedStatisticsElement {

		TIME(KeyType.TIMER),

		ITERATIONS(KeyType.COUNTER),

		WAS_STRONG(KeyType.COUNTER),

		WEAKENING_RATIO(KeyType.RATIO),

		AVG_VARS_REMOVED_DURING_WEAKENING(KeyType.RATIO),

		AVG_WEAKENED_CONJUNCTS(KeyType.RATIO);

		private final KeyType mType;

		AbsIntStats(final KeyType type) {
			mType = type;
		}

		@Override
		public KeyType getType() {
			return mType;
		}

		@Override
		public String getName() {
			return name();
		}
	}

	/**
	 *
	 * @author Daniel Dietsch (dietsch@informatik.uni-freiburg.de)
	 *
	 * @param <STATE>
	 */
	private final class AbsIntCurrentIteration<STATE extends IAbstractState<STATE>> {
		private final IRun<LETTER, ?> mCex;
		private final IAbstractInterpretationResult<STATE, LETTER, ?> mResult;

		private IInterpolatingTraceCheck<LETTER> mInterpolantGenerator;
		private CachingHoareTripleChecker mHtc;
		private final AbsIntPredicate<STATE> mFalsePredicate;
		private final AbsIntPredicate<STATE> mTruePredicate;
		private final IPredicateUnifier mPredicateUnifierAbsInt;
		private final PathProgram mPathProgram;

		public AbsIntCurrentIteration(final IRun<LETTER, ?> cex,
				final IAbstractInterpretationResult<STATE, LETTER, ?> result, final PathProgram pathprogram) {
			mPathProgram = Objects.requireNonNull(pathprogram);
			mCex = Objects.requireNonNull(cex);
			mResult = Objects.requireNonNull(result);
			mFalsePredicate = new AbsIntPredicate<>(mPredicateUnifierSmt.getFalsePredicate(),
					mResult.getUsedDomain().createBottomState());
			mTruePredicate = new AbsIntPredicate<>(mPredicateUnifierSmt.getTruePredicate(),
					mResult.getUsedDomain().createTopState());
			mPredicateUnifierAbsInt = new AbsIntPredicateUnifier<>(mLogger, mServices, mCsToolkit.getManagedScript(),
					mPredicateUnifierSmt.getPredicateFactory(), mCsToolkit.getSymbolTable(),
					SimplificationTechnique.SIMPLIFY_DDA, XnfConversionTechnique.BOTTOM_UP_WITH_LOCAL_SIMPLIFICATION,
					mFalsePredicate, mTruePredicate);
		}

		public IPredicateUnifier getPredicateUnifier() {
			return mPredicateUnifierAbsInt;
		}

		public IAbstractInterpretationResult<STATE, LETTER, ?> getResult() {
			return mResult;
		}

		public boolean hasReachedError() {
			return mResult.hasReachedError();
		}

		public CachingHoareTripleChecker getHoareTripleChecker() {
			if (mHtc == null) {
				mHtc = createHoareTripleChecker(false);
			}
			return mHtc;
		}

		private CachingHoareTripleCheckerMap createHoareTripleChecker(final boolean onlyAbsInt) {
			final IHoareTripleChecker htc = new AbsIntHoareTripleChecker<>(mLogger, mServices, mResult.getUsedDomain(),
					mResult.getUsedVariableProvider(), mPredicateUnifierAbsInt, mCsToolkit, onlyAbsInt);
			return new CachingHoareTripleCheckerMap(mServices, htc, mPredicateUnifierAbsInt);
		}

		public IInterpolatingTraceCheck<LETTER> getInterpolantGenerator() {
			if (mInterpolantGenerator == null) {
				mInterpolantGenerator = createInterpolantGenerator();
			}
			return mInterpolantGenerator;
		}

		private IInterpolatingTraceCheck<LETTER> createInterpolantGenerator() {
			if (mResult.hasReachedError()) {
				// analysis was not strong enough
				return new AbsIntFailedInterpolantGenerator<>(mPredicateUnifierAbsInt, mCex.getWord(),
						ItpErrorStatus.ALGORITHM_FAILED, null);
			}
			// we were strong enough!
			final Word<LETTER> word = mCex.getWord();
			try {
				mLogger.info("Generating AbsInt predicates");
				final List<LETTER> ppTrace = constructTraceFromWord(word, mPathProgram);
				final List<AbsIntPredicate<STATE>> nonUnifiedPredicates = generateAbsIntPredicates(ppTrace);
				assert isInductive(ppTrace, nonUnifiedPredicates,
						createHoareTripleChecker(true)) : "Sequence of interpolants not inductive (before weakening)!";

				final List<AbsIntPredicate<STATE>> weakenedPredicates;
				if (USE_INTERPOLANT_WEAKENER) {
					final CachingHoareTripleCheckerMap absIntOnlyHtc = createHoareTripleChecker(true);
					weakenedPredicates = weakenPredicates(nonUnifiedPredicates, ppTrace, absIntOnlyHtc);
					assert isInductive(ppTrace, weakenedPredicates,
							absIntOnlyHtc) : "Sequence of interpolants not inductive (after weakening)!";
				} else {
					weakenedPredicates = nonUnifiedPredicates;
				}
				mLogger.info("Unifying AI predicates");
				final List<AbsIntPredicate<STATE>> interpolants = unifyPredicates(weakenedPredicates);
				mLogger.info("We unified " + weakenedPredicates.size() + " AI predicates to " + interpolants.size());
				if (mLogger.isDebugEnabled()) {
					mLogger.debug("Interpolant sequence:");
					mLogger.debug(interpolants);
				}
				assert word.length() - 1 == interpolants.size() : "Word has length " + word.length()
						+ " but interpolant sequence has length " + interpolants.size();
				assert isInductive(ppTrace, interpolants,
						getHoareTripleChecker()) : "Sequence of interpolants not inductive (after unification)";
				mLogger.info("Finished generation of AbsInt predicates");
				return new AbsIntInterpolantGenerator<>(mPredicateUnifierAbsInt, mCex.getWord(),
						interpolants.toArray(new IPredicate[interpolants.size()]), getHoareTripleChecker(),
						mTruePredicate, mFalsePredicate);
			} catch (final ToolchainCanceledException tce) {
				tce.addRunningTaskInfo(new RunningTaskInfo(getClass(), "generating AI predicates"));
				throw tce;
			}
		}

		private List<AbsIntPredicate<STATE>> unifyPredicates(final List<AbsIntPredicate<STATE>> weakenedPredicates) {
			return weakenedPredicates.stream()
					.map(a -> getPredicateFromStates(a.getAbstractStates(), mCsToolkit.getManagedScript().getScript()))
					.collect(Collectors.toList());
		}

		private List<AbsIntPredicate<STATE>> weakenPredicates(final List<AbsIntPredicate<STATE>> nonUnifiedPredicates,
				final List<LETTER> ppTrace, final IHoareTripleChecker htc) {
			return new AbsIntPredicateInterpolantSequenceWeakener<>(mLogger, htc, nonUnifiedPredicates, ppTrace,
					mTruePredicate, mFalsePredicate, mCsToolkit.getManagedScript().getScript(),
					mPredicateUnifierAbsInt.getPredicateFactory(), mStats).getResult();
		}

		@SuppressWarnings("unchecked")
		private List<LETTER> constructTraceFromWord(final Word<LETTER> word, final PathProgram pathProgram) {
			final Map<LETTER, LETTER> wordLetter2PathProgramLetter = new HashMap<>();
			final IcfgEdgeIterator iter = new IcfgEdgeIterator(pathProgram);
			while (iter.hasNext()) {
				final IcfgEdge current = iter.next();
				wordLetter2PathProgramLetter.put((LETTER) current.getLabel(), (LETTER) current);
			}
			final List<LETTER> rtr = new ArrayList<>(word.length());
			for (final LETTER letter : word.asList()) {
				final LETTER ppLetter = wordLetter2PathProgramLetter.get(letter);
				assert ppLetter != null : "Path program construction broken";
				rtr.add(ppLetter);
			}
			assert rtr.size() == word.length();
			return rtr;
		}

		private boolean isInductive(final List<LETTER> trace, final List<AbsIntPredicate<STATE>> interpolants,
				final IHoareTripleChecker htc) {
			mLogger.debug("Checking inductivity of AbsInt predicates");
			if (trace.isEmpty()) {
				return true;
			}
			assert trace.size() == interpolants.size() + 1 : "trace size does not match interpolants size";

			final List<AbsIntPredicate<STATE>> completeInterpolants = new ArrayList<>();
			completeInterpolants.add(mTruePredicate);
			completeInterpolants.addAll(interpolants);
			completeInterpolants.add(mFalsePredicate);

			final Iterator<LETTER> traceIter = trace.iterator();
			final Iterator<AbsIntPredicate<STATE>> interpolantsIter = completeInterpolants.iterator();

			AbsIntPredicate<STATE> pre = null;
			AbsIntPredicate<STATE> post = interpolantsIter.next();
			final Deque<AbsIntPredicate<STATE>> preHierStates = new ArrayDeque<>();
			while (interpolantsIter.hasNext()) {
				pre = post;
				post = interpolantsIter.next();
				final LETTER trans = traceIter.next();
				assert trans != null;

				final Validity result;
				final IPredicate preHier;
				if (trans instanceof IInternalAction) {
					if (mLogger.isDebugEnabled()) {
						mLogger.debug(String.format("Checking {%s} %s {%s}", pre, trans, post));
					}
					preHier = null;
					result = htc.checkInternal(pre, (IInternalAction) trans, post);
				} else if (trans instanceof ICallAction) {
					if (mLogger.isDebugEnabled()) {
						mLogger.debug(String.format("Checking {%s} %s {%s}", pre, trans, post));
					}
					preHierStates.addFirst(pre);
					preHier = null;
					result = htc.checkCall(pre, (ICallAction) trans, post);
				} else if (trans instanceof IReturnAction) {
					preHier = preHierStates.removeFirst();
					if (mLogger.isDebugEnabled()) {
						mLogger.debug(String.format("Checking {%s} {%s} %s {%s}", pre, preHier, trans, post));
					}
					result = htc.checkReturn(pre, preHier, (IReturnAction) trans, post);
				} else {
					throw new UnsupportedOperationException("Unknown transition type " + trans.getClass());
				}

				if (result != Validity.VALID) {
					// the absint htc must solve all queries from those interpolants, therefore the result must be VALID
					mLogger.fatal("Inductivity check failed! Result is " + result + " for "
							+ trans.getClass().getSimpleName() + " transition");
					mLogger.fatal("Prestate:       " + pre.toString());
					if (preHier != null) {
						mLogger.fatal("HierState:      " + preHier.toString());
					}
					if (trans instanceof IReturnAction) {
						final IReturnAction rtrAction = (IReturnAction) trans;
						mLogger.fatal("Transition(R) : " + rtrAction.getAssignmentOfReturn());
						mLogger.fatal("Transition(LV): " + rtrAction.getLocalVarsAssignmentOfCall());
					} else {
						mLogger.fatal("Transition    : " + trans.getTransformula());
					}
					mLogger.fatal("Poststate:      " + post.toString());
					return false;
				}
			}
			return true;
		}

		private List<AbsIntPredicate<STATE>> generateAbsIntPredicates(final List<LETTER> cexTrace) {
			final List<AbsIntPredicate<STATE>> rtr = new ArrayList<>();
			final Deque<LETTER> callstack = new ArrayDeque<>();
			final Script script = mCsToolkit.getManagedScript().getScript();
			Set<STATE> previousStates = Collections.emptySet();
			for (final LETTER symbol : cexTrace) {
				if (symbol instanceof ICallAction) {
					callstack.addFirst(symbol);
				} else if (symbol instanceof IReturnAction) {
					callstack.removeFirst();
				}
				final Set<STATE> postStates = mResult.getPostStates(callstack, symbol, previousStates);
				final AbsIntPredicate<STATE> next = getNonUnifiedPredicateFromStates(postStates, script);
				if (mLogger.isDebugEnabled()) {
					mLogger.debug(String.format("[%s] %s %s", symbol.hashCode(), symbol, next));
				}
				previousStates = postStates;
				rtr.add(next);
			}
			final AbsIntPredicate<STATE> lastPred = rtr.remove(rtr.size() - 1);
			assert lastPred.getFormula().toString().equals("false");
			return rtr;
		}

		@SuppressWarnings("unchecked")
		private AbsIntPredicate<STATE> getPredicateFromStates(final Set<STATE> postStates, final Script script) {
			if (postStates.isEmpty()) {
				return mFalsePredicate;
			}

			final DisjunctiveAbstractState<STATE> disjunctiveState =
					DisjunctiveAbstractState.createDisjunction(postStates);
			final IPredicate unUnifiedPredicate =
					mPredicateUnifierSmt.getPredicateFactory().newPredicate(disjunctiveState.getTerm(script));
			final IPredicate disjunction = mPredicateUnifierAbsInt
					.getOrConstructPredicate(new AbsIntPredicate<>(unUnifiedPredicate, disjunctiveState));
			if (disjunction.equals(mFalsePredicate)) {
				return mFalsePredicate;
			}
			if (disjunction.equals(mTruePredicate)) {
				return mTruePredicate;
			}
			assert disjunction instanceof AbsIntPredicate<?>;
			return (AbsIntPredicate<STATE>) disjunction;
		}

		@SuppressWarnings("unchecked")
		private AbsIntPredicate<STATE> getNonUnifiedPredicateFromStates(final Set<STATE> postStates,
				final Script script) {
			if (postStates.isEmpty()) {
				return mFalsePredicate;
			}
			final BasicPredicateFactory predFac = mPredicateUnifierAbsInt.getPredicateFactory();
			final DisjunctiveAbstractState<STATE> disjunctiveState =
					DisjunctiveAbstractState.createDisjunction(postStates).compact();
			final IPredicate disjunction = predFac.newPredicate(disjunctiveState.getTerm(script));
			return new AbsIntPredicate<>(disjunction, (STATE) disjunctiveState);
		}
	}

	public static final class AbsIntInterpolantGenerator<L extends IAction> extends AbsIntBaseInterpolantGenerator<L> {

		private final IPredicate[] mInterpolants;
		private final CachingHoareTripleChecker mHtc;

		private AbsIntInterpolantGenerator(final IPredicateUnifier predicateUnifier, final Word<L> cex,
				final IPredicate[] sequence, final CachingHoareTripleChecker htc, final AbsIntPredicate<?> preCond,
				final AbsIntPredicate<?> postCond) {
			super(predicateUnifier, cex, preCond, postCond, new InterpolantComputationStatus());
			mInterpolants = Objects.requireNonNull(sequence);
			mHtc = Objects.requireNonNull(htc);
		}

		@Override
		public CachingHoareTripleChecker getHoareTripleChecker() {
			return mHtc;
		}

		@Override
		public Map<Integer, IPredicate> getPendingContexts() {
			return null;
		}

		@Override
		public IPredicate[] getInterpolants() {
			return mInterpolants;
		}

		@Override
		public boolean isPerfectSequence() {
			// if we have a sequence, its always perfect
			return true;
		}

		@Override
		public LBool isCorrect() {
			return LBool.UNSAT;
		}

		@Override
		public boolean providesRcfgProgramExecution() {
			return false;
		}

		@Override
		public IProgramExecution<L, Term> getRcfgProgramExecution() {
			throw new UnsupportedOperationException();
		}

		@Override
		public TraceCheckReasonUnknown getTraceCheckReasonUnknown() {
			throw new UnsupportedOperationException();
		}

		@Override
		public boolean wasTracecheckFinishedNormally() {
			return true;
		}

		@Override
		public IStatisticsDataProvider getStatistics() {
			throw new UnsupportedOperationException();
		}

	}

	private static final class AbsIntFailedInterpolantGenerator<L extends IAction>
			extends AbsIntBaseInterpolantGenerator<L> {

		private final TraceCheckReasonUnknown mReason;

		private AbsIntFailedInterpolantGenerator(final IPredicateUnifier predicateUnifier, final Word<L> cex,
				final ItpErrorStatus status, final Exception ex) {
			super(predicateUnifier, cex, null, null, new InterpolantComputationStatus(status, ex));
			mReason = new TraceCheckReasonUnknown(Reason.SOLVER_RESPONSE_OTHER, ex,
					ExceptionHandlingCategory.KNOWN_IGNORE);
		}

		@Override
		public Map<Integer, IPredicate> getPendingContexts() {
			throw new UnsupportedOperationException();
		}

		@Override
		public IPredicate[] getInterpolants() {
			throw new UnsupportedOperationException();
		}

		@Override
		public boolean isPerfectSequence() {
			// if we fail there is no sequence
			return false;
		}

		@Override
		public CachingHoareTripleChecker getHoareTripleChecker() {
			throw new UnsupportedOperationException();
		}

		@Override
		public LBool isCorrect() {
			return LBool.UNKNOWN;
		}

		@Override
		public boolean providesRcfgProgramExecution() {
			return false;
		}

		@Override
		public IProgramExecution<L, Term> getRcfgProgramExecution() {
			throw new UnsupportedOperationException();
		}

		@Override
		public TraceCheckReasonUnknown getTraceCheckReasonUnknown() {
			return mReason;
		}

		@Override
		public boolean wasTracecheckFinishedNormally() {
			return true;
		}

		@Override
		public IStatisticsDataProvider getStatistics() {
			throw new UnsupportedOperationException();
		}
	}

	private static final class AbsIntPredicateUnifier<STATE extends IAbstractState<STATE>> extends PredicateUnifier {

		public AbsIntPredicateUnifier(final ILogger logger, final IUltimateServiceProvider services,
				final ManagedScript mgdScript, final BasicPredicateFactory predicateFactory,
				final IIcfgSymbolTable symbolTable, final SimplificationTechnique simplificationTechnique,
				final XnfConversionTechnique xnfConversionTechnique, final IPredicate... initialPredicates) {
			super(logger, services, mgdScript, predicateFactory, symbolTable, SimplificationTechnique.NONE,
					xnfConversionTechnique, initialPredicates);
		}

		@Override
		protected IPredicate constructNewPredicate(final Term term, final IPredicate originalPredicate) {
			final IPredicate unifiedPred = super.constructNewPredicate(term, originalPredicate);
			if (unifiedPred instanceof AbsIntPredicate<?>) {
				assert assertValidPredicate((AbsIntPredicate<?>) unifiedPred) : "Created invalid predicate";
				return unifiedPred;
			}
			if (originalPredicate instanceof AbsIntPredicate<?>) {
				final AbsIntPredicate<?> rtr = new AbsIntPredicate<>(unifiedPred,
						((AbsIntPredicate<?>) originalPredicate).getAbstractStates());
				assert assertValidPredicate(rtr) : "Created invalid predicate";
				return rtr;
			}
			return unifiedPred;
		}

		@Override
		protected IPredicate getOrConstructPredicateForConjunction(final Set<IPredicate> minimalSubset,
				final HashMap<IPredicate, Validity> impliedPredicates,
				final HashMap<IPredicate, Validity> expliedPredicates) {
			final IPredicate unifiedPred =
					super.getOrConstructPredicateForConjunction(minimalSubset, impliedPredicates, expliedPredicates);
			if (unifiedPred instanceof AbsIntPredicate<?>) {
				assert assertValidPredicate((AbsIntPredicate<?>) unifiedPred) : "Created invalid predicate";
				return unifiedPred;
			}
			@SuppressWarnings("unchecked")
			final Set<DisjunctiveAbstractState<STATE>> multistates =
					minimalSubset.stream().map(a -> ((AbsIntPredicate<STATE>) a).getAbstractStates())
							.map(a -> DisjunctiveAbstractState.createDisjunction(a)).collect(Collectors.toSet());
			final Set<DisjunctiveAbstractState<STATE>> synchronizedMultiStates =
					AbsIntUtil.synchronizeVariables(multistates);
			assert sameVars(synchronizedMultiStates.stream().flatMap(a -> a.getStates().stream())
					.collect(Collectors.toSet())) : "Synchronize failed";
			final DisjunctiveAbstractState<STATE> conjunction = synchronizedMultiStates.stream()
					.reduce((a, b) -> a.intersect(b)).orElseThrow(() -> new AssertionError("No predicates given"));
			final AbsIntPredicate<?> rtr = new AbsIntPredicate<>(unifiedPred, conjunction);
			assert assertValidPredicate(rtr) : "Created invalid predicate";
			return rtr;
		}

		@Override
		protected IPredicate getOrConstructPredicateForDisjunction(final Set<IPredicate> minimalSubset,
				final HashMap<IPredicate, Validity> impliedPredicates,
				final HashMap<IPredicate, Validity> expliedPredicates) {
			final IPredicate unifiedPred =
					super.getOrConstructPredicateForDisjunction(minimalSubset, impliedPredicates, expliedPredicates);
			if (unifiedPred instanceof AbsIntPredicate<?>) {
				return unifiedPred;
			}
			final AbsIntPredicate<?> rtr = new AbsIntPredicate<>(unifiedPred, toDisjunctiveState(minimalSubset));
			assert assertValidPredicate(rtr) : "Created invalid predicate";
			return rtr;
		}

		@SuppressWarnings("unchecked")
		private DisjunctiveAbstractState<STATE> toDisjunctiveState(final Set<IPredicate> preds) {
			if (preds == null || preds.isEmpty()) {
				return new DisjunctiveAbstractState<>();
			}
			final Set<STATE> allStates = new HashSet<>();
			for (final IPredicate pred : preds) {
				final Set<STATE> states = ((AbsIntPredicate<STATE>) pred).getAbstractStates();
				for (final STATE state : states) {
					if (state instanceof DisjunctiveAbstractState<?>) {
						allStates.addAll(((DisjunctiveAbstractState<STATE>) state).getStates());
					} else {
						allStates.add(state);
					}
				}

			}
			return DisjunctiveAbstractState.createDisjunction(AbsIntUtil.synchronizeVariables(allStates));
		}

		private boolean sameVars(final Set<STATE> allStates) {
			final Set<IProgramVarOrConst> someVars = allStates.iterator().next().getVariables();
			return allStates.stream().allMatch(a -> a.getVariables().equals(someVars));
		}

		private boolean assertValidPredicate(final AbsIntPredicate<?> pred) {
			final Script script = mMgnScript.getScript();
			final List<Term> terms =
					pred.getAbstractStates().stream().map(a -> a.getTerm(script)).collect(Collectors.toList());
			final Term stateTerm = SmtUtils.and(script, terms);
			final Term checkTerm = script.term("distinct", pred.getFormula(), stateTerm);
			final LBool result = SmtUtils.checkSatTerm(script, checkTerm);
			if (result == LBool.UNSAT || result == LBool.UNKNOWN) {
				return true;
			}
			mLogger.fatal("Invalid predicate! Predicate and state conjunction should be equal, but it is not.");
			mLogger.fatal("Pred: "
					+ SmtUtils.simplify(mMgnScript, pred.getFormula(), mServices, SimplificationTechnique.SIMPLIFY_DDA)
							.toStringDirect());
			mLogger.fatal("States: " + SmtUtils
					.simplify(mMgnScript, stateTerm, mServices, SimplificationTechnique.SIMPLIFY_DDA).toStringDirect());
			mLogger.fatal("Conjunctive states: ");
			for (final IAbstractState<?> state : pred.getAbstractStates()) {
				mLogger.fatal(state.toLogString());
				mLogger.fatal(SmtUtils
						.simplify(mMgnScript, state.getTerm(script), mServices, SimplificationTechnique.SIMPLIFY_DDA)
						.toStringDirect());
			}
			return false;
		}

	}

}
<|MERGE_RESOLUTION|>--- conflicted
+++ resolved
@@ -1,988 +1,984 @@
-/*
- * Copyright (C) 2015 Daniel Dietsch (dietsch@informatik.uni-freiburg.de)
- * Copyright (C) 2015 University of Freiburg
- *
- * This file is part of the ULTIMATE TraceAbstraction plug-in.
- *
- * The ULTIMATE TraceAbstraction plug-in is free software: you can redistribute it and/or modify
- * it under the terms of the GNU Lesser General Public License as published
- * by the Free Software Foundation, either version 3 of the License, or
- * (at your option) any later version.
- *
- * The ULTIMATE TraceAbstraction plug-in is distributed in the hope that it will be useful,
- * but WITHOUT ANY WARRANTY; without even the implied warranty of
- * MERCHANTABILITY or FITNESS FOR A PARTICULAR PURPOSE. See the
- * GNU Lesser General Public License for more details.
- *
- * You should have received a copy of the GNU Lesser General Public License
- * along with the ULTIMATE TraceAbstraction plug-in. If not, see <http://www.gnu.org/licenses/>.
- *
- * Additional permission under GNU GPL version 3 section 7:
- * If you modify the ULTIMATE TraceAbstraction plug-in, or any covered work, by linking
- * or combining it with Eclipse RCP (or a modified version of Eclipse RCP),
- * containing parts covered by the terms of the Eclipse Public License, the
- * licensors of the ULTIMATE TraceAbstraction plug-in grant you additional permission
- * to convey the resulting work.
- */
-package de.uni_freiburg.informatik.ultimate.plugins.generator.traceabstraction;
-
-import java.util.ArrayDeque;
-import java.util.ArrayList;
-import java.util.Collection;
-import java.util.Collections;
-import java.util.Deque;
-import java.util.EnumMap;
-import java.util.HashMap;
-import java.util.HashSet;
-import java.util.Iterator;
-import java.util.List;
-import java.util.Map;
-import java.util.Objects;
-import java.util.Set;
-import java.util.concurrent.TimeUnit;
-import java.util.stream.Collectors;
-
-import de.uni_freiburg.informatik.ultimate.automata.IRun;
-import de.uni_freiburg.informatik.ultimate.automata.Word;
-import de.uni_freiburg.informatik.ultimate.automata.nestedword.INestedWordAutomaton;
-import de.uni_freiburg.informatik.ultimate.automata.statefactory.IEmptyStackStateFactory;
-import de.uni_freiburg.informatik.ultimate.core.lib.exceptions.RunningTaskInfo;
-import de.uni_freiburg.informatik.ultimate.core.lib.exceptions.ToolchainCanceledException;
-import de.uni_freiburg.informatik.ultimate.core.model.preferences.IPreferenceProvider;
-import de.uni_freiburg.informatik.ultimate.core.model.services.ILogger;
-import de.uni_freiburg.informatik.ultimate.core.model.services.IProgressAwareTimer;
-import de.uni_freiburg.informatik.ultimate.core.model.services.IUltimateServiceProvider;
-import de.uni_freiburg.informatik.ultimate.core.model.translation.IProgramExecution;
-import de.uni_freiburg.informatik.ultimate.lib.modelcheckerutils.absint.DisjunctiveAbstractState;
-import de.uni_freiburg.informatik.ultimate.lib.modelcheckerutils.absint.IAbstractInterpretationResult;
-import de.uni_freiburg.informatik.ultimate.lib.modelcheckerutils.absint.IAbstractState;
-import de.uni_freiburg.informatik.ultimate.lib.modelcheckerutils.cfg.CfgSmtToolkit;
-import de.uni_freiburg.informatik.ultimate.lib.modelcheckerutils.cfg.IIcfgSymbolTable;
-import de.uni_freiburg.informatik.ultimate.lib.modelcheckerutils.cfg.IcfgUtils;
-import de.uni_freiburg.informatik.ultimate.lib.modelcheckerutils.cfg.structure.IAction;
-import de.uni_freiburg.informatik.ultimate.lib.modelcheckerutils.cfg.structure.ICallAction;
-import de.uni_freiburg.informatik.ultimate.lib.modelcheckerutils.cfg.structure.IIcfg;
-import de.uni_freiburg.informatik.ultimate.lib.modelcheckerutils.cfg.structure.IIcfgTransition;
-import de.uni_freiburg.informatik.ultimate.lib.modelcheckerutils.cfg.structure.IInternalAction;
-import de.uni_freiburg.informatik.ultimate.lib.modelcheckerutils.cfg.structure.IReturnAction;
-import de.uni_freiburg.informatik.ultimate.lib.modelcheckerutils.cfg.structure.IcfgEdge;
-import de.uni_freiburg.informatik.ultimate.lib.modelcheckerutils.cfg.structure.IcfgEdgeIterator;
-import de.uni_freiburg.informatik.ultimate.lib.modelcheckerutils.cfg.structure.IcfgLocation;
-import de.uni_freiburg.informatik.ultimate.lib.modelcheckerutils.cfg.variables.IProgramVarOrConst;
-import de.uni_freiburg.informatik.ultimate.lib.modelcheckerutils.hoaretriple.CachingHoareTripleChecker;
-import de.uni_freiburg.informatik.ultimate.lib.modelcheckerutils.hoaretriple.CachingHoareTripleCheckerMap;
-import de.uni_freiburg.informatik.ultimate.lib.modelcheckerutils.hoaretriple.IHoareTripleChecker;
-import de.uni_freiburg.informatik.ultimate.lib.modelcheckerutils.smt.interpolant.IInterpolatingTraceCheck;
-import de.uni_freiburg.informatik.ultimate.lib.modelcheckerutils.smt.interpolant.InterpolantComputationStatus;
-import de.uni_freiburg.informatik.ultimate.lib.modelcheckerutils.smt.interpolant.InterpolantComputationStatus.ItpErrorStatus;
-import de.uni_freiburg.informatik.ultimate.lib.modelcheckerutils.smt.predicates.AbsIntPredicate;
-import de.uni_freiburg.informatik.ultimate.lib.modelcheckerutils.smt.predicates.BasicPredicateFactory;
-import de.uni_freiburg.informatik.ultimate.lib.modelcheckerutils.smt.predicates.IPredicate;
-import de.uni_freiburg.informatik.ultimate.lib.modelcheckerutils.smt.predicates.IPredicateUnifier;
-import de.uni_freiburg.informatik.ultimate.lib.modelcheckerutils.smt.predicates.PredicateUnifier;
-import de.uni_freiburg.informatik.ultimate.lib.modelcheckerutils.smt.tracecheck.TraceCheckReasonUnknown;
-import de.uni_freiburg.informatik.ultimate.lib.modelcheckerutils.smt.tracecheck.TraceCheckReasonUnknown.ExceptionHandlingCategory;
-import de.uni_freiburg.informatik.ultimate.lib.modelcheckerutils.smt.tracecheck.TraceCheckReasonUnknown.Reason;
-import de.uni_freiburg.informatik.ultimate.lib.smtlibutils.IncrementalPlicationChecker.Validity;
-import de.uni_freiburg.informatik.ultimate.lib.smtlibutils.ManagedScript;
-import de.uni_freiburg.informatik.ultimate.lib.smtlibutils.SmtUtils;
-import de.uni_freiburg.informatik.ultimate.lib.smtlibutils.SmtUtils.SimplificationTechnique;
-import de.uni_freiburg.informatik.ultimate.lib.smtlibutils.SmtUtils.XnfConversionTechnique;
-import de.uni_freiburg.informatik.ultimate.logic.Script;
-import de.uni_freiburg.informatik.ultimate.logic.Script.LBool;
-import de.uni_freiburg.informatik.ultimate.logic.Term;
-import de.uni_freiburg.informatik.ultimate.plugins.analysis.abstractinterpretationv2.tool.AbstractInterpreter;
-import de.uni_freiburg.informatik.ultimate.plugins.analysis.abstractinterpretationv2.util.AbsIntUtil;
-import de.uni_freiburg.informatik.ultimate.plugins.generator.rcfgbuilder.cfg.BoogieIcfgLocation;
-import de.uni_freiburg.informatik.ultimate.plugins.generator.rcfgbuilder.cfg.PathProgram;
-import de.uni_freiburg.informatik.ultimate.plugins.generator.traceabstraction.interpolantautomata.builders.AbsIntNonSmtInterpolantAutomatonBuilder;
-import de.uni_freiburg.informatik.ultimate.plugins.generator.traceabstraction.interpolantautomata.builders.AbsIntStraightLineInterpolantAutomatonBuilder;
-import de.uni_freiburg.informatik.ultimate.plugins.generator.traceabstraction.interpolantautomata.builders.AbsIntTotalInterpolationAutomatonBuilder;
-import de.uni_freiburg.informatik.ultimate.plugins.generator.traceabstraction.interpolantautomata.builders.IInterpolantAutomatonBuilder;
-import de.uni_freiburg.informatik.ultimate.plugins.generator.traceabstraction.predicates.AbsIntHoareTripleChecker;
-import de.uni_freiburg.informatik.ultimate.plugins.generator.traceabstraction.preferences.TAPreferences;
-import de.uni_freiburg.informatik.ultimate.plugins.generator.traceabstraction.preferences.TAPreferences.InterpolantAutomatonEnhancement;
-import de.uni_freiburg.informatik.ultimate.plugins.generator.traceabstraction.preferences.TraceAbstractionPreferenceInitializer;
-import de.uni_freiburg.informatik.ultimate.plugins.generator.traceabstraction.preferences.TraceAbstractionPreferenceInitializer.AbstractInterpretationMode;
-import de.uni_freiburg.informatik.ultimate.plugins.generator.traceabstraction.preferences.TraceAbstractionPreferenceInitializer.RefinementStrategy;
-import de.uni_freiburg.informatik.ultimate.plugins.generator.traceabstraction.weakener.AbsIntPredicateInterpolantSequenceWeakener;
-import de.uni_freiburg.informatik.ultimate.util.statistics.Benchmark;
-import de.uni_freiburg.informatik.ultimate.util.statistics.IKeyedStatisticsElement;
-import de.uni_freiburg.informatik.ultimate.util.statistics.IStatisticsDataProvider;
-import de.uni_freiburg.informatik.ultimate.util.statistics.IStatisticsType;
-import de.uni_freiburg.informatik.ultimate.util.statistics.KeyType;
-import de.uni_freiburg.informatik.ultimate.util.statistics.StatisticsType;
-
-/**
- *
- * @author Daniel Dietsch (dietsch@informatik.uni-freiburg.de)
- *
- */
-public final class CegarAbsIntRunner<LETTER extends IIcfgTransition<?>> {
-
-	private static final boolean USE_INTERPOLANT_WEAKENER = true;
-
-	private static final boolean DEBUG_PRINT_TRACE = false;
-
-	private final IUltimateServiceProvider mServices;
-	private final ILogger mLogger;
-
-	private final CfgSmtToolkit mCsToolkit;
-	private final IIcfg<?> mRoot;
-
-	private final AbstractInterpretationMode mMode;
-	private final boolean mAlwaysRefine;
-	private final PathProgramCache<LETTER> mPathProgramCache;
-	private final TAPreferences mTaPreferences;
-	private final AbsIntStatisticsGenerator mStats;
-
-	private final AbsIntCurrentIteration<?> mCurrentIteration;
-	private final IPredicateUnifier mPredicateUnifierSmt;
-
-	public CegarAbsIntRunner(final IUltimateServiceProvider services, final IIcfg<?> root,
-			final PathProgramCache<LETTER> pathProgramCache, final TAPreferences taPrefs,
-			final IRun<LETTER, ?> currentCex, final IPredicateUnifier unifier) {
-		mStats = new AbsIntStatisticsGenerator();
-		mServices = services;
-		mTaPreferences = taPrefs;
-		mLogger = services.getLoggingService().getLogger(Activator.PLUGIN_ID);
-		mRoot = root;
-		mPathProgramCache = pathProgramCache;
-		mCsToolkit = root.getCfgSmtToolkit();
-		mPredicateUnifierSmt = Objects.requireNonNull(unifier);
-
-		final IPreferenceProvider prefs = mServices.getPreferenceProvider(Activator.PLUGIN_ID);
-		mAlwaysRefine = prefs.getBoolean(TraceAbstractionPreferenceInitializer.LABEL_ABSINT_ALWAYS_REFINE);
-		mMode = prefs.getEnum(TraceAbstractionPreferenceInitializer.LABEL_ABSINT_MODE,
-				AbstractInterpretationMode.class);
-		checkSettings();
-		mCurrentIteration = generateFixpoints(currentCex);
-		if (hasShownInfeasibility()) {
-			mStats.increment(AbsIntStats.WAS_STRONG);
-		}
-	}
-
-	/**
-	 * Generate fixpoints for each program location of a path program represented by the current counterexample in the
-	 * current abstraction.
-	 *
-	 * Do not run if
-	 * <ul>
-	 * <li>We have already analyzed the exact same path program.
-	 * <li>The path program does not contain any loops.
-	 * </ul>
-	 */
-	private AbsIntCurrentIteration<?> generateFixpoints(final IRun<LETTER, ?> cex) {
-		assert cex != null : "Cannot run AI on empty counterexample";
-
-		if (!mRoot.getLocationClass().equals(BoogieIcfgLocation.class)) {
-			// TODO: AI only supports BoogieIcfgLocations and Codeblocks atm, so die if this is not the type presented.
-			throw new UnsupportedOperationException(
-					"AbsInt only supports BoogieIcfgLocations and Codeblocks at the moment");
-		}
-<<<<<<< HEAD
-		if (!mRoot.isSequential()) {
-=======
-		if (IcfgUtils.isConcurrent(mRoot)) {
->>>>>>> 92cbb6f5
-			throw new UnsupportedOperationException("AbsInt currently does not support concurrent programs");
-		}
-
-		if (mMode == AbstractInterpretationMode.NONE) {
-			return null;
-		}
-
-		mStats.resume(AbsIntStats.TIME);
-		try {
-
-			final int seen = mPathProgramCache.getPathProgramCount(cex);
-			if (seen > 1) {
-				mLogger.info("Skipping current iteration for AI because we have already analyzed this path program");
-				return null;
-			}
-			final Set<LETTER> pathProgramSet = cex.getWord().asSet();
-			if (!containsLoop(pathProgramSet)
-					&& mTaPreferences.getRefinementStrategy() != RefinementStrategy.TOOTHLESS_TAIPAN) {
-				mLogger.info("Skipping current iteration for AI because the path program does not contain any loops");
-				return null;
-			}
-
-			final int currentAbsIntIter = mStats.increment(AbsIntStats.ITERATIONS) + 1;
-
-			// allow for 20% of the remaining time
-			// final IProgressAwareTimer timer = mServices.getProgressMonitorService().getChildTimer(0.2);
-			// allow for all the remaining time
-			final IProgressAwareTimer timer = mServices.getProgressMonitorService();
-			mLogger.info("Running AI on error trace of length " + cex.getLength());
-			if (DEBUG_PRINT_TRACE) {
-				mLogger.info(String.join(", ", pathProgramSet.stream().map(LETTER::hashCode).sorted()
-						.map(a -> '[' + String.valueOf(a) + ']').collect(Collectors.toList())));
-				mLogger.info("Trace:");
-				for (final LETTER trans : cex.getWord().asList()) {
-					mLogger.info("[" + trans.hashCode() + "] " + trans);
-				}
-			}
-
-			final PathProgram pp =
-					PathProgram.constructPathProgram("absint-pp-iter-" + currentAbsIntIter, mRoot, pathProgramSet)
-							.getPathProgram();
-
-			@SuppressWarnings("unchecked")
-			final IAbstractInterpretationResult<?, LETTER, ?> result =
-					(IAbstractInterpretationResult<?, LETTER, ?>) AbstractInterpreter.runWithoutTimeoutAndResults(pp,
-							timer, mServices);
-			if (result == null) {
-				return null;
-			}
-			return new AbsIntCurrentIteration<>(cex, result, pp);
-
-		} finally {
-			mStats.stop(AbsIntStats.TIME);
-		}
-	}
-
-	/**
-	 *
-	 * @return true iff abstract interpretation was strong enough to prove infeasibility of the current counterexample.
-	 */
-	public boolean hasShownInfeasibility() {
-		return mMode != AbstractInterpretationMode.NONE && mCurrentIteration != null
-				&& !mCurrentIteration.hasReachedError();
-	}
-
-	public boolean isDisabled() {
-		return mMode == AbstractInterpretationMode.NONE;
-	}
-
-	public CachingHoareTripleChecker getHoareTripleChecker() {
-		if (mCurrentIteration == null) {
-			throw createNoFixpointsException();
-		}
-		return mCurrentIteration.getHoareTripleChecker();
-	}
-
-	public IPredicateUnifier getPredicateUnifier() {
-		if (mCurrentIteration == null) {
-			throw createNoFixpointsException();
-		}
-		return mCurrentIteration.getPredicateUnifier();
-	}
-
-	public IInterpolatingTraceCheck<LETTER> getInterpolantGenerator() {
-		if (mCurrentIteration == null) {
-			return new AbsIntFailedInterpolantGenerator<>(mPredicateUnifierSmt, null, ItpErrorStatus.ALGORITHM_FAILED,
-					createNoFixpointsException());
-		}
-		return mCurrentIteration.getInterpolantGenerator();
-	}
-
-	public IInterpolantAutomatonBuilder<LETTER, IPredicate> createInterpolantAutomatonBuilder(
-			final IPredicateUnifier predicateUnifier, final INestedWordAutomaton<LETTER, IPredicate> abstraction,
-			final IRun<LETTER, ?> currentCex, final IEmptyStackStateFactory<IPredicate> emptyStackFactory) {
-		if (mCurrentIteration == null) {
-			throw createNoFixpointsException();
-		}
-
-		mStats.resume(AbsIntStats.TIME);
-		try {
-			mLogger.info("Constructing AI automaton with mode " + mMode);
-			final IInterpolantAutomatonBuilder<LETTER, IPredicate> aiInterpolAutomatonBuilder;
-			final SimplificationTechnique simplificationTechnique = mTaPreferences.getSimplificationTechnique();
-			final XnfConversionTechnique xnfConversionTechnique = mTaPreferences.getXnfConversionTechnique();
-			switch (mMode) {
-			case NONE:
-				throw new AssertionError("Mode should have been checked earlier");
-			case USE_PATH_PROGRAM:
-				aiInterpolAutomatonBuilder = new AbsIntNonSmtInterpolantAutomatonBuilder<>(mServices, abstraction,
-						predicateUnifier, mCsToolkit.getManagedScript(), mRoot.getCfgSmtToolkit().getSymbolTable(),
-						currentCex, simplificationTechnique, xnfConversionTechnique, emptyStackFactory);
-				break;
-			case USE_PREDICATES:
-				aiInterpolAutomatonBuilder = new AbsIntStraightLineInterpolantAutomatonBuilder<>(mServices, abstraction,
-						mCurrentIteration.getResult(), predicateUnifier, mCsToolkit, currentCex,
-						simplificationTechnique, xnfConversionTechnique, mRoot.getCfgSmtToolkit().getSymbolTable(),
-						emptyStackFactory);
-				break;
-			case USE_CANONICAL:
-				throw new UnsupportedOperationException(
-						"Canonical interpolant automaton generation not yet implemented.");
-			case USE_TOTAL:
-				aiInterpolAutomatonBuilder = new AbsIntTotalInterpolationAutomatonBuilder<>(mServices, abstraction,
-						mCurrentIteration.getResult(), predicateUnifier, mCsToolkit, currentCex,
-						mRoot.getCfgSmtToolkit().getSymbolTable(), simplificationTechnique, xnfConversionTechnique,
-						emptyStackFactory);
-				break;
-			default:
-				throw new UnsupportedOperationException("AI mode " + mMode + " not yet implemented");
-			}
-			return aiInterpolAutomatonBuilder;
-		} finally {
-			mStats.stop(AbsIntStats.TIME);
-		}
-	}
-
-	public IStatisticsDataProvider getStatistics() {
-		return mStats;
-	}
-
-	private void checkSettings() {
-		if (mMode == AbstractInterpretationMode.USE_PATH_PROGRAM && mServices.getPreferenceProvider(Activator.PLUGIN_ID)
-				.getEnum(TraceAbstractionPreferenceInitializer.LABEL_INTERPOLANT_AUTOMATON_ENHANCEMENT,
-						InterpolantAutomatonEnhancement.class) != InterpolantAutomatonEnhancement.NONE) {
-			throw new IllegalArgumentException("If using \"" + TraceAbstractionPreferenceInitializer.LABEL_ABSINT_MODE
-					+ "\"=" + AbstractInterpretationMode.USE_PATH_PROGRAM + " you also have to use \""
-					+ TraceAbstractionPreferenceInitializer.LABEL_INTERPOLANT_AUTOMATON_ENHANCEMENT + "\"="
-					+ InterpolantAutomatonEnhancement.NONE);
-		}
-		if (mMode == AbstractInterpretationMode.NONE && mAlwaysRefine) {
-			throw new IllegalArgumentException("If using \"" + TraceAbstractionPreferenceInitializer.LABEL_ABSINT_MODE
-					+ "\"=" + AbstractInterpretationMode.NONE + " you cannot use \""
-					+ TraceAbstractionPreferenceInitializer.LABEL_ABSINT_ALWAYS_REFINE + "\"=true");
-		}
-	}
-
-	private boolean containsLoop(final Set<LETTER> pathProgramSet) {
-		final Set<IcfgLocation> programPoints = new HashSet<>();
-		return pathProgramSet.stream().anyMatch(a -> !programPoints.add(a.getTarget()));
-	}
-
-	private static UnsupportedOperationException createNoFixpointsException() {
-		return new UnsupportedOperationException(
-				"AbsInt can only provide a hoare triple checker if it generated fixpoints");
-	}
-
-	public static final class AbsIntStatisticsGenerator implements IStatisticsDataProvider {
-
-		private static final StatisticsType<AbsIntStats> TYPE = new StatisticsType<>(AbsIntStats.class);
-
-		private final Map<AbsIntStats, Integer> mIntCounters = new EnumMap<>(AbsIntStats.class);
-		private final Map<AbsIntStats, Double> mRatioSum = new EnumMap<>(AbsIntStats.class);
-		private final Map<AbsIntStats, Integer> mRatioFrequency = new EnumMap<>(AbsIntStats.class);
-		private final Benchmark mStopwatches = new Benchmark();
-
-		@Override
-		public IStatisticsType getBenchmarkType() {
-			return TYPE;
-		}
-
-		@Override
-		public Collection<String> getKeys() {
-			return TYPE.getKeys();
-		}
-
-		@Override
-		public Object getValue(final String keyName) {
-			return getValue(AbsIntStats.valueOf(keyName));
-		}
-
-		public Object getValue(final AbsIntStats key) {
-			switch (key.getType()) {
-			case COUNTER:
-				return mIntCounters.getOrDefault(key, 0);
-			case RATIO:
-				return mRatioSum.getOrDefault(key, 0.0) / (double) mRatioFrequency.getOrDefault(key, 1);
-			case TIMER:
-				return (long) mStopwatches.getElapsedTime(key.getName(), TimeUnit.NANOSECONDS);
-			default:
-				throw new UnsupportedOperationException("Unsupported key type " + key.getType());
-			}
-		}
-
-		public int increment(final AbsIntStats key) {
-			return add(key, 1);
-		}
-
-		public int add(final AbsIntStats key, final int summand) {
-			assert key.getType() == KeyType.COUNTER;
-			final int oldOrDefaultValue = mIntCounters.getOrDefault(key, 0);
-			final Integer oldValue = mIntCounters.put(key, oldOrDefaultValue + summand);
-			if (oldValue == null) {
-				return 0;
-			}
-			return oldValue;
-		}
-
-		public void addRatio(final AbsIntStats key, final double ratio) {
-			assert key.getType() == KeyType.RATIO;
-			mRatioSum.put(key, mRatioSum.getOrDefault(key, 0.0) + ratio);
-			mRatioFrequency.put(key, mRatioFrequency.getOrDefault(key, 0) + 1);
-		}
-
-		/**
-		 * Start or restart a stopwatch
-		 */
-		public void start(final AbsIntStats key) {
-			assert key.getType() == KeyType.TIMER;
-			mStopwatches.start(key.getName());
-		}
-
-		/**
-		 * Stop or pause a stopwatch
-		 */
-		public void stop(final AbsIntStats key) {
-			assert key.getType() == KeyType.TIMER;
-			mStopwatches.stop(key.getName());
-		}
-
-		/**
-		 * Resume or unpause a stopped stopwatch. If the watch is not started, it will be started.
-		 */
-		public void resume(final AbsIntStats key) {
-			assert key.getType() == KeyType.TIMER;
-			mStopwatches.register(key.getName());
-			mStopwatches.unpause(key.getName());
-		}
-	}
-
-	public enum AbsIntStats implements IKeyedStatisticsElement {
-
-		TIME(KeyType.TIMER),
-
-		ITERATIONS(KeyType.COUNTER),
-
-		WAS_STRONG(KeyType.COUNTER),
-
-		WEAKENING_RATIO(KeyType.RATIO),
-
-		AVG_VARS_REMOVED_DURING_WEAKENING(KeyType.RATIO),
-
-		AVG_WEAKENED_CONJUNCTS(KeyType.RATIO);
-
-		private final KeyType mType;
-
-		AbsIntStats(final KeyType type) {
-			mType = type;
-		}
-
-		@Override
-		public KeyType getType() {
-			return mType;
-		}
-
-		@Override
-		public String getName() {
-			return name();
-		}
-	}
-
-	/**
-	 *
-	 * @author Daniel Dietsch (dietsch@informatik.uni-freiburg.de)
-	 *
-	 * @param <STATE>
-	 */
-	private final class AbsIntCurrentIteration<STATE extends IAbstractState<STATE>> {
-		private final IRun<LETTER, ?> mCex;
-		private final IAbstractInterpretationResult<STATE, LETTER, ?> mResult;
-
-		private IInterpolatingTraceCheck<LETTER> mInterpolantGenerator;
-		private CachingHoareTripleChecker mHtc;
-		private final AbsIntPredicate<STATE> mFalsePredicate;
-		private final AbsIntPredicate<STATE> mTruePredicate;
-		private final IPredicateUnifier mPredicateUnifierAbsInt;
-		private final PathProgram mPathProgram;
-
-		public AbsIntCurrentIteration(final IRun<LETTER, ?> cex,
-				final IAbstractInterpretationResult<STATE, LETTER, ?> result, final PathProgram pathprogram) {
-			mPathProgram = Objects.requireNonNull(pathprogram);
-			mCex = Objects.requireNonNull(cex);
-			mResult = Objects.requireNonNull(result);
-			mFalsePredicate = new AbsIntPredicate<>(mPredicateUnifierSmt.getFalsePredicate(),
-					mResult.getUsedDomain().createBottomState());
-			mTruePredicate = new AbsIntPredicate<>(mPredicateUnifierSmt.getTruePredicate(),
-					mResult.getUsedDomain().createTopState());
-			mPredicateUnifierAbsInt = new AbsIntPredicateUnifier<>(mLogger, mServices, mCsToolkit.getManagedScript(),
-					mPredicateUnifierSmt.getPredicateFactory(), mCsToolkit.getSymbolTable(),
-					SimplificationTechnique.SIMPLIFY_DDA, XnfConversionTechnique.BOTTOM_UP_WITH_LOCAL_SIMPLIFICATION,
-					mFalsePredicate, mTruePredicate);
-		}
-
-		public IPredicateUnifier getPredicateUnifier() {
-			return mPredicateUnifierAbsInt;
-		}
-
-		public IAbstractInterpretationResult<STATE, LETTER, ?> getResult() {
-			return mResult;
-		}
-
-		public boolean hasReachedError() {
-			return mResult.hasReachedError();
-		}
-
-		public CachingHoareTripleChecker getHoareTripleChecker() {
-			if (mHtc == null) {
-				mHtc = createHoareTripleChecker(false);
-			}
-			return mHtc;
-		}
-
-		private CachingHoareTripleCheckerMap createHoareTripleChecker(final boolean onlyAbsInt) {
-			final IHoareTripleChecker htc = new AbsIntHoareTripleChecker<>(mLogger, mServices, mResult.getUsedDomain(),
-					mResult.getUsedVariableProvider(), mPredicateUnifierAbsInt, mCsToolkit, onlyAbsInt);
-			return new CachingHoareTripleCheckerMap(mServices, htc, mPredicateUnifierAbsInt);
-		}
-
-		public IInterpolatingTraceCheck<LETTER> getInterpolantGenerator() {
-			if (mInterpolantGenerator == null) {
-				mInterpolantGenerator = createInterpolantGenerator();
-			}
-			return mInterpolantGenerator;
-		}
-
-		private IInterpolatingTraceCheck<LETTER> createInterpolantGenerator() {
-			if (mResult.hasReachedError()) {
-				// analysis was not strong enough
-				return new AbsIntFailedInterpolantGenerator<>(mPredicateUnifierAbsInt, mCex.getWord(),
-						ItpErrorStatus.ALGORITHM_FAILED, null);
-			}
-			// we were strong enough!
-			final Word<LETTER> word = mCex.getWord();
-			try {
-				mLogger.info("Generating AbsInt predicates");
-				final List<LETTER> ppTrace = constructTraceFromWord(word, mPathProgram);
-				final List<AbsIntPredicate<STATE>> nonUnifiedPredicates = generateAbsIntPredicates(ppTrace);
-				assert isInductive(ppTrace, nonUnifiedPredicates,
-						createHoareTripleChecker(true)) : "Sequence of interpolants not inductive (before weakening)!";
-
-				final List<AbsIntPredicate<STATE>> weakenedPredicates;
-				if (USE_INTERPOLANT_WEAKENER) {
-					final CachingHoareTripleCheckerMap absIntOnlyHtc = createHoareTripleChecker(true);
-					weakenedPredicates = weakenPredicates(nonUnifiedPredicates, ppTrace, absIntOnlyHtc);
-					assert isInductive(ppTrace, weakenedPredicates,
-							absIntOnlyHtc) : "Sequence of interpolants not inductive (after weakening)!";
-				} else {
-					weakenedPredicates = nonUnifiedPredicates;
-				}
-				mLogger.info("Unifying AI predicates");
-				final List<AbsIntPredicate<STATE>> interpolants = unifyPredicates(weakenedPredicates);
-				mLogger.info("We unified " + weakenedPredicates.size() + " AI predicates to " + interpolants.size());
-				if (mLogger.isDebugEnabled()) {
-					mLogger.debug("Interpolant sequence:");
-					mLogger.debug(interpolants);
-				}
-				assert word.length() - 1 == interpolants.size() : "Word has length " + word.length()
-						+ " but interpolant sequence has length " + interpolants.size();
-				assert isInductive(ppTrace, interpolants,
-						getHoareTripleChecker()) : "Sequence of interpolants not inductive (after unification)";
-				mLogger.info("Finished generation of AbsInt predicates");
-				return new AbsIntInterpolantGenerator<>(mPredicateUnifierAbsInt, mCex.getWord(),
-						interpolants.toArray(new IPredicate[interpolants.size()]), getHoareTripleChecker(),
-						mTruePredicate, mFalsePredicate);
-			} catch (final ToolchainCanceledException tce) {
-				tce.addRunningTaskInfo(new RunningTaskInfo(getClass(), "generating AI predicates"));
-				throw tce;
-			}
-		}
-
-		private List<AbsIntPredicate<STATE>> unifyPredicates(final List<AbsIntPredicate<STATE>> weakenedPredicates) {
-			return weakenedPredicates.stream()
-					.map(a -> getPredicateFromStates(a.getAbstractStates(), mCsToolkit.getManagedScript().getScript()))
-					.collect(Collectors.toList());
-		}
-
-		private List<AbsIntPredicate<STATE>> weakenPredicates(final List<AbsIntPredicate<STATE>> nonUnifiedPredicates,
-				final List<LETTER> ppTrace, final IHoareTripleChecker htc) {
-			return new AbsIntPredicateInterpolantSequenceWeakener<>(mLogger, htc, nonUnifiedPredicates, ppTrace,
-					mTruePredicate, mFalsePredicate, mCsToolkit.getManagedScript().getScript(),
-					mPredicateUnifierAbsInt.getPredicateFactory(), mStats).getResult();
-		}
-
-		@SuppressWarnings("unchecked")
-		private List<LETTER> constructTraceFromWord(final Word<LETTER> word, final PathProgram pathProgram) {
-			final Map<LETTER, LETTER> wordLetter2PathProgramLetter = new HashMap<>();
-			final IcfgEdgeIterator iter = new IcfgEdgeIterator(pathProgram);
-			while (iter.hasNext()) {
-				final IcfgEdge current = iter.next();
-				wordLetter2PathProgramLetter.put((LETTER) current.getLabel(), (LETTER) current);
-			}
-			final List<LETTER> rtr = new ArrayList<>(word.length());
-			for (final LETTER letter : word.asList()) {
-				final LETTER ppLetter = wordLetter2PathProgramLetter.get(letter);
-				assert ppLetter != null : "Path program construction broken";
-				rtr.add(ppLetter);
-			}
-			assert rtr.size() == word.length();
-			return rtr;
-		}
-
-		private boolean isInductive(final List<LETTER> trace, final List<AbsIntPredicate<STATE>> interpolants,
-				final IHoareTripleChecker htc) {
-			mLogger.debug("Checking inductivity of AbsInt predicates");
-			if (trace.isEmpty()) {
-				return true;
-			}
-			assert trace.size() == interpolants.size() + 1 : "trace size does not match interpolants size";
-
-			final List<AbsIntPredicate<STATE>> completeInterpolants = new ArrayList<>();
-			completeInterpolants.add(mTruePredicate);
-			completeInterpolants.addAll(interpolants);
-			completeInterpolants.add(mFalsePredicate);
-
-			final Iterator<LETTER> traceIter = trace.iterator();
-			final Iterator<AbsIntPredicate<STATE>> interpolantsIter = completeInterpolants.iterator();
-
-			AbsIntPredicate<STATE> pre = null;
-			AbsIntPredicate<STATE> post = interpolantsIter.next();
-			final Deque<AbsIntPredicate<STATE>> preHierStates = new ArrayDeque<>();
-			while (interpolantsIter.hasNext()) {
-				pre = post;
-				post = interpolantsIter.next();
-				final LETTER trans = traceIter.next();
-				assert trans != null;
-
-				final Validity result;
-				final IPredicate preHier;
-				if (trans instanceof IInternalAction) {
-					if (mLogger.isDebugEnabled()) {
-						mLogger.debug(String.format("Checking {%s} %s {%s}", pre, trans, post));
-					}
-					preHier = null;
-					result = htc.checkInternal(pre, (IInternalAction) trans, post);
-				} else if (trans instanceof ICallAction) {
-					if (mLogger.isDebugEnabled()) {
-						mLogger.debug(String.format("Checking {%s} %s {%s}", pre, trans, post));
-					}
-					preHierStates.addFirst(pre);
-					preHier = null;
-					result = htc.checkCall(pre, (ICallAction) trans, post);
-				} else if (trans instanceof IReturnAction) {
-					preHier = preHierStates.removeFirst();
-					if (mLogger.isDebugEnabled()) {
-						mLogger.debug(String.format("Checking {%s} {%s} %s {%s}", pre, preHier, trans, post));
-					}
-					result = htc.checkReturn(pre, preHier, (IReturnAction) trans, post);
-				} else {
-					throw new UnsupportedOperationException("Unknown transition type " + trans.getClass());
-				}
-
-				if (result != Validity.VALID) {
-					// the absint htc must solve all queries from those interpolants, therefore the result must be VALID
-					mLogger.fatal("Inductivity check failed! Result is " + result + " for "
-							+ trans.getClass().getSimpleName() + " transition");
-					mLogger.fatal("Prestate:       " + pre.toString());
-					if (preHier != null) {
-						mLogger.fatal("HierState:      " + preHier.toString());
-					}
-					if (trans instanceof IReturnAction) {
-						final IReturnAction rtrAction = (IReturnAction) trans;
-						mLogger.fatal("Transition(R) : " + rtrAction.getAssignmentOfReturn());
-						mLogger.fatal("Transition(LV): " + rtrAction.getLocalVarsAssignmentOfCall());
-					} else {
-						mLogger.fatal("Transition    : " + trans.getTransformula());
-					}
-					mLogger.fatal("Poststate:      " + post.toString());
-					return false;
-				}
-			}
-			return true;
-		}
-
-		private List<AbsIntPredicate<STATE>> generateAbsIntPredicates(final List<LETTER> cexTrace) {
-			final List<AbsIntPredicate<STATE>> rtr = new ArrayList<>();
-			final Deque<LETTER> callstack = new ArrayDeque<>();
-			final Script script = mCsToolkit.getManagedScript().getScript();
-			Set<STATE> previousStates = Collections.emptySet();
-			for (final LETTER symbol : cexTrace) {
-				if (symbol instanceof ICallAction) {
-					callstack.addFirst(symbol);
-				} else if (symbol instanceof IReturnAction) {
-					callstack.removeFirst();
-				}
-				final Set<STATE> postStates = mResult.getPostStates(callstack, symbol, previousStates);
-				final AbsIntPredicate<STATE> next = getNonUnifiedPredicateFromStates(postStates, script);
-				if (mLogger.isDebugEnabled()) {
-					mLogger.debug(String.format("[%s] %s %s", symbol.hashCode(), symbol, next));
-				}
-				previousStates = postStates;
-				rtr.add(next);
-			}
-			final AbsIntPredicate<STATE> lastPred = rtr.remove(rtr.size() - 1);
-			assert lastPred.getFormula().toString().equals("false");
-			return rtr;
-		}
-
-		@SuppressWarnings("unchecked")
-		private AbsIntPredicate<STATE> getPredicateFromStates(final Set<STATE> postStates, final Script script) {
-			if (postStates.isEmpty()) {
-				return mFalsePredicate;
-			}
-
-			final DisjunctiveAbstractState<STATE> disjunctiveState =
-					DisjunctiveAbstractState.createDisjunction(postStates);
-			final IPredicate unUnifiedPredicate =
-					mPredicateUnifierSmt.getPredicateFactory().newPredicate(disjunctiveState.getTerm(script));
-			final IPredicate disjunction = mPredicateUnifierAbsInt
-					.getOrConstructPredicate(new AbsIntPredicate<>(unUnifiedPredicate, disjunctiveState));
-			if (disjunction.equals(mFalsePredicate)) {
-				return mFalsePredicate;
-			}
-			if (disjunction.equals(mTruePredicate)) {
-				return mTruePredicate;
-			}
-			assert disjunction instanceof AbsIntPredicate<?>;
-			return (AbsIntPredicate<STATE>) disjunction;
-		}
-
-		@SuppressWarnings("unchecked")
-		private AbsIntPredicate<STATE> getNonUnifiedPredicateFromStates(final Set<STATE> postStates,
-				final Script script) {
-			if (postStates.isEmpty()) {
-				return mFalsePredicate;
-			}
-			final BasicPredicateFactory predFac = mPredicateUnifierAbsInt.getPredicateFactory();
-			final DisjunctiveAbstractState<STATE> disjunctiveState =
-					DisjunctiveAbstractState.createDisjunction(postStates).compact();
-			final IPredicate disjunction = predFac.newPredicate(disjunctiveState.getTerm(script));
-			return new AbsIntPredicate<>(disjunction, (STATE) disjunctiveState);
-		}
-	}
-
-	public static final class AbsIntInterpolantGenerator<L extends IAction> extends AbsIntBaseInterpolantGenerator<L> {
-
-		private final IPredicate[] mInterpolants;
-		private final CachingHoareTripleChecker mHtc;
-
-		private AbsIntInterpolantGenerator(final IPredicateUnifier predicateUnifier, final Word<L> cex,
-				final IPredicate[] sequence, final CachingHoareTripleChecker htc, final AbsIntPredicate<?> preCond,
-				final AbsIntPredicate<?> postCond) {
-			super(predicateUnifier, cex, preCond, postCond, new InterpolantComputationStatus());
-			mInterpolants = Objects.requireNonNull(sequence);
-			mHtc = Objects.requireNonNull(htc);
-		}
-
-		@Override
-		public CachingHoareTripleChecker getHoareTripleChecker() {
-			return mHtc;
-		}
-
-		@Override
-		public Map<Integer, IPredicate> getPendingContexts() {
-			return null;
-		}
-
-		@Override
-		public IPredicate[] getInterpolants() {
-			return mInterpolants;
-		}
-
-		@Override
-		public boolean isPerfectSequence() {
-			// if we have a sequence, its always perfect
-			return true;
-		}
-
-		@Override
-		public LBool isCorrect() {
-			return LBool.UNSAT;
-		}
-
-		@Override
-		public boolean providesRcfgProgramExecution() {
-			return false;
-		}
-
-		@Override
-		public IProgramExecution<L, Term> getRcfgProgramExecution() {
-			throw new UnsupportedOperationException();
-		}
-
-		@Override
-		public TraceCheckReasonUnknown getTraceCheckReasonUnknown() {
-			throw new UnsupportedOperationException();
-		}
-
-		@Override
-		public boolean wasTracecheckFinishedNormally() {
-			return true;
-		}
-
-		@Override
-		public IStatisticsDataProvider getStatistics() {
-			throw new UnsupportedOperationException();
-		}
-
-	}
-
-	private static final class AbsIntFailedInterpolantGenerator<L extends IAction>
-			extends AbsIntBaseInterpolantGenerator<L> {
-
-		private final TraceCheckReasonUnknown mReason;
-
-		private AbsIntFailedInterpolantGenerator(final IPredicateUnifier predicateUnifier, final Word<L> cex,
-				final ItpErrorStatus status, final Exception ex) {
-			super(predicateUnifier, cex, null, null, new InterpolantComputationStatus(status, ex));
-			mReason = new TraceCheckReasonUnknown(Reason.SOLVER_RESPONSE_OTHER, ex,
-					ExceptionHandlingCategory.KNOWN_IGNORE);
-		}
-
-		@Override
-		public Map<Integer, IPredicate> getPendingContexts() {
-			throw new UnsupportedOperationException();
-		}
-
-		@Override
-		public IPredicate[] getInterpolants() {
-			throw new UnsupportedOperationException();
-		}
-
-		@Override
-		public boolean isPerfectSequence() {
-			// if we fail there is no sequence
-			return false;
-		}
-
-		@Override
-		public CachingHoareTripleChecker getHoareTripleChecker() {
-			throw new UnsupportedOperationException();
-		}
-
-		@Override
-		public LBool isCorrect() {
-			return LBool.UNKNOWN;
-		}
-
-		@Override
-		public boolean providesRcfgProgramExecution() {
-			return false;
-		}
-
-		@Override
-		public IProgramExecution<L, Term> getRcfgProgramExecution() {
-			throw new UnsupportedOperationException();
-		}
-
-		@Override
-		public TraceCheckReasonUnknown getTraceCheckReasonUnknown() {
-			return mReason;
-		}
-
-		@Override
-		public boolean wasTracecheckFinishedNormally() {
-			return true;
-		}
-
-		@Override
-		public IStatisticsDataProvider getStatistics() {
-			throw new UnsupportedOperationException();
-		}
-	}
-
-	private static final class AbsIntPredicateUnifier<STATE extends IAbstractState<STATE>> extends PredicateUnifier {
-
-		public AbsIntPredicateUnifier(final ILogger logger, final IUltimateServiceProvider services,
-				final ManagedScript mgdScript, final BasicPredicateFactory predicateFactory,
-				final IIcfgSymbolTable symbolTable, final SimplificationTechnique simplificationTechnique,
-				final XnfConversionTechnique xnfConversionTechnique, final IPredicate... initialPredicates) {
-			super(logger, services, mgdScript, predicateFactory, symbolTable, SimplificationTechnique.NONE,
-					xnfConversionTechnique, initialPredicates);
-		}
-
-		@Override
-		protected IPredicate constructNewPredicate(final Term term, final IPredicate originalPredicate) {
-			final IPredicate unifiedPred = super.constructNewPredicate(term, originalPredicate);
-			if (unifiedPred instanceof AbsIntPredicate<?>) {
-				assert assertValidPredicate((AbsIntPredicate<?>) unifiedPred) : "Created invalid predicate";
-				return unifiedPred;
-			}
-			if (originalPredicate instanceof AbsIntPredicate<?>) {
-				final AbsIntPredicate<?> rtr = new AbsIntPredicate<>(unifiedPred,
-						((AbsIntPredicate<?>) originalPredicate).getAbstractStates());
-				assert assertValidPredicate(rtr) : "Created invalid predicate";
-				return rtr;
-			}
-			return unifiedPred;
-		}
-
-		@Override
-		protected IPredicate getOrConstructPredicateForConjunction(final Set<IPredicate> minimalSubset,
-				final HashMap<IPredicate, Validity> impliedPredicates,
-				final HashMap<IPredicate, Validity> expliedPredicates) {
-			final IPredicate unifiedPred =
-					super.getOrConstructPredicateForConjunction(minimalSubset, impliedPredicates, expliedPredicates);
-			if (unifiedPred instanceof AbsIntPredicate<?>) {
-				assert assertValidPredicate((AbsIntPredicate<?>) unifiedPred) : "Created invalid predicate";
-				return unifiedPred;
-			}
-			@SuppressWarnings("unchecked")
-			final Set<DisjunctiveAbstractState<STATE>> multistates =
-					minimalSubset.stream().map(a -> ((AbsIntPredicate<STATE>) a).getAbstractStates())
-							.map(a -> DisjunctiveAbstractState.createDisjunction(a)).collect(Collectors.toSet());
-			final Set<DisjunctiveAbstractState<STATE>> synchronizedMultiStates =
-					AbsIntUtil.synchronizeVariables(multistates);
-			assert sameVars(synchronizedMultiStates.stream().flatMap(a -> a.getStates().stream())
-					.collect(Collectors.toSet())) : "Synchronize failed";
-			final DisjunctiveAbstractState<STATE> conjunction = synchronizedMultiStates.stream()
-					.reduce((a, b) -> a.intersect(b)).orElseThrow(() -> new AssertionError("No predicates given"));
-			final AbsIntPredicate<?> rtr = new AbsIntPredicate<>(unifiedPred, conjunction);
-			assert assertValidPredicate(rtr) : "Created invalid predicate";
-			return rtr;
-		}
-
-		@Override
-		protected IPredicate getOrConstructPredicateForDisjunction(final Set<IPredicate> minimalSubset,
-				final HashMap<IPredicate, Validity> impliedPredicates,
-				final HashMap<IPredicate, Validity> expliedPredicates) {
-			final IPredicate unifiedPred =
-					super.getOrConstructPredicateForDisjunction(minimalSubset, impliedPredicates, expliedPredicates);
-			if (unifiedPred instanceof AbsIntPredicate<?>) {
-				return unifiedPred;
-			}
-			final AbsIntPredicate<?> rtr = new AbsIntPredicate<>(unifiedPred, toDisjunctiveState(minimalSubset));
-			assert assertValidPredicate(rtr) : "Created invalid predicate";
-			return rtr;
-		}
-
-		@SuppressWarnings("unchecked")
-		private DisjunctiveAbstractState<STATE> toDisjunctiveState(final Set<IPredicate> preds) {
-			if (preds == null || preds.isEmpty()) {
-				return new DisjunctiveAbstractState<>();
-			}
-			final Set<STATE> allStates = new HashSet<>();
-			for (final IPredicate pred : preds) {
-				final Set<STATE> states = ((AbsIntPredicate<STATE>) pred).getAbstractStates();
-				for (final STATE state : states) {
-					if (state instanceof DisjunctiveAbstractState<?>) {
-						allStates.addAll(((DisjunctiveAbstractState<STATE>) state).getStates());
-					} else {
-						allStates.add(state);
-					}
-				}
-
-			}
-			return DisjunctiveAbstractState.createDisjunction(AbsIntUtil.synchronizeVariables(allStates));
-		}
-
-		private boolean sameVars(final Set<STATE> allStates) {
-			final Set<IProgramVarOrConst> someVars = allStates.iterator().next().getVariables();
-			return allStates.stream().allMatch(a -> a.getVariables().equals(someVars));
-		}
-
-		private boolean assertValidPredicate(final AbsIntPredicate<?> pred) {
-			final Script script = mMgnScript.getScript();
-			final List<Term> terms =
-					pred.getAbstractStates().stream().map(a -> a.getTerm(script)).collect(Collectors.toList());
-			final Term stateTerm = SmtUtils.and(script, terms);
-			final Term checkTerm = script.term("distinct", pred.getFormula(), stateTerm);
-			final LBool result = SmtUtils.checkSatTerm(script, checkTerm);
-			if (result == LBool.UNSAT || result == LBool.UNKNOWN) {
-				return true;
-			}
-			mLogger.fatal("Invalid predicate! Predicate and state conjunction should be equal, but it is not.");
-			mLogger.fatal("Pred: "
-					+ SmtUtils.simplify(mMgnScript, pred.getFormula(), mServices, SimplificationTechnique.SIMPLIFY_DDA)
-							.toStringDirect());
-			mLogger.fatal("States: " + SmtUtils
-					.simplify(mMgnScript, stateTerm, mServices, SimplificationTechnique.SIMPLIFY_DDA).toStringDirect());
-			mLogger.fatal("Conjunctive states: ");
-			for (final IAbstractState<?> state : pred.getAbstractStates()) {
-				mLogger.fatal(state.toLogString());
-				mLogger.fatal(SmtUtils
-						.simplify(mMgnScript, state.getTerm(script), mServices, SimplificationTechnique.SIMPLIFY_DDA)
-						.toStringDirect());
-			}
-			return false;
-		}
-
-	}
-
-}
+/*
+ * Copyright (C) 2015 Daniel Dietsch (dietsch@informatik.uni-freiburg.de)
+ * Copyright (C) 2015 University of Freiburg
+ *
+ * This file is part of the ULTIMATE TraceAbstraction plug-in.
+ *
+ * The ULTIMATE TraceAbstraction plug-in is free software: you can redistribute it and/or modify
+ * it under the terms of the GNU Lesser General Public License as published
+ * by the Free Software Foundation, either version 3 of the License, or
+ * (at your option) any later version.
+ *
+ * The ULTIMATE TraceAbstraction plug-in is distributed in the hope that it will be useful,
+ * but WITHOUT ANY WARRANTY; without even the implied warranty of
+ * MERCHANTABILITY or FITNESS FOR A PARTICULAR PURPOSE. See the
+ * GNU Lesser General Public License for more details.
+ *
+ * You should have received a copy of the GNU Lesser General Public License
+ * along with the ULTIMATE TraceAbstraction plug-in. If not, see <http://www.gnu.org/licenses/>.
+ *
+ * Additional permission under GNU GPL version 3 section 7:
+ * If you modify the ULTIMATE TraceAbstraction plug-in, or any covered work, by linking
+ * or combining it with Eclipse RCP (or a modified version of Eclipse RCP),
+ * containing parts covered by the terms of the Eclipse Public License, the
+ * licensors of the ULTIMATE TraceAbstraction plug-in grant you additional permission
+ * to convey the resulting work.
+ */
+package de.uni_freiburg.informatik.ultimate.plugins.generator.traceabstraction;
+
+import java.util.ArrayDeque;
+import java.util.ArrayList;
+import java.util.Collection;
+import java.util.Collections;
+import java.util.Deque;
+import java.util.EnumMap;
+import java.util.HashMap;
+import java.util.HashSet;
+import java.util.Iterator;
+import java.util.List;
+import java.util.Map;
+import java.util.Objects;
+import java.util.Set;
+import java.util.concurrent.TimeUnit;
+import java.util.stream.Collectors;
+
+import de.uni_freiburg.informatik.ultimate.automata.IRun;
+import de.uni_freiburg.informatik.ultimate.automata.Word;
+import de.uni_freiburg.informatik.ultimate.automata.nestedword.INestedWordAutomaton;
+import de.uni_freiburg.informatik.ultimate.automata.statefactory.IEmptyStackStateFactory;
+import de.uni_freiburg.informatik.ultimate.core.lib.exceptions.RunningTaskInfo;
+import de.uni_freiburg.informatik.ultimate.core.lib.exceptions.ToolchainCanceledException;
+import de.uni_freiburg.informatik.ultimate.core.model.preferences.IPreferenceProvider;
+import de.uni_freiburg.informatik.ultimate.core.model.services.ILogger;
+import de.uni_freiburg.informatik.ultimate.core.model.services.IProgressAwareTimer;
+import de.uni_freiburg.informatik.ultimate.core.model.services.IUltimateServiceProvider;
+import de.uni_freiburg.informatik.ultimate.core.model.translation.IProgramExecution;
+import de.uni_freiburg.informatik.ultimate.lib.modelcheckerutils.absint.DisjunctiveAbstractState;
+import de.uni_freiburg.informatik.ultimate.lib.modelcheckerutils.absint.IAbstractInterpretationResult;
+import de.uni_freiburg.informatik.ultimate.lib.modelcheckerutils.absint.IAbstractState;
+import de.uni_freiburg.informatik.ultimate.lib.modelcheckerutils.cfg.CfgSmtToolkit;
+import de.uni_freiburg.informatik.ultimate.lib.modelcheckerutils.cfg.IIcfgSymbolTable;
+import de.uni_freiburg.informatik.ultimate.lib.modelcheckerutils.cfg.IcfgUtils;
+import de.uni_freiburg.informatik.ultimate.lib.modelcheckerutils.cfg.structure.IAction;
+import de.uni_freiburg.informatik.ultimate.lib.modelcheckerutils.cfg.structure.ICallAction;
+import de.uni_freiburg.informatik.ultimate.lib.modelcheckerutils.cfg.structure.IIcfg;
+import de.uni_freiburg.informatik.ultimate.lib.modelcheckerutils.cfg.structure.IIcfgTransition;
+import de.uni_freiburg.informatik.ultimate.lib.modelcheckerutils.cfg.structure.IInternalAction;
+import de.uni_freiburg.informatik.ultimate.lib.modelcheckerutils.cfg.structure.IReturnAction;
+import de.uni_freiburg.informatik.ultimate.lib.modelcheckerutils.cfg.structure.IcfgEdge;
+import de.uni_freiburg.informatik.ultimate.lib.modelcheckerutils.cfg.structure.IcfgEdgeIterator;
+import de.uni_freiburg.informatik.ultimate.lib.modelcheckerutils.cfg.structure.IcfgLocation;
+import de.uni_freiburg.informatik.ultimate.lib.modelcheckerutils.cfg.variables.IProgramVarOrConst;
+import de.uni_freiburg.informatik.ultimate.lib.modelcheckerutils.hoaretriple.CachingHoareTripleChecker;
+import de.uni_freiburg.informatik.ultimate.lib.modelcheckerutils.hoaretriple.CachingHoareTripleCheckerMap;
+import de.uni_freiburg.informatik.ultimate.lib.modelcheckerutils.hoaretriple.IHoareTripleChecker;
+import de.uni_freiburg.informatik.ultimate.lib.modelcheckerutils.smt.interpolant.IInterpolatingTraceCheck;
+import de.uni_freiburg.informatik.ultimate.lib.modelcheckerutils.smt.interpolant.InterpolantComputationStatus;
+import de.uni_freiburg.informatik.ultimate.lib.modelcheckerutils.smt.interpolant.InterpolantComputationStatus.ItpErrorStatus;
+import de.uni_freiburg.informatik.ultimate.lib.modelcheckerutils.smt.predicates.AbsIntPredicate;
+import de.uni_freiburg.informatik.ultimate.lib.modelcheckerutils.smt.predicates.BasicPredicateFactory;
+import de.uni_freiburg.informatik.ultimate.lib.modelcheckerutils.smt.predicates.IPredicate;
+import de.uni_freiburg.informatik.ultimate.lib.modelcheckerutils.smt.predicates.IPredicateUnifier;
+import de.uni_freiburg.informatik.ultimate.lib.modelcheckerutils.smt.predicates.PredicateUnifier;
+import de.uni_freiburg.informatik.ultimate.lib.modelcheckerutils.smt.tracecheck.TraceCheckReasonUnknown;
+import de.uni_freiburg.informatik.ultimate.lib.modelcheckerutils.smt.tracecheck.TraceCheckReasonUnknown.ExceptionHandlingCategory;
+import de.uni_freiburg.informatik.ultimate.lib.modelcheckerutils.smt.tracecheck.TraceCheckReasonUnknown.Reason;
+import de.uni_freiburg.informatik.ultimate.lib.smtlibutils.IncrementalPlicationChecker.Validity;
+import de.uni_freiburg.informatik.ultimate.lib.smtlibutils.ManagedScript;
+import de.uni_freiburg.informatik.ultimate.lib.smtlibutils.SmtUtils;
+import de.uni_freiburg.informatik.ultimate.lib.smtlibutils.SmtUtils.SimplificationTechnique;
+import de.uni_freiburg.informatik.ultimate.lib.smtlibutils.SmtUtils.XnfConversionTechnique;
+import de.uni_freiburg.informatik.ultimate.logic.Script;
+import de.uni_freiburg.informatik.ultimate.logic.Script.LBool;
+import de.uni_freiburg.informatik.ultimate.logic.Term;
+import de.uni_freiburg.informatik.ultimate.plugins.analysis.abstractinterpretationv2.tool.AbstractInterpreter;
+import de.uni_freiburg.informatik.ultimate.plugins.analysis.abstractinterpretationv2.util.AbsIntUtil;
+import de.uni_freiburg.informatik.ultimate.plugins.generator.rcfgbuilder.cfg.BoogieIcfgLocation;
+import de.uni_freiburg.informatik.ultimate.plugins.generator.rcfgbuilder.cfg.PathProgram;
+import de.uni_freiburg.informatik.ultimate.plugins.generator.traceabstraction.interpolantautomata.builders.AbsIntNonSmtInterpolantAutomatonBuilder;
+import de.uni_freiburg.informatik.ultimate.plugins.generator.traceabstraction.interpolantautomata.builders.AbsIntStraightLineInterpolantAutomatonBuilder;
+import de.uni_freiburg.informatik.ultimate.plugins.generator.traceabstraction.interpolantautomata.builders.AbsIntTotalInterpolationAutomatonBuilder;
+import de.uni_freiburg.informatik.ultimate.plugins.generator.traceabstraction.interpolantautomata.builders.IInterpolantAutomatonBuilder;
+import de.uni_freiburg.informatik.ultimate.plugins.generator.traceabstraction.predicates.AbsIntHoareTripleChecker;
+import de.uni_freiburg.informatik.ultimate.plugins.generator.traceabstraction.preferences.TAPreferences;
+import de.uni_freiburg.informatik.ultimate.plugins.generator.traceabstraction.preferences.TAPreferences.InterpolantAutomatonEnhancement;
+import de.uni_freiburg.informatik.ultimate.plugins.generator.traceabstraction.preferences.TraceAbstractionPreferenceInitializer;
+import de.uni_freiburg.informatik.ultimate.plugins.generator.traceabstraction.preferences.TraceAbstractionPreferenceInitializer.AbstractInterpretationMode;
+import de.uni_freiburg.informatik.ultimate.plugins.generator.traceabstraction.preferences.TraceAbstractionPreferenceInitializer.RefinementStrategy;
+import de.uni_freiburg.informatik.ultimate.plugins.generator.traceabstraction.weakener.AbsIntPredicateInterpolantSequenceWeakener;
+import de.uni_freiburg.informatik.ultimate.util.statistics.Benchmark;
+import de.uni_freiburg.informatik.ultimate.util.statistics.IKeyedStatisticsElement;
+import de.uni_freiburg.informatik.ultimate.util.statistics.IStatisticsDataProvider;
+import de.uni_freiburg.informatik.ultimate.util.statistics.IStatisticsType;
+import de.uni_freiburg.informatik.ultimate.util.statistics.KeyType;
+import de.uni_freiburg.informatik.ultimate.util.statistics.StatisticsType;
+
+/**
+ *
+ * @author Daniel Dietsch (dietsch@informatik.uni-freiburg.de)
+ *
+ */
+public final class CegarAbsIntRunner<LETTER extends IIcfgTransition<?>> {
+
+	private static final boolean USE_INTERPOLANT_WEAKENER = true;
+
+	private static final boolean DEBUG_PRINT_TRACE = false;
+
+	private final IUltimateServiceProvider mServices;
+	private final ILogger mLogger;
+
+	private final CfgSmtToolkit mCsToolkit;
+	private final IIcfg<?> mRoot;
+
+	private final AbstractInterpretationMode mMode;
+	private final boolean mAlwaysRefine;
+	private final PathProgramCache<LETTER> mPathProgramCache;
+	private final TAPreferences mTaPreferences;
+	private final AbsIntStatisticsGenerator mStats;
+
+	private final AbsIntCurrentIteration<?> mCurrentIteration;
+	private final IPredicateUnifier mPredicateUnifierSmt;
+
+	public CegarAbsIntRunner(final IUltimateServiceProvider services, final IIcfg<?> root,
+			final PathProgramCache<LETTER> pathProgramCache, final TAPreferences taPrefs,
+			final IRun<LETTER, ?> currentCex, final IPredicateUnifier unifier) {
+		mStats = new AbsIntStatisticsGenerator();
+		mServices = services;
+		mTaPreferences = taPrefs;
+		mLogger = services.getLoggingService().getLogger(Activator.PLUGIN_ID);
+		mRoot = root;
+		mPathProgramCache = pathProgramCache;
+		mCsToolkit = root.getCfgSmtToolkit();
+		mPredicateUnifierSmt = Objects.requireNonNull(unifier);
+
+		final IPreferenceProvider prefs = mServices.getPreferenceProvider(Activator.PLUGIN_ID);
+		mAlwaysRefine = prefs.getBoolean(TraceAbstractionPreferenceInitializer.LABEL_ABSINT_ALWAYS_REFINE);
+		mMode = prefs.getEnum(TraceAbstractionPreferenceInitializer.LABEL_ABSINT_MODE,
+				AbstractInterpretationMode.class);
+		checkSettings();
+		mCurrentIteration = generateFixpoints(currentCex);
+		if (hasShownInfeasibility()) {
+			mStats.increment(AbsIntStats.WAS_STRONG);
+		}
+	}
+
+	/**
+	 * Generate fixpoints for each program location of a path program represented by the current counterexample in the
+	 * current abstraction.
+	 *
+	 * Do not run if
+	 * <ul>
+	 * <li>We have already analyzed the exact same path program.
+	 * <li>The path program does not contain any loops.
+	 * </ul>
+	 */
+	private AbsIntCurrentIteration<?> generateFixpoints(final IRun<LETTER, ?> cex) {
+		assert cex != null : "Cannot run AI on empty counterexample";
+
+		if (!mRoot.getLocationClass().equals(BoogieIcfgLocation.class)) {
+			// TODO: AI only supports BoogieIcfgLocations and Codeblocks atm, so die if this is not the type presented.
+			throw new UnsupportedOperationException(
+					"AbsInt only supports BoogieIcfgLocations and Codeblocks at the moment");
+		}
+		if (IcfgUtils.isConcurrent(mRoot)) {
+			throw new UnsupportedOperationException("AbsInt currently does not support concurrent programs");
+		}
+
+		if (mMode == AbstractInterpretationMode.NONE) {
+			return null;
+		}
+
+		mStats.resume(AbsIntStats.TIME);
+		try {
+
+			final int seen = mPathProgramCache.getPathProgramCount(cex);
+			if (seen > 1) {
+				mLogger.info("Skipping current iteration for AI because we have already analyzed this path program");
+				return null;
+			}
+			final Set<LETTER> pathProgramSet = cex.getWord().asSet();
+			if (!containsLoop(pathProgramSet)
+					&& mTaPreferences.getRefinementStrategy() != RefinementStrategy.TOOTHLESS_TAIPAN) {
+				mLogger.info("Skipping current iteration for AI because the path program does not contain any loops");
+				return null;
+			}
+
+			final int currentAbsIntIter = mStats.increment(AbsIntStats.ITERATIONS) + 1;
+
+			// allow for 20% of the remaining time
+			// final IProgressAwareTimer timer = mServices.getProgressMonitorService().getChildTimer(0.2);
+			// allow for all the remaining time
+			final IProgressAwareTimer timer = mServices.getProgressMonitorService();
+			mLogger.info("Running AI on error trace of length " + cex.getLength());
+			if (DEBUG_PRINT_TRACE) {
+				mLogger.info(String.join(", ", pathProgramSet.stream().map(LETTER::hashCode).sorted()
+						.map(a -> '[' + String.valueOf(a) + ']').collect(Collectors.toList())));
+				mLogger.info("Trace:");
+				for (final LETTER trans : cex.getWord().asList()) {
+					mLogger.info("[" + trans.hashCode() + "] " + trans);
+				}
+			}
+
+			final PathProgram pp =
+					PathProgram.constructPathProgram("absint-pp-iter-" + currentAbsIntIter, mRoot, pathProgramSet)
+							.getPathProgram();
+
+			@SuppressWarnings("unchecked")
+			final IAbstractInterpretationResult<?, LETTER, ?> result =
+					(IAbstractInterpretationResult<?, LETTER, ?>) AbstractInterpreter.runWithoutTimeoutAndResults(pp,
+							timer, mServices);
+			if (result == null) {
+				return null;
+			}
+			return new AbsIntCurrentIteration<>(cex, result, pp);
+
+		} finally {
+			mStats.stop(AbsIntStats.TIME);
+		}
+	}
+
+	/**
+	 *
+	 * @return true iff abstract interpretation was strong enough to prove infeasibility of the current counterexample.
+	 */
+	public boolean hasShownInfeasibility() {
+		return mMode != AbstractInterpretationMode.NONE && mCurrentIteration != null
+				&& !mCurrentIteration.hasReachedError();
+	}
+
+	public boolean isDisabled() {
+		return mMode == AbstractInterpretationMode.NONE;
+	}
+
+	public CachingHoareTripleChecker getHoareTripleChecker() {
+		if (mCurrentIteration == null) {
+			throw createNoFixpointsException();
+		}
+		return mCurrentIteration.getHoareTripleChecker();
+	}
+
+	public IPredicateUnifier getPredicateUnifier() {
+		if (mCurrentIteration == null) {
+			throw createNoFixpointsException();
+		}
+		return mCurrentIteration.getPredicateUnifier();
+	}
+
+	public IInterpolatingTraceCheck<LETTER> getInterpolantGenerator() {
+		if (mCurrentIteration == null) {
+			return new AbsIntFailedInterpolantGenerator<>(mPredicateUnifierSmt, null, ItpErrorStatus.ALGORITHM_FAILED,
+					createNoFixpointsException());
+		}
+		return mCurrentIteration.getInterpolantGenerator();
+	}
+
+	public IInterpolantAutomatonBuilder<LETTER, IPredicate> createInterpolantAutomatonBuilder(
+			final IPredicateUnifier predicateUnifier, final INestedWordAutomaton<LETTER, IPredicate> abstraction,
+			final IRun<LETTER, ?> currentCex, final IEmptyStackStateFactory<IPredicate> emptyStackFactory) {
+		if (mCurrentIteration == null) {
+			throw createNoFixpointsException();
+		}
+
+		mStats.resume(AbsIntStats.TIME);
+		try {
+			mLogger.info("Constructing AI automaton with mode " + mMode);
+			final IInterpolantAutomatonBuilder<LETTER, IPredicate> aiInterpolAutomatonBuilder;
+			final SimplificationTechnique simplificationTechnique = mTaPreferences.getSimplificationTechnique();
+			final XnfConversionTechnique xnfConversionTechnique = mTaPreferences.getXnfConversionTechnique();
+			switch (mMode) {
+			case NONE:
+				throw new AssertionError("Mode should have been checked earlier");
+			case USE_PATH_PROGRAM:
+				aiInterpolAutomatonBuilder = new AbsIntNonSmtInterpolantAutomatonBuilder<>(mServices, abstraction,
+						predicateUnifier, mCsToolkit.getManagedScript(), mRoot.getCfgSmtToolkit().getSymbolTable(),
+						currentCex, simplificationTechnique, xnfConversionTechnique, emptyStackFactory);
+				break;
+			case USE_PREDICATES:
+				aiInterpolAutomatonBuilder = new AbsIntStraightLineInterpolantAutomatonBuilder<>(mServices, abstraction,
+						mCurrentIteration.getResult(), predicateUnifier, mCsToolkit, currentCex,
+						simplificationTechnique, xnfConversionTechnique, mRoot.getCfgSmtToolkit().getSymbolTable(),
+						emptyStackFactory);
+				break;
+			case USE_CANONICAL:
+				throw new UnsupportedOperationException(
+						"Canonical interpolant automaton generation not yet implemented.");
+			case USE_TOTAL:
+				aiInterpolAutomatonBuilder = new AbsIntTotalInterpolationAutomatonBuilder<>(mServices, abstraction,
+						mCurrentIteration.getResult(), predicateUnifier, mCsToolkit, currentCex,
+						mRoot.getCfgSmtToolkit().getSymbolTable(), simplificationTechnique, xnfConversionTechnique,
+						emptyStackFactory);
+				break;
+			default:
+				throw new UnsupportedOperationException("AI mode " + mMode + " not yet implemented");
+			}
+			return aiInterpolAutomatonBuilder;
+		} finally {
+			mStats.stop(AbsIntStats.TIME);
+		}
+	}
+
+	public IStatisticsDataProvider getStatistics() {
+		return mStats;
+	}
+
+	private void checkSettings() {
+		if (mMode == AbstractInterpretationMode.USE_PATH_PROGRAM && mServices.getPreferenceProvider(Activator.PLUGIN_ID)
+				.getEnum(TraceAbstractionPreferenceInitializer.LABEL_INTERPOLANT_AUTOMATON_ENHANCEMENT,
+						InterpolantAutomatonEnhancement.class) != InterpolantAutomatonEnhancement.NONE) {
+			throw new IllegalArgumentException("If using \"" + TraceAbstractionPreferenceInitializer.LABEL_ABSINT_MODE
+					+ "\"=" + AbstractInterpretationMode.USE_PATH_PROGRAM + " you also have to use \""
+					+ TraceAbstractionPreferenceInitializer.LABEL_INTERPOLANT_AUTOMATON_ENHANCEMENT + "\"="
+					+ InterpolantAutomatonEnhancement.NONE);
+		}
+		if (mMode == AbstractInterpretationMode.NONE && mAlwaysRefine) {
+			throw new IllegalArgumentException("If using \"" + TraceAbstractionPreferenceInitializer.LABEL_ABSINT_MODE
+					+ "\"=" + AbstractInterpretationMode.NONE + " you cannot use \""
+					+ TraceAbstractionPreferenceInitializer.LABEL_ABSINT_ALWAYS_REFINE + "\"=true");
+		}
+	}
+
+	private boolean containsLoop(final Set<LETTER> pathProgramSet) {
+		final Set<IcfgLocation> programPoints = new HashSet<>();
+		return pathProgramSet.stream().anyMatch(a -> !programPoints.add(a.getTarget()));
+	}
+
+	private static UnsupportedOperationException createNoFixpointsException() {
+		return new UnsupportedOperationException(
+				"AbsInt can only provide a hoare triple checker if it generated fixpoints");
+	}
+
+	public static final class AbsIntStatisticsGenerator implements IStatisticsDataProvider {
+
+		private static final StatisticsType<AbsIntStats> TYPE = new StatisticsType<>(AbsIntStats.class);
+
+		private final Map<AbsIntStats, Integer> mIntCounters = new EnumMap<>(AbsIntStats.class);
+		private final Map<AbsIntStats, Double> mRatioSum = new EnumMap<>(AbsIntStats.class);
+		private final Map<AbsIntStats, Integer> mRatioFrequency = new EnumMap<>(AbsIntStats.class);
+		private final Benchmark mStopwatches = new Benchmark();
+
+		@Override
+		public IStatisticsType getBenchmarkType() {
+			return TYPE;
+		}
+
+		@Override
+		public Collection<String> getKeys() {
+			return TYPE.getKeys();
+		}
+
+		@Override
+		public Object getValue(final String keyName) {
+			return getValue(AbsIntStats.valueOf(keyName));
+		}
+
+		public Object getValue(final AbsIntStats key) {
+			switch (key.getType()) {
+			case COUNTER:
+				return mIntCounters.getOrDefault(key, 0);
+			case RATIO:
+				return mRatioSum.getOrDefault(key, 0.0) / (double) mRatioFrequency.getOrDefault(key, 1);
+			case TIMER:
+				return (long) mStopwatches.getElapsedTime(key.getName(), TimeUnit.NANOSECONDS);
+			default:
+				throw new UnsupportedOperationException("Unsupported key type " + key.getType());
+			}
+		}
+
+		public int increment(final AbsIntStats key) {
+			return add(key, 1);
+		}
+
+		public int add(final AbsIntStats key, final int summand) {
+			assert key.getType() == KeyType.COUNTER;
+			final int oldOrDefaultValue = mIntCounters.getOrDefault(key, 0);
+			final Integer oldValue = mIntCounters.put(key, oldOrDefaultValue + summand);
+			if (oldValue == null) {
+				return 0;
+			}
+			return oldValue;
+		}
+
+		public void addRatio(final AbsIntStats key, final double ratio) {
+			assert key.getType() == KeyType.RATIO;
+			mRatioSum.put(key, mRatioSum.getOrDefault(key, 0.0) + ratio);
+			mRatioFrequency.put(key, mRatioFrequency.getOrDefault(key, 0) + 1);
+		}
+
+		/**
+		 * Start or restart a stopwatch
+		 */
+		public void start(final AbsIntStats key) {
+			assert key.getType() == KeyType.TIMER;
+			mStopwatches.start(key.getName());
+		}
+
+		/**
+		 * Stop or pause a stopwatch
+		 */
+		public void stop(final AbsIntStats key) {
+			assert key.getType() == KeyType.TIMER;
+			mStopwatches.stop(key.getName());
+		}
+
+		/**
+		 * Resume or unpause a stopped stopwatch. If the watch is not started, it will be started.
+		 */
+		public void resume(final AbsIntStats key) {
+			assert key.getType() == KeyType.TIMER;
+			mStopwatches.register(key.getName());
+			mStopwatches.unpause(key.getName());
+		}
+	}
+
+	public enum AbsIntStats implements IKeyedStatisticsElement {
+
+		TIME(KeyType.TIMER),
+
+		ITERATIONS(KeyType.COUNTER),
+
+		WAS_STRONG(KeyType.COUNTER),
+
+		WEAKENING_RATIO(KeyType.RATIO),
+
+		AVG_VARS_REMOVED_DURING_WEAKENING(KeyType.RATIO),
+
+		AVG_WEAKENED_CONJUNCTS(KeyType.RATIO);
+
+		private final KeyType mType;
+
+		AbsIntStats(final KeyType type) {
+			mType = type;
+		}
+
+		@Override
+		public KeyType getType() {
+			return mType;
+		}
+
+		@Override
+		public String getName() {
+			return name();
+		}
+	}
+
+	/**
+	 *
+	 * @author Daniel Dietsch (dietsch@informatik.uni-freiburg.de)
+	 *
+	 * @param <STATE>
+	 */
+	private final class AbsIntCurrentIteration<STATE extends IAbstractState<STATE>> {
+		private final IRun<LETTER, ?> mCex;
+		private final IAbstractInterpretationResult<STATE, LETTER, ?> mResult;
+
+		private IInterpolatingTraceCheck<LETTER> mInterpolantGenerator;
+		private CachingHoareTripleChecker mHtc;
+		private final AbsIntPredicate<STATE> mFalsePredicate;
+		private final AbsIntPredicate<STATE> mTruePredicate;
+		private final IPredicateUnifier mPredicateUnifierAbsInt;
+		private final PathProgram mPathProgram;
+
+		public AbsIntCurrentIteration(final IRun<LETTER, ?> cex,
+				final IAbstractInterpretationResult<STATE, LETTER, ?> result, final PathProgram pathprogram) {
+			mPathProgram = Objects.requireNonNull(pathprogram);
+			mCex = Objects.requireNonNull(cex);
+			mResult = Objects.requireNonNull(result);
+			mFalsePredicate = new AbsIntPredicate<>(mPredicateUnifierSmt.getFalsePredicate(),
+					mResult.getUsedDomain().createBottomState());
+			mTruePredicate = new AbsIntPredicate<>(mPredicateUnifierSmt.getTruePredicate(),
+					mResult.getUsedDomain().createTopState());
+			mPredicateUnifierAbsInt = new AbsIntPredicateUnifier<>(mLogger, mServices, mCsToolkit.getManagedScript(),
+					mPredicateUnifierSmt.getPredicateFactory(), mCsToolkit.getSymbolTable(),
+					SimplificationTechnique.SIMPLIFY_DDA, XnfConversionTechnique.BOTTOM_UP_WITH_LOCAL_SIMPLIFICATION,
+					mFalsePredicate, mTruePredicate);
+		}
+
+		public IPredicateUnifier getPredicateUnifier() {
+			return mPredicateUnifierAbsInt;
+		}
+
+		public IAbstractInterpretationResult<STATE, LETTER, ?> getResult() {
+			return mResult;
+		}
+
+		public boolean hasReachedError() {
+			return mResult.hasReachedError();
+		}
+
+		public CachingHoareTripleChecker getHoareTripleChecker() {
+			if (mHtc == null) {
+				mHtc = createHoareTripleChecker(false);
+			}
+			return mHtc;
+		}
+
+		private CachingHoareTripleCheckerMap createHoareTripleChecker(final boolean onlyAbsInt) {
+			final IHoareTripleChecker htc = new AbsIntHoareTripleChecker<>(mLogger, mServices, mResult.getUsedDomain(),
+					mResult.getUsedVariableProvider(), mPredicateUnifierAbsInt, mCsToolkit, onlyAbsInt);
+			return new CachingHoareTripleCheckerMap(mServices, htc, mPredicateUnifierAbsInt);
+		}
+
+		public IInterpolatingTraceCheck<LETTER> getInterpolantGenerator() {
+			if (mInterpolantGenerator == null) {
+				mInterpolantGenerator = createInterpolantGenerator();
+			}
+			return mInterpolantGenerator;
+		}
+
+		private IInterpolatingTraceCheck<LETTER> createInterpolantGenerator() {
+			if (mResult.hasReachedError()) {
+				// analysis was not strong enough
+				return new AbsIntFailedInterpolantGenerator<>(mPredicateUnifierAbsInt, mCex.getWord(),
+						ItpErrorStatus.ALGORITHM_FAILED, null);
+			}
+			// we were strong enough!
+			final Word<LETTER> word = mCex.getWord();
+			try {
+				mLogger.info("Generating AbsInt predicates");
+				final List<LETTER> ppTrace = constructTraceFromWord(word, mPathProgram);
+				final List<AbsIntPredicate<STATE>> nonUnifiedPredicates = generateAbsIntPredicates(ppTrace);
+				assert isInductive(ppTrace, nonUnifiedPredicates,
+						createHoareTripleChecker(true)) : "Sequence of interpolants not inductive (before weakening)!";
+
+				final List<AbsIntPredicate<STATE>> weakenedPredicates;
+				if (USE_INTERPOLANT_WEAKENER) {
+					final CachingHoareTripleCheckerMap absIntOnlyHtc = createHoareTripleChecker(true);
+					weakenedPredicates = weakenPredicates(nonUnifiedPredicates, ppTrace, absIntOnlyHtc);
+					assert isInductive(ppTrace, weakenedPredicates,
+							absIntOnlyHtc) : "Sequence of interpolants not inductive (after weakening)!";
+				} else {
+					weakenedPredicates = nonUnifiedPredicates;
+				}
+				mLogger.info("Unifying AI predicates");
+				final List<AbsIntPredicate<STATE>> interpolants = unifyPredicates(weakenedPredicates);
+				mLogger.info("We unified " + weakenedPredicates.size() + " AI predicates to " + interpolants.size());
+				if (mLogger.isDebugEnabled()) {
+					mLogger.debug("Interpolant sequence:");
+					mLogger.debug(interpolants);
+				}
+				assert word.length() - 1 == interpolants.size() : "Word has length " + word.length()
+						+ " but interpolant sequence has length " + interpolants.size();
+				assert isInductive(ppTrace, interpolants,
+						getHoareTripleChecker()) : "Sequence of interpolants not inductive (after unification)";
+				mLogger.info("Finished generation of AbsInt predicates");
+				return new AbsIntInterpolantGenerator<>(mPredicateUnifierAbsInt, mCex.getWord(),
+						interpolants.toArray(new IPredicate[interpolants.size()]), getHoareTripleChecker(),
+						mTruePredicate, mFalsePredicate);
+			} catch (final ToolchainCanceledException tce) {
+				tce.addRunningTaskInfo(new RunningTaskInfo(getClass(), "generating AI predicates"));
+				throw tce;
+			}
+		}
+
+		private List<AbsIntPredicate<STATE>> unifyPredicates(final List<AbsIntPredicate<STATE>> weakenedPredicates) {
+			return weakenedPredicates.stream()
+					.map(a -> getPredicateFromStates(a.getAbstractStates(), mCsToolkit.getManagedScript().getScript()))
+					.collect(Collectors.toList());
+		}
+
+		private List<AbsIntPredicate<STATE>> weakenPredicates(final List<AbsIntPredicate<STATE>> nonUnifiedPredicates,
+				final List<LETTER> ppTrace, final IHoareTripleChecker htc) {
+			return new AbsIntPredicateInterpolantSequenceWeakener<>(mLogger, htc, nonUnifiedPredicates, ppTrace,
+					mTruePredicate, mFalsePredicate, mCsToolkit.getManagedScript().getScript(),
+					mPredicateUnifierAbsInt.getPredicateFactory(), mStats).getResult();
+		}
+
+		@SuppressWarnings("unchecked")
+		private List<LETTER> constructTraceFromWord(final Word<LETTER> word, final PathProgram pathProgram) {
+			final Map<LETTER, LETTER> wordLetter2PathProgramLetter = new HashMap<>();
+			final IcfgEdgeIterator iter = new IcfgEdgeIterator(pathProgram);
+			while (iter.hasNext()) {
+				final IcfgEdge current = iter.next();
+				wordLetter2PathProgramLetter.put((LETTER) current.getLabel(), (LETTER) current);
+			}
+			final List<LETTER> rtr = new ArrayList<>(word.length());
+			for (final LETTER letter : word.asList()) {
+				final LETTER ppLetter = wordLetter2PathProgramLetter.get(letter);
+				assert ppLetter != null : "Path program construction broken";
+				rtr.add(ppLetter);
+			}
+			assert rtr.size() == word.length();
+			return rtr;
+		}
+
+		private boolean isInductive(final List<LETTER> trace, final List<AbsIntPredicate<STATE>> interpolants,
+				final IHoareTripleChecker htc) {
+			mLogger.debug("Checking inductivity of AbsInt predicates");
+			if (trace.isEmpty()) {
+				return true;
+			}
+			assert trace.size() == interpolants.size() + 1 : "trace size does not match interpolants size";
+
+			final List<AbsIntPredicate<STATE>> completeInterpolants = new ArrayList<>();
+			completeInterpolants.add(mTruePredicate);
+			completeInterpolants.addAll(interpolants);
+			completeInterpolants.add(mFalsePredicate);
+
+			final Iterator<LETTER> traceIter = trace.iterator();
+			final Iterator<AbsIntPredicate<STATE>> interpolantsIter = completeInterpolants.iterator();
+
+			AbsIntPredicate<STATE> pre = null;
+			AbsIntPredicate<STATE> post = interpolantsIter.next();
+			final Deque<AbsIntPredicate<STATE>> preHierStates = new ArrayDeque<>();
+			while (interpolantsIter.hasNext()) {
+				pre = post;
+				post = interpolantsIter.next();
+				final LETTER trans = traceIter.next();
+				assert trans != null;
+
+				final Validity result;
+				final IPredicate preHier;
+				if (trans instanceof IInternalAction) {
+					if (mLogger.isDebugEnabled()) {
+						mLogger.debug(String.format("Checking {%s} %s {%s}", pre, trans, post));
+					}
+					preHier = null;
+					result = htc.checkInternal(pre, (IInternalAction) trans, post);
+				} else if (trans instanceof ICallAction) {
+					if (mLogger.isDebugEnabled()) {
+						mLogger.debug(String.format("Checking {%s} %s {%s}", pre, trans, post));
+					}
+					preHierStates.addFirst(pre);
+					preHier = null;
+					result = htc.checkCall(pre, (ICallAction) trans, post);
+				} else if (trans instanceof IReturnAction) {
+					preHier = preHierStates.removeFirst();
+					if (mLogger.isDebugEnabled()) {
+						mLogger.debug(String.format("Checking {%s} {%s} %s {%s}", pre, preHier, trans, post));
+					}
+					result = htc.checkReturn(pre, preHier, (IReturnAction) trans, post);
+				} else {
+					throw new UnsupportedOperationException("Unknown transition type " + trans.getClass());
+				}
+
+				if (result != Validity.VALID) {
+					// the absint htc must solve all queries from those interpolants, therefore the result must be VALID
+					mLogger.fatal("Inductivity check failed! Result is " + result + " for "
+							+ trans.getClass().getSimpleName() + " transition");
+					mLogger.fatal("Prestate:       " + pre.toString());
+					if (preHier != null) {
+						mLogger.fatal("HierState:      " + preHier.toString());
+					}
+					if (trans instanceof IReturnAction) {
+						final IReturnAction rtrAction = (IReturnAction) trans;
+						mLogger.fatal("Transition(R) : " + rtrAction.getAssignmentOfReturn());
+						mLogger.fatal("Transition(LV): " + rtrAction.getLocalVarsAssignmentOfCall());
+					} else {
+						mLogger.fatal("Transition    : " + trans.getTransformula());
+					}
+					mLogger.fatal("Poststate:      " + post.toString());
+					return false;
+				}
+			}
+			return true;
+		}
+
+		private List<AbsIntPredicate<STATE>> generateAbsIntPredicates(final List<LETTER> cexTrace) {
+			final List<AbsIntPredicate<STATE>> rtr = new ArrayList<>();
+			final Deque<LETTER> callstack = new ArrayDeque<>();
+			final Script script = mCsToolkit.getManagedScript().getScript();
+			Set<STATE> previousStates = Collections.emptySet();
+			for (final LETTER symbol : cexTrace) {
+				if (symbol instanceof ICallAction) {
+					callstack.addFirst(symbol);
+				} else if (symbol instanceof IReturnAction) {
+					callstack.removeFirst();
+				}
+				final Set<STATE> postStates = mResult.getPostStates(callstack, symbol, previousStates);
+				final AbsIntPredicate<STATE> next = getNonUnifiedPredicateFromStates(postStates, script);
+				if (mLogger.isDebugEnabled()) {
+					mLogger.debug(String.format("[%s] %s %s", symbol.hashCode(), symbol, next));
+				}
+				previousStates = postStates;
+				rtr.add(next);
+			}
+			final AbsIntPredicate<STATE> lastPred = rtr.remove(rtr.size() - 1);
+			assert lastPred.getFormula().toString().equals("false");
+			return rtr;
+		}
+
+		@SuppressWarnings("unchecked")
+		private AbsIntPredicate<STATE> getPredicateFromStates(final Set<STATE> postStates, final Script script) {
+			if (postStates.isEmpty()) {
+				return mFalsePredicate;
+			}
+
+			final DisjunctiveAbstractState<STATE> disjunctiveState =
+					DisjunctiveAbstractState.createDisjunction(postStates);
+			final IPredicate unUnifiedPredicate =
+					mPredicateUnifierSmt.getPredicateFactory().newPredicate(disjunctiveState.getTerm(script));
+			final IPredicate disjunction = mPredicateUnifierAbsInt
+					.getOrConstructPredicate(new AbsIntPredicate<>(unUnifiedPredicate, disjunctiveState));
+			if (disjunction.equals(mFalsePredicate)) {
+				return mFalsePredicate;
+			}
+			if (disjunction.equals(mTruePredicate)) {
+				return mTruePredicate;
+			}
+			assert disjunction instanceof AbsIntPredicate<?>;
+			return (AbsIntPredicate<STATE>) disjunction;
+		}
+
+		@SuppressWarnings("unchecked")
+		private AbsIntPredicate<STATE> getNonUnifiedPredicateFromStates(final Set<STATE> postStates,
+				final Script script) {
+			if (postStates.isEmpty()) {
+				return mFalsePredicate;
+			}
+			final BasicPredicateFactory predFac = mPredicateUnifierAbsInt.getPredicateFactory();
+			final DisjunctiveAbstractState<STATE> disjunctiveState =
+					DisjunctiveAbstractState.createDisjunction(postStates).compact();
+			final IPredicate disjunction = predFac.newPredicate(disjunctiveState.getTerm(script));
+			return new AbsIntPredicate<>(disjunction, (STATE) disjunctiveState);
+		}
+	}
+
+	public static final class AbsIntInterpolantGenerator<L extends IAction> extends AbsIntBaseInterpolantGenerator<L> {
+
+		private final IPredicate[] mInterpolants;
+		private final CachingHoareTripleChecker mHtc;
+
+		private AbsIntInterpolantGenerator(final IPredicateUnifier predicateUnifier, final Word<L> cex,
+				final IPredicate[] sequence, final CachingHoareTripleChecker htc, final AbsIntPredicate<?> preCond,
+				final AbsIntPredicate<?> postCond) {
+			super(predicateUnifier, cex, preCond, postCond, new InterpolantComputationStatus());
+			mInterpolants = Objects.requireNonNull(sequence);
+			mHtc = Objects.requireNonNull(htc);
+		}
+
+		@Override
+		public CachingHoareTripleChecker getHoareTripleChecker() {
+			return mHtc;
+		}
+
+		@Override
+		public Map<Integer, IPredicate> getPendingContexts() {
+			return null;
+		}
+
+		@Override
+		public IPredicate[] getInterpolants() {
+			return mInterpolants;
+		}
+
+		@Override
+		public boolean isPerfectSequence() {
+			// if we have a sequence, its always perfect
+			return true;
+		}
+
+		@Override
+		public LBool isCorrect() {
+			return LBool.UNSAT;
+		}
+
+		@Override
+		public boolean providesRcfgProgramExecution() {
+			return false;
+		}
+
+		@Override
+		public IProgramExecution<L, Term> getRcfgProgramExecution() {
+			throw new UnsupportedOperationException();
+		}
+
+		@Override
+		public TraceCheckReasonUnknown getTraceCheckReasonUnknown() {
+			throw new UnsupportedOperationException();
+		}
+
+		@Override
+		public boolean wasTracecheckFinishedNormally() {
+			return true;
+		}
+
+		@Override
+		public IStatisticsDataProvider getStatistics() {
+			throw new UnsupportedOperationException();
+		}
+
+	}
+
+	private static final class AbsIntFailedInterpolantGenerator<L extends IAction>
+			extends AbsIntBaseInterpolantGenerator<L> {
+
+		private final TraceCheckReasonUnknown mReason;
+
+		private AbsIntFailedInterpolantGenerator(final IPredicateUnifier predicateUnifier, final Word<L> cex,
+				final ItpErrorStatus status, final Exception ex) {
+			super(predicateUnifier, cex, null, null, new InterpolantComputationStatus(status, ex));
+			mReason = new TraceCheckReasonUnknown(Reason.SOLVER_RESPONSE_OTHER, ex,
+					ExceptionHandlingCategory.KNOWN_IGNORE);
+		}
+
+		@Override
+		public Map<Integer, IPredicate> getPendingContexts() {
+			throw new UnsupportedOperationException();
+		}
+
+		@Override
+		public IPredicate[] getInterpolants() {
+			throw new UnsupportedOperationException();
+		}
+
+		@Override
+		public boolean isPerfectSequence() {
+			// if we fail there is no sequence
+			return false;
+		}
+
+		@Override
+		public CachingHoareTripleChecker getHoareTripleChecker() {
+			throw new UnsupportedOperationException();
+		}
+
+		@Override
+		public LBool isCorrect() {
+			return LBool.UNKNOWN;
+		}
+
+		@Override
+		public boolean providesRcfgProgramExecution() {
+			return false;
+		}
+
+		@Override
+		public IProgramExecution<L, Term> getRcfgProgramExecution() {
+			throw new UnsupportedOperationException();
+		}
+
+		@Override
+		public TraceCheckReasonUnknown getTraceCheckReasonUnknown() {
+			return mReason;
+		}
+
+		@Override
+		public boolean wasTracecheckFinishedNormally() {
+			return true;
+		}
+
+		@Override
+		public IStatisticsDataProvider getStatistics() {
+			throw new UnsupportedOperationException();
+		}
+	}
+
+	private static final class AbsIntPredicateUnifier<STATE extends IAbstractState<STATE>> extends PredicateUnifier {
+
+		public AbsIntPredicateUnifier(final ILogger logger, final IUltimateServiceProvider services,
+				final ManagedScript mgdScript, final BasicPredicateFactory predicateFactory,
+				final IIcfgSymbolTable symbolTable, final SimplificationTechnique simplificationTechnique,
+				final XnfConversionTechnique xnfConversionTechnique, final IPredicate... initialPredicates) {
+			super(logger, services, mgdScript, predicateFactory, symbolTable, SimplificationTechnique.NONE,
+					xnfConversionTechnique, initialPredicates);
+		}
+
+		@Override
+		protected IPredicate constructNewPredicate(final Term term, final IPredicate originalPredicate) {
+			final IPredicate unifiedPred = super.constructNewPredicate(term, originalPredicate);
+			if (unifiedPred instanceof AbsIntPredicate<?>) {
+				assert assertValidPredicate((AbsIntPredicate<?>) unifiedPred) : "Created invalid predicate";
+				return unifiedPred;
+			}
+			if (originalPredicate instanceof AbsIntPredicate<?>) {
+				final AbsIntPredicate<?> rtr = new AbsIntPredicate<>(unifiedPred,
+						((AbsIntPredicate<?>) originalPredicate).getAbstractStates());
+				assert assertValidPredicate(rtr) : "Created invalid predicate";
+				return rtr;
+			}
+			return unifiedPred;
+		}
+
+		@Override
+		protected IPredicate getOrConstructPredicateForConjunction(final Set<IPredicate> minimalSubset,
+				final HashMap<IPredicate, Validity> impliedPredicates,
+				final HashMap<IPredicate, Validity> expliedPredicates) {
+			final IPredicate unifiedPred =
+					super.getOrConstructPredicateForConjunction(minimalSubset, impliedPredicates, expliedPredicates);
+			if (unifiedPred instanceof AbsIntPredicate<?>) {
+				assert assertValidPredicate((AbsIntPredicate<?>) unifiedPred) : "Created invalid predicate";
+				return unifiedPred;
+			}
+			@SuppressWarnings("unchecked")
+			final Set<DisjunctiveAbstractState<STATE>> multistates =
+					minimalSubset.stream().map(a -> ((AbsIntPredicate<STATE>) a).getAbstractStates())
+							.map(a -> DisjunctiveAbstractState.createDisjunction(a)).collect(Collectors.toSet());
+			final Set<DisjunctiveAbstractState<STATE>> synchronizedMultiStates =
+					AbsIntUtil.synchronizeVariables(multistates);
+			assert sameVars(synchronizedMultiStates.stream().flatMap(a -> a.getStates().stream())
+					.collect(Collectors.toSet())) : "Synchronize failed";
+			final DisjunctiveAbstractState<STATE> conjunction = synchronizedMultiStates.stream()
+					.reduce((a, b) -> a.intersect(b)).orElseThrow(() -> new AssertionError("No predicates given"));
+			final AbsIntPredicate<?> rtr = new AbsIntPredicate<>(unifiedPred, conjunction);
+			assert assertValidPredicate(rtr) : "Created invalid predicate";
+			return rtr;
+		}
+
+		@Override
+		protected IPredicate getOrConstructPredicateForDisjunction(final Set<IPredicate> minimalSubset,
+				final HashMap<IPredicate, Validity> impliedPredicates,
+				final HashMap<IPredicate, Validity> expliedPredicates) {
+			final IPredicate unifiedPred =
+					super.getOrConstructPredicateForDisjunction(minimalSubset, impliedPredicates, expliedPredicates);
+			if (unifiedPred instanceof AbsIntPredicate<?>) {
+				return unifiedPred;
+			}
+			final AbsIntPredicate<?> rtr = new AbsIntPredicate<>(unifiedPred, toDisjunctiveState(minimalSubset));
+			assert assertValidPredicate(rtr) : "Created invalid predicate";
+			return rtr;
+		}
+
+		@SuppressWarnings("unchecked")
+		private DisjunctiveAbstractState<STATE> toDisjunctiveState(final Set<IPredicate> preds) {
+			if (preds == null || preds.isEmpty()) {
+				return new DisjunctiveAbstractState<>();
+			}
+			final Set<STATE> allStates = new HashSet<>();
+			for (final IPredicate pred : preds) {
+				final Set<STATE> states = ((AbsIntPredicate<STATE>) pred).getAbstractStates();
+				for (final STATE state : states) {
+					if (state instanceof DisjunctiveAbstractState<?>) {
+						allStates.addAll(((DisjunctiveAbstractState<STATE>) state).getStates());
+					} else {
+						allStates.add(state);
+					}
+				}
+
+			}
+			return DisjunctiveAbstractState.createDisjunction(AbsIntUtil.synchronizeVariables(allStates));
+		}
+
+		private boolean sameVars(final Set<STATE> allStates) {
+			final Set<IProgramVarOrConst> someVars = allStates.iterator().next().getVariables();
+			return allStates.stream().allMatch(a -> a.getVariables().equals(someVars));
+		}
+
+		private boolean assertValidPredicate(final AbsIntPredicate<?> pred) {
+			final Script script = mMgnScript.getScript();
+			final List<Term> terms =
+					pred.getAbstractStates().stream().map(a -> a.getTerm(script)).collect(Collectors.toList());
+			final Term stateTerm = SmtUtils.and(script, terms);
+			final Term checkTerm = script.term("distinct", pred.getFormula(), stateTerm);
+			final LBool result = SmtUtils.checkSatTerm(script, checkTerm);
+			if (result == LBool.UNSAT || result == LBool.UNKNOWN) {
+				return true;
+			}
+			mLogger.fatal("Invalid predicate! Predicate and state conjunction should be equal, but it is not.");
+			mLogger.fatal("Pred: "
+					+ SmtUtils.simplify(mMgnScript, pred.getFormula(), mServices, SimplificationTechnique.SIMPLIFY_DDA)
+							.toStringDirect());
+			mLogger.fatal("States: " + SmtUtils
+					.simplify(mMgnScript, stateTerm, mServices, SimplificationTechnique.SIMPLIFY_DDA).toStringDirect());
+			mLogger.fatal("Conjunctive states: ");
+			for (final IAbstractState<?> state : pred.getAbstractStates()) {
+				mLogger.fatal(state.toLogString());
+				mLogger.fatal(SmtUtils
+						.simplify(mMgnScript, state.getTerm(script), mServices, SimplificationTechnique.SIMPLIFY_DDA)
+						.toStringDirect());
+			}
+			return false;
+		}
+
+	}
+
+}
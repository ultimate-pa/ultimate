--- conflicted
+++ resolved
@@ -151,9 +151,8 @@
 					abstraction, iteration, benchmark);
 		case TAIPAN:
 			return new TaipanRefinementStrategy<>(mLogger, mServices, mPrefs, mInitialIcfg.getCfgSmtToolkit(),
-<<<<<<< HEAD
-					predicateUnifier, mAbsIntRunner, mAssertionOrderModulation, counterexample, abstraction, iteration,
-					benchmark);
+					mPredicateFactory, predicateUnifier, mAbsIntRunner, mAssertionOrderModulation, counterexample,
+					abstraction, iteration, benchmark);
 		case PARROT:
 			if (mInteractive == null) {
 				throw new IllegalArgumentException(
@@ -177,10 +176,6 @@
 				};
 
 			};
-=======
-					mPredicateFactory, predicateUnifier, mAbsIntRunner, mAssertionOrderModulation, counterexample,
-					abstraction, iteration, benchmark);
->>>>>>> bbee95e3
 		default:
 			throw new IllegalArgumentException(
 					"Unknown refinement strategy specified: " + mPrefs.getRefinementStrategy());

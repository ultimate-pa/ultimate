--- conflicted
+++ resolved
@@ -162,7 +162,10 @@
 			return new TaipanRefinementStrategy<>(mLogger, mServices, mPrefs, mInitialIcfg.getCfgSmtToolkit(),
 					mPredicateFactory, predicateUnifier, mAbsIntRunner, mAssertionOrderModulation, counterexample,
 					abstraction, iteration, benchmark);
-<<<<<<< HEAD
+		case LAZY_TAIPAN:
+			return new LazyTaipanRefinementStrategy<>(mLogger, mServices, mPrefs, mInitialIcfg.getCfgSmtToolkit(),
+					mPredicateFactory, predicateUnifier, mAbsIntRunner, mAssertionOrderModulation, counterexample,
+					abstraction, iteration, benchmark);
 		case PARROT:
 			if (mInteractive == null) {
 				throw new IllegalArgumentException(
@@ -191,12 +194,6 @@
 				};
 
 			};
-=======
-		case LAZY_TAIPAN:
-			return new LazyTaipanRefinementStrategy<>(mLogger, mServices, mPrefs, mInitialIcfg.getCfgSmtToolkit(),
-					mPredicateFactory, predicateUnifier, mAbsIntRunner, mAssertionOrderModulation, counterexample,
-					abstraction, iteration, benchmark);
->>>>>>> ab76fa53
 		default:
 			throw new IllegalArgumentException(
 					"Unknown refinement strategy specified: " + mPrefs.getRefinementStrategy());

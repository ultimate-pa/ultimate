/*
 * Copyright (C) 2021 Dominik Klumpp (klumpp@informatik.uni-freiburg.de)
 * Copyright (C) 2021 University of Freiburg
 *
 * This file is part of the ULTIMATE Test Library.
 *
 * The ULTIMATE Test Library is free software: you can redistribute it and/or modify
 * it under the terms of the GNU Lesser General Public License as published
 * by the Free Software Foundation, either version 3 of the License, or
 * (at your option) any later version.
 *
 * The ULTIMATE Test Library is distributed in the hope that it will be useful,
 * but WITHOUT ANY WARRANTY; without even the implied warranty of
 * MERCHANTABILITY or FITNESS FOR A PARTICULAR PURPOSE. See the
 * GNU Lesser General Public License for more details.
 *
 * You should have received a copy of the GNU Lesser General Public License
 * along with the ULTIMATE Test Library. If not, see <http://www.gnu.org/licenses/>.
 *
 * Additional permission under GNU GPL version 3 section 7:
 * If you modify the ULTIMATE Test Library, or any covered work, by linking
 * or combining it with Eclipse RCP (or a modified version of Eclipse RCP),
 * containing parts covered by the terms of the Eclipse Public License, the
 * licensors of the ULTIMATE Test Library grant you additional permission
 * to convey the resulting work.
 */
package de.uni_freiburg.informatik.ultimate.ultimatetest.suites.traceabstraction;

import java.io.File;
import java.nio.file.Path;
import java.util.Collection;

import de.uni_freiburg.informatik.ultimate.test.UltimateRunDefinition;
import de.uni_freiburg.informatik.ultimate.test.UltimateTestCase;
import de.uni_freiburg.informatik.ultimate.test.decider.ITestResultDecider;
import de.uni_freiburg.informatik.ultimate.test.decider.SafetyCheckTestResultDecider;
import de.uni_freiburg.informatik.ultimate.test.util.UltimateRunDefinitionGenerator;

/**
 * Verifies a few simple programs with various concurrency configurations, to quickly find crashes after a change.
 *
 * @author Dominik Klumpp (klumpp@informatik.uni-freiburg.de)
 */
public class ConcurrencyConfigurationQuickTest extends AbstractTraceAbstractionTestSuite {

	@Override
	protected ITestResultDecider constructITestResultDecider(final UltimateRunDefinition ultimateRunDefinition) {
		return new SafetyCheckTestResultDecider(ultimateRunDefinition, false);
	}

	// @formatter:off
	private static final String SETTINGS_DIR = "automizer/concurrent/";

	private static final String[] BOOGIE_EXAMPLES = {
		"examples/concurrent/bpl/regression/example_interleaving.bpl",
		"examples/concurrent/bpl/regression/showcase/Peterson.bpl",
		"examples/concurrent/bpl/regression/showcase/PetersonWithBug.bpl",
	};

	private static final String[] C_EXAMPLES = {
		"examples/concurrent/pthreads/regression/forkJoinInLoop.c",
		"examples/concurrent/pthreads/regression/join_correct.c",
	};

	private static final String BOOGIE_TOOLCHAIN = "AutomizerBplInline.xml";
	private static final String C_TOOLCHAIN = "AutomizerCInline.xml";
	// @formatter:on

	@Override
	protected long getTimeout() {
<<<<<<< HEAD
		return 1000L;
=======
		return 30000L;
>>>>>>> 4e02bc29
	}

	@Override
	public Collection<UltimateTestCase> createTestCases() {
		final Path settingsDir = UltimateRunDefinitionGenerator.getFileFromSettingsDir("").toPath();
		final File[] settings = UltimateRunDefinitionGenerator.getFileFromSettingsDir(SETTINGS_DIR)
				.listFiles(f -> f.isFile() && f.getName().endsWith(".epf"));
		for (final File setting : settings) {
			final Path settingPath = settingsDir.relativize(setting.toPath());
			for (final String file : BOOGIE_EXAMPLES) {
				addTestCase(UltimateRunDefinitionGenerator.getRunDefinitionFromTrunk(file, settingPath.toString(),
						BOOGIE_TOOLCHAIN, getTimeout()));
			}
			for (final String file : C_EXAMPLES) {
				addTestCase(UltimateRunDefinitionGenerator.getRunDefinitionFromTrunk(file, settingPath.toString(),
						C_TOOLCHAIN, getTimeout()));
			}
		}
		return super.createTestCases();
	}
}<|MERGE_RESOLUTION|>--- conflicted
+++ resolved
@@ -68,11 +68,7 @@
 
 	@Override
 	protected long getTimeout() {
-<<<<<<< HEAD
-		return 1000L;
-=======
 		return 30000L;
->>>>>>> 4e02bc29
 	}
 
 	@Override

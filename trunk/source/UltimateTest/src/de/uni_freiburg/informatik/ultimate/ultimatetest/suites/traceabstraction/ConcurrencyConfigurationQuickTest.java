/*
 * Copyright (C) 2021 Dominik Klumpp (klumpp@informatik.uni-freiburg.de)
 * Copyright (C) 2021 University of Freiburg
 *
 * This file is part of the ULTIMATE Test Library.
 *
 * The ULTIMATE Test Library is free software: you can redistribute it and/or modify
 * it under the terms of the GNU Lesser General Public License as published
 * by the Free Software Foundation, either version 3 of the License, or
 * (at your option) any later version.
 *
 * The ULTIMATE Test Library is distributed in the hope that it will be useful,
 * but WITHOUT ANY WARRANTY; without even the implied warranty of
 * MERCHANTABILITY or FITNESS FOR A PARTICULAR PURPOSE. See the
 * GNU Lesser General Public License for more details.
 *
 * You should have received a copy of the GNU Lesser General Public License
 * along with the ULTIMATE Test Library. If not, see <http://www.gnu.org/licenses/>.
 *
 * Additional permission under GNU GPL version 3 section 7:
 * If you modify the ULTIMATE Test Library, or any covered work, by linking
 * or combining it with Eclipse RCP (or a modified version of Eclipse RCP),
 * containing parts covered by the terms of the Eclipse Public License, the
 * licensors of the ULTIMATE Test Library grant you additional permission
 * to convey the resulting work.
 */
package de.uni_freiburg.informatik.ultimate.ultimatetest.suites.traceabstraction;

import java.io.File;
import java.nio.file.Path;
import java.util.Arrays;
import java.util.Collection;

import de.uni_freiburg.informatik.ultimate.test.UltimateRunDefinition;
import de.uni_freiburg.informatik.ultimate.test.UltimateTestCase;
import de.uni_freiburg.informatik.ultimate.test.decider.ITestResultDecider;
import de.uni_freiburg.informatik.ultimate.test.decider.SafetyCheckTestResultDecider;
import de.uni_freiburg.informatik.ultimate.test.util.UltimateRunDefinitionGenerator;

/**
 * Verifies a few simple programs with various concurrency configurations, to quickly find crashes after a change.
 *
 * @author Dominik Klumpp (klumpp@informatik.uni-freiburg.de)
 */
public class ConcurrencyConfigurationQuickTest extends AbstractTraceAbstractionTestSuite {

	// @formatter:off
<<<<<<< HEAD
	private static final String[] SETTINGS_DIRS = { "automizer/concurrent/", "automizer/mcr" };
=======
	private static final String[] SETTINGS_DIRS = { "automizer/concurrent/", "gemcutter/" };
>>>>>>> 4f907a31

	private static final String[] BOOGIE_EXAMPLES = {
		"examples/concurrent/bpl/regression/example_interleaving.bpl",
		"examples/concurrent/bpl/regression/showcase/Peterson.bpl",
		"examples/concurrent/bpl/regression/showcase/PetersonWithBug.bpl",
	};

	private static final String[] C_EXAMPLES = {
		"examples/concurrent/pthreads/regression/forkJoinInLoop.c",
		"examples/concurrent/pthreads/regression/join_correct.c",
	};

	private static final String BOOGIE_TOOLCHAIN = "AutomizerBplInline.xml";
	private static final String C_TOOLCHAIN = "AutomizerCInline.xml";
	// @formatter:on

	@Override
	protected long getTimeout() {
		return 30_000L;
	}

	@Override
	protected ITestResultDecider constructITestResultDecider(final UltimateRunDefinition ultimateRunDefinition) {
		return new SafetyCheckTestResultDecider(ultimateRunDefinition, false);
	}

	@Override
	public Collection<UltimateTestCase> createTestCases() {
		final Path settingsDir = UltimateRunDefinitionGenerator.getFileFromSettingsDir("").toPath();
		final File[] settings = Arrays
				.stream(SETTINGS_DIRS).flatMap(dir -> Arrays.stream(UltimateRunDefinitionGenerator
						.getFileFromSettingsDir(dir).listFiles(f -> f.isFile() && f.getName().endsWith(".epf"))))
				.toArray(File[]::new);
		for (final File setting : settings) {
			final Path settingPath = settingsDir.relativize(setting.toPath());
			for (final String file : BOOGIE_EXAMPLES) {
				addTestCase(UltimateRunDefinitionGenerator.getRunDefinitionFromTrunk(file, settingPath.toString(),
						BOOGIE_TOOLCHAIN, getTimeout()));
			}
			for (final String file : C_EXAMPLES) {
				addTestCase(UltimateRunDefinitionGenerator.getRunDefinitionFromTrunk(file, settingPath.toString(),
						C_TOOLCHAIN, getTimeout()));
			}
		}
		return super.createTestCases();
	}
}<|MERGE_RESOLUTION|>--- conflicted
+++ resolved
@@ -45,11 +45,7 @@
 public class ConcurrencyConfigurationQuickTest extends AbstractTraceAbstractionTestSuite {
 
 	// @formatter:off
-<<<<<<< HEAD
-	private static final String[] SETTINGS_DIRS = { "automizer/concurrent/", "automizer/mcr" };
-=======
-	private static final String[] SETTINGS_DIRS = { "automizer/concurrent/", "gemcutter/" };
->>>>>>> 4f907a31
+	private static final String[] SETTINGS_DIRS = { "automizer/concurrent/", "gemcutter/", "automizer/mcr" };
 
 	private static final String[] BOOGIE_EXAMPLES = {
 		"examples/concurrent/bpl/regression/example_interleaving.bpl",

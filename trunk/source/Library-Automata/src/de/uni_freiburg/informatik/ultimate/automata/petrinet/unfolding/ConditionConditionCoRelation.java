--- conflicted
+++ resolved
@@ -215,36 +215,22 @@
 	}
 
 	@Override
-<<<<<<< HEAD
 	public Set<Condition<LETTER, PLACE>> computeCoRelatedConditions(final Condition<LETTER, PLACE> cond) {
-		final Set<Condition<LETTER, PLACE>> result = coRelatedConditions.getImage(cond);
-=======
-	public Set<Condition<LETTER, PLACE>> computeCoRelatatedConditions(final Condition<LETTER, PLACE> cond) {
 		final Set<Condition<LETTER, PLACE>> result = mCoRelatedConditions.getImage(cond);
->>>>>>> 28830098
 		if (EXTENDED_ASSERTION_CHECKING) {
-			assert result
-					.equals(computeCoRelatedConditionsInefficient(cond)) : "inconsistent co-relation information";
-		}
-		return result;
-	}
-
-	@Override
-<<<<<<< HEAD
+			assert result.equals(computeCoRelatedConditionsInefficient(cond)) : "inconsistent co-relation information";
+		}
+		return result;
+	}
+
+	@Override
 	public Set<Condition<LETTER, PLACE>> computeNonCutoffCoRelatedConditions(final Condition<LETTER, PLACE> cond) {
-		final Set<Condition<LETTER, PLACE>> result =   coRelatedConditions.getImage(cond).stream().filter(c->!c.getPredecessorEvent().isCutoffEvent()).collect(Collectors.toSet());
-		return result;
-	}
-	private Set<Condition<LETTER, PLACE>> computeCoRelatedConditionsInefficient(final Condition<LETTER, PLACE> cond) {
-=======
-	public Set<Condition<LETTER, PLACE>> computeNonCutoffCoRelatatedConditions(final Condition<LETTER, PLACE> cond) {
 		final Set<Condition<LETTER, PLACE>> result = mCoRelatedConditions.getImage(cond).stream()
 				.filter(c -> !c.getPredecessorEvent().isCutoffEvent()).collect(Collectors.toSet());
 		return result;
 	}
 
-	private Set<Condition<LETTER, PLACE>> computeCoRelatatedConditionsInefficient(final Condition<LETTER, PLACE> cond) {
->>>>>>> 28830098
+	private Set<Condition<LETTER, PLACE>> computeCoRelatedConditionsInefficient(final Condition<LETTER, PLACE> cond) {
 		final Set<Condition<LETTER, PLACE>> result = new HashSet<>();
 		for (final Condition<LETTER, PLACE> c2 : mBranchingProcess.getConditions()) {
 			if (isInCoRelation(cond, c2)) {

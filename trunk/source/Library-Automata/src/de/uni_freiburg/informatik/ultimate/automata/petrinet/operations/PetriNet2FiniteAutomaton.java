--- conflicted
+++ resolved
@@ -1,217 +1,213 @@
-/*
- * Copyright (C) 2011-2015 Matthias Heizmann (heizmann@informatik.uni-freiburg.de)
- * Copyright (C) 2009-2015 University of Freiburg
- *
- * This file is part of the ULTIMATE Automata Library.
- *
- * The ULTIMATE Automata Library is free software: you can redistribute it and/or modify
- * it under the terms of the GNU Lesser General Public License as published
- * by the Free Software Foundation, either version 3 of the License, or
- * (at your option) any later version.
- *
- * The ULTIMATE Automata Library is distributed in the hope that it will be useful,
- * but WITHOUT ANY WARRANTY; without even the implied warranty of
- * MERCHANTABILITY or FITNESS FOR A PARTICULAR PURPOSE.  See the
- * GNU Lesser General Public License for more details.
- *
- * You should have received a copy of the GNU Lesser General Public License
- * along with the ULTIMATE Automata Library. If not, see <http://www.gnu.org/licenses/>.
- *
- * Additional permission under GNU GPL version 3 section 7:
- * If you modify the ULTIMATE Automata Library, or any covered work, by linking
- * or combining it with Eclipse RCP (or a modified version of Eclipse RCP),
- * containing parts covered by the terms of the Eclipse Public License, the
- * licensors of the ULTIMATE Automata Library grant you additional permission
- * to convey the resulting work.
- */
-package de.uni_freiburg.informatik.ultimate.automata.petrinet.operations;
-
-import java.util.Collections;
-import java.util.HashMap;
-import java.util.HashSet;
-import java.util.LinkedList;
-import java.util.List;
-import java.util.Map;
-import java.util.Set;
-import java.util.function.Predicate;
-
-import de.uni_freiburg.informatik.ultimate.automata.AutomataLibraryException;
-import de.uni_freiburg.informatik.ultimate.automata.AutomataLibraryServices;
-import de.uni_freiburg.informatik.ultimate.automata.AutomataOperationCanceledException;
-import de.uni_freiburg.informatik.ultimate.automata.nestedword.INestedWordAutomaton;
-import de.uni_freiburg.informatik.ultimate.automata.nestedword.NestedWordAutomaton;
-import de.uni_freiburg.informatik.ultimate.automata.nestedword.VpAlphabet;
-import de.uni_freiburg.informatik.ultimate.automata.petrinet.IPetriNet;
-import de.uni_freiburg.informatik.ultimate.automata.petrinet.ITransition;
-import de.uni_freiburg.informatik.ultimate.automata.petrinet.Marking;
-import de.uni_freiburg.informatik.ultimate.automata.petrinet.PetriNetNot1SafeException;
-import de.uni_freiburg.informatik.ultimate.automata.petrinet.UnaryNetOperation;
-import de.uni_freiburg.informatik.ultimate.automata.statefactory.IPetriNet2FiniteAutomatonStateFactory;
-import de.uni_freiburg.informatik.ultimate.automata.statefactory.IStateFactory;
-import de.uni_freiburg.informatik.ultimate.core.lib.exceptions.RunningTaskInfo;
-import de.uni_freiburg.informatik.ultimate.util.datastructures.ImmutableSet;
-
-/**
- * Given a Petri net, this class constructs a finite automaton that recognizes the same language.
- *
- * @author Matthias Heizmann (heizmann@informatik.uni-freiburg.de)
- * @param <LETTER>
- *            symbols type
- * @param <PLACE>
- *            place content type
- */
-public final class PetriNet2FiniteAutomaton<LETTER, PLACE> extends UnaryNetOperation<LETTER, PLACE, IStateFactory<PLACE>> {
-	private final IPetriNet<LETTER, PLACE> mOperand;
-	private final NestedWordAutomaton<LETTER, PLACE> mResult;
-	private final Predicate<Marking<?, PLACE>> mIsKnownDeadEnd;
-
-	/**
-	 * List of markings for which
-	 * <ul>
-	 * <li>there has already been a state constructed
-	 * <li>outgoing transitions of this state have not yet been constructed.
-	 * </ul>
-	 */
-	private final List<Marking<LETTER, PLACE>> mWorklist = new LinkedList<>();
-	/**
-	 * Maps a marking to the automaton state that represents this marking.
-	 */
-	private final Map<Marking<LETTER, PLACE>, PLACE> mMarking2State = new HashMap<>();
-	private final IPetriNet2FiniteAutomatonStateFactory<PLACE> mContentFactory;
-
-	public PetriNet2FiniteAutomaton(final AutomataLibraryServices services,
-			final IPetriNet2FiniteAutomatonStateFactory<PLACE> factory, final IPetriNet<LETTER, PLACE> operand)
-			throws PetriNetNot1SafeException, AutomataOperationCanceledException {
-		this(services, factory, operand, null);
-	}
-
-	/**
-	 * Constructor.
-	 *
-	 * @param services
-	 *            Ultimate services
-	 * @param factory
-	 *            content factory
-	 * @param operand
-	 *            operand Petri net
-	 * @param isKnownDeadEnd
-	 *            Function that can be used to identify dead ends. Construction does not continue from dead ends.
-	 * @throws PetriNetNot1SafeException
-	 * @throws AutomataOperationCanceledException
-	 */
-	public PetriNet2FiniteAutomaton(final AutomataLibraryServices services,
-			final IPetriNet2FiniteAutomatonStateFactory<PLACE> factory, final IPetriNet<LETTER, PLACE> operand,
-			final Predicate<Marking<?, PLACE>> isKnownDeadEnd)
-			throws PetriNetNot1SafeException, AutomataOperationCanceledException {
-		super(services);
-		mOperand = operand;
-		mIsKnownDeadEnd = isKnownDeadEnd;
-
-		if (mLogger.isInfoEnabled()) {
-			mLogger.info(startMessage());
-		}
-
-		mContentFactory = factory;
-		final Set<LETTER> alphabet = new HashSet<>(operand.getAlphabet());
-		final VpAlphabet<LETTER> vpAlphabet = new VpAlphabet<LETTER>(alphabet, Collections.emptySet(),
-				Collections.emptySet());
-		mResult = new NestedWordAutomaton<>(mServices, vpAlphabet, factory);
-<<<<<<< HEAD
-		getState(new Marking<>(operand.getInitialPlaces()), true);
-=======
-		getState(new Marking<>(ImmutableSet.of(operand.getInitialPlaces())), true);
->>>>>>> 69fe77d6
-		while (!mWorklist.isEmpty()) {
-			final Marking<LETTER, PLACE> marking = mWorklist.remove(0);
-			constructOutgoingTransitions(marking);
-			if (!mServices.getProgressAwareTimer().continueProcessing()) {
-				final RunningTaskInfo rti = new RunningTaskInfo(getClass(),
-						"constructing automaton for Petri net that has " + mOperand.sizeInformation() +
-						". Already constructed " + mMarking2State.size() + " states. Currently " + mWorklist.size() +
-						" states in worklist.");
-				throw new AutomataOperationCanceledException(rti);
-			}
-		}
-
-		if (mLogger.isInfoEnabled()) {
-			mLogger.info(exitMessage());
-		}
-	}
-
-	@Override
-	public String exitMessage() {
-		return "Finished " + getOperationName() + ". Result " + mResult.sizeInformation();
-	}
-
-	/**
-	 * Returns the automaton state that represents marking. If this state is not yet constructed, construct it and
-	 * enqueue the marking. If it has to be constructed it is an initial state iff isInitial is true.
-	 */
-	private PLACE getState(final Marking<LETTER, PLACE> marking, final boolean isInitial) {
-		if (isKnownDeadEnd(marking)) {
-			return null;
-		}
-
-		PLACE state = mMarking2State.get(marking);
-		if (state == null) {
-			final boolean isFinal = mOperand.isAccepting(marking);
-			state = mContentFactory.getContentOnPetriNet2FiniteAutomaton(marking);
-			mResult.addState(isInitial, isFinal, state);
-			mMarking2State.put(marking, state);
-			mWorklist.add(marking);
-		}
-		return state;
-	}
-
-	/**
-	 * Given a marking. Get the state that represents the marking. Add all possible outgoing automaton transitions to
-	 * state. Construct (and enqueue to worklist) successor states if necessary.
-	 *
-	 * @throws PetriNetNot1SafeException
-	 */
-	private void constructOutgoingTransitions(final Marking<LETTER, PLACE> marking) throws PetriNetNot1SafeException {
-		final PLACE state = getState(marking, false);
-		assert state != null : "Dead-end marking should never be on worklist";
-
-		final Set<ITransition<LETTER, PLACE>> outgoing = getOutgoingNetTransitions(marking);
-		for (final ITransition<LETTER, PLACE> transition : outgoing) {
-			if (marking.isTransitionEnabled(transition, mOperand)) {
-				final Marking<LETTER, PLACE> succMarking = marking.fireTransition(transition, mOperand);
-				final PLACE succState = getState(succMarking, false);
-				if (succState != null) {
-					mResult.addInternalTransition(state, transition.getSymbol(), succState);
-				}
-			}
-		}
-	}
-
-	private Set<ITransition<LETTER, PLACE>> getOutgoingNetTransitions(final Marking<LETTER, PLACE> marking) {
-		final Set<ITransition<LETTER, PLACE>> transitions = new HashSet<>();
-		for (final PLACE place : marking) {
-			transitions.addAll(mOperand.getSuccessors(place));
-		}
-		return transitions;
-	}
-
-	private boolean isKnownDeadEnd(final Marking<?, PLACE> state) {
-		if (mIsKnownDeadEnd == null) {
-			return false;
-		}
-		return mIsKnownDeadEnd.test(state);
-	}
-
-	@Override
-	protected IPetriNet<LETTER, PLACE> getOperand() {
-		return mOperand;
-	}
-
-	@Override
-	public INestedWordAutomaton<LETTER, PLACE> getResult() {
-		return mResult;
-	}
-
-	@Override
-	public boolean checkResult(final IStateFactory<PLACE> stateFactory) throws AutomataLibraryException {
-		return true;
-	}
-}
+/*
+ * Copyright (C) 2011-2015 Matthias Heizmann (heizmann@informatik.uni-freiburg.de)
+ * Copyright (C) 2009-2015 University of Freiburg
+ *
+ * This file is part of the ULTIMATE Automata Library.
+ *
+ * The ULTIMATE Automata Library is free software: you can redistribute it and/or modify
+ * it under the terms of the GNU Lesser General Public License as published
+ * by the Free Software Foundation, either version 3 of the License, or
+ * (at your option) any later version.
+ *
+ * The ULTIMATE Automata Library is distributed in the hope that it will be useful,
+ * but WITHOUT ANY WARRANTY; without even the implied warranty of
+ * MERCHANTABILITY or FITNESS FOR A PARTICULAR PURPOSE.  See the
+ * GNU Lesser General Public License for more details.
+ *
+ * You should have received a copy of the GNU Lesser General Public License
+ * along with the ULTIMATE Automata Library. If not, see <http://www.gnu.org/licenses/>.
+ *
+ * Additional permission under GNU GPL version 3 section 7:
+ * If you modify the ULTIMATE Automata Library, or any covered work, by linking
+ * or combining it with Eclipse RCP (or a modified version of Eclipse RCP),
+ * containing parts covered by the terms of the Eclipse Public License, the
+ * licensors of the ULTIMATE Automata Library grant you additional permission
+ * to convey the resulting work.
+ */
+package de.uni_freiburg.informatik.ultimate.automata.petrinet.operations;
+
+import java.util.Collections;
+import java.util.HashMap;
+import java.util.HashSet;
+import java.util.LinkedList;
+import java.util.List;
+import java.util.Map;
+import java.util.Set;
+import java.util.function.Predicate;
+
+import de.uni_freiburg.informatik.ultimate.automata.AutomataLibraryException;
+import de.uni_freiburg.informatik.ultimate.automata.AutomataLibraryServices;
+import de.uni_freiburg.informatik.ultimate.automata.AutomataOperationCanceledException;
+import de.uni_freiburg.informatik.ultimate.automata.nestedword.INestedWordAutomaton;
+import de.uni_freiburg.informatik.ultimate.automata.nestedword.NestedWordAutomaton;
+import de.uni_freiburg.informatik.ultimate.automata.nestedword.VpAlphabet;
+import de.uni_freiburg.informatik.ultimate.automata.petrinet.IPetriNet;
+import de.uni_freiburg.informatik.ultimate.automata.petrinet.ITransition;
+import de.uni_freiburg.informatik.ultimate.automata.petrinet.Marking;
+import de.uni_freiburg.informatik.ultimate.automata.petrinet.PetriNetNot1SafeException;
+import de.uni_freiburg.informatik.ultimate.automata.petrinet.UnaryNetOperation;
+import de.uni_freiburg.informatik.ultimate.automata.statefactory.IPetriNet2FiniteAutomatonStateFactory;
+import de.uni_freiburg.informatik.ultimate.automata.statefactory.IStateFactory;
+import de.uni_freiburg.informatik.ultimate.core.lib.exceptions.RunningTaskInfo;
+import de.uni_freiburg.informatik.ultimate.util.datastructures.ImmutableSet;
+
+/**
+ * Given a Petri net, this class constructs a finite automaton that recognizes the same language.
+ *
+ * @author Matthias Heizmann (heizmann@informatik.uni-freiburg.de)
+ * @param <LETTER>
+ *            symbols type
+ * @param <PLACE>
+ *            place content type
+ */
+public final class PetriNet2FiniteAutomaton<LETTER, PLACE> extends UnaryNetOperation<LETTER, PLACE, IStateFactory<PLACE>> {
+	private final IPetriNet<LETTER, PLACE> mOperand;
+	private final NestedWordAutomaton<LETTER, PLACE> mResult;
+	private final Predicate<Marking<?, PLACE>> mIsKnownDeadEnd;
+
+	/**
+	 * List of markings for which
+	 * <ul>
+	 * <li>there has already been a state constructed
+	 * <li>outgoing transitions of this state have not yet been constructed.
+	 * </ul>
+	 */
+	private final List<Marking<LETTER, PLACE>> mWorklist = new LinkedList<>();
+	/**
+	 * Maps a marking to the automaton state that represents this marking.
+	 */
+	private final Map<Marking<LETTER, PLACE>, PLACE> mMarking2State = new HashMap<>();
+	private final IPetriNet2FiniteAutomatonStateFactory<PLACE> mContentFactory;
+
+	public PetriNet2FiniteAutomaton(final AutomataLibraryServices services,
+			final IPetriNet2FiniteAutomatonStateFactory<PLACE> factory, final IPetriNet<LETTER, PLACE> operand)
+			throws PetriNetNot1SafeException, AutomataOperationCanceledException {
+		this(services, factory, operand, null);
+	}
+
+	/**
+	 * Constructor.
+	 *
+	 * @param services
+	 *            Ultimate services
+	 * @param factory
+	 *            content factory
+	 * @param operand
+	 *            operand Petri net
+	 * @param isKnownDeadEnd
+	 *            Function that can be used to identify dead ends. Construction does not continue from dead ends.
+	 * @throws PetriNetNot1SafeException
+	 * @throws AutomataOperationCanceledException
+	 */
+	public PetriNet2FiniteAutomaton(final AutomataLibraryServices services,
+			final IPetriNet2FiniteAutomatonStateFactory<PLACE> factory, final IPetriNet<LETTER, PLACE> operand,
+			final Predicate<Marking<?, PLACE>> isKnownDeadEnd)
+			throws PetriNetNot1SafeException, AutomataOperationCanceledException {
+		super(services);
+		mOperand = operand;
+		mIsKnownDeadEnd = isKnownDeadEnd;
+
+		if (mLogger.isInfoEnabled()) {
+			mLogger.info(startMessage());
+		}
+
+		mContentFactory = factory;
+		final Set<LETTER> alphabet = new HashSet<>(operand.getAlphabet());
+		final VpAlphabet<LETTER> vpAlphabet = new VpAlphabet<LETTER>(alphabet, Collections.emptySet(),
+				Collections.emptySet());
+		mResult = new NestedWordAutomaton<>(mServices, vpAlphabet, factory);
+		getState(new Marking<>(ImmutableSet.of(operand.getInitialPlaces())), true);
+		while (!mWorklist.isEmpty()) {
+			final Marking<LETTER, PLACE> marking = mWorklist.remove(0);
+			constructOutgoingTransitions(marking);
+			if (!mServices.getProgressAwareTimer().continueProcessing()) {
+				final RunningTaskInfo rti = new RunningTaskInfo(getClass(),
+						"constructing automaton for Petri net that has " + mOperand.sizeInformation() +
+						". Already constructed " + mMarking2State.size() + " states. Currently " + mWorklist.size() +
+						" states in worklist.");
+				throw new AutomataOperationCanceledException(rti);
+			}
+		}
+
+		if (mLogger.isInfoEnabled()) {
+			mLogger.info(exitMessage());
+		}
+	}
+
+	@Override
+	public String exitMessage() {
+		return "Finished " + getOperationName() + ". Result " + mResult.sizeInformation();
+	}
+
+	/**
+	 * Returns the automaton state that represents marking. If this state is not yet constructed, construct it and
+	 * enqueue the marking. If it has to be constructed it is an initial state iff isInitial is true.
+	 */
+	private PLACE getState(final Marking<LETTER, PLACE> marking, final boolean isInitial) {
+		if (isKnownDeadEnd(marking)) {
+			return null;
+		}
+
+		PLACE state = mMarking2State.get(marking);
+		if (state == null) {
+			final boolean isFinal = mOperand.isAccepting(marking);
+			state = mContentFactory.getContentOnPetriNet2FiniteAutomaton(marking);
+			mResult.addState(isInitial, isFinal, state);
+			mMarking2State.put(marking, state);
+			mWorklist.add(marking);
+		}
+		return state;
+	}
+
+	/**
+	 * Given a marking. Get the state that represents the marking. Add all possible outgoing automaton transitions to
+	 * state. Construct (and enqueue to worklist) successor states if necessary.
+	 *
+	 * @throws PetriNetNot1SafeException
+	 */
+	private void constructOutgoingTransitions(final Marking<LETTER, PLACE> marking) throws PetriNetNot1SafeException {
+		final PLACE state = getState(marking, false);
+		assert state != null : "Dead-end marking should never be on worklist";
+
+		final Set<ITransition<LETTER, PLACE>> outgoing = getOutgoingNetTransitions(marking);
+		for (final ITransition<LETTER, PLACE> transition : outgoing) {
+			if (marking.isTransitionEnabled(transition, mOperand)) {
+				final Marking<LETTER, PLACE> succMarking = marking.fireTransition(transition, mOperand);
+				final PLACE succState = getState(succMarking, false);
+				if (succState != null) {
+					mResult.addInternalTransition(state, transition.getSymbol(), succState);
+				}
+			}
+		}
+	}
+
+	private Set<ITransition<LETTER, PLACE>> getOutgoingNetTransitions(final Marking<LETTER, PLACE> marking) {
+		final Set<ITransition<LETTER, PLACE>> transitions = new HashSet<>();
+		for (final PLACE place : marking) {
+			transitions.addAll(mOperand.getSuccessors(place));
+		}
+		return transitions;
+	}
+
+	private boolean isKnownDeadEnd(final Marking<?, PLACE> state) {
+		if (mIsKnownDeadEnd == null) {
+			return false;
+		}
+		return mIsKnownDeadEnd.test(state);
+	}
+
+	@Override
+	protected IPetriNet<LETTER, PLACE> getOperand() {
+		return mOperand;
+	}
+
+	@Override
+	public INestedWordAutomaton<LETTER, PLACE> getResult() {
+		return mResult;
+	}
+
+	@Override
+	public boolean checkResult(final IStateFactory<PLACE> stateFactory) throws AutomataLibraryException {
+		return true;
+	}
+}
/*
 * Copyright (C) 2011-2015 Julian Jarecki (jareckij@informatik.uni-freiburg.de)
 * Copyright (C) 2011-2015 Matthias Heizmann (heizmann@informatik.uni-freiburg.de)
 * Copyright (C) 2009-2015 University of Freiburg
 *
 * This file is part of the ULTIMATE Automata Library.
 *
 * The ULTIMATE Automata Library is free software: you can redistribute it and/or modify
 * it under the terms of the GNU Lesser General Public License as published
 * by the Free Software Foundation, either version 3 of the License, or
 * (at your option) any later version.
 *
 * The ULTIMATE Automata Library is distributed in the hope that it will be useful,
 * but WITHOUT ANY WARRANTY; without even the implied warranty of
 * MERCHANTABILITY or FITNESS FOR A PARTICULAR PURPOSE.  See the
 * GNU Lesser General Public License for more details.
 *
 * You should have received a copy of the GNU Lesser General Public License
 * along with the ULTIMATE Automata Library. If not, see <http://www.gnu.org/licenses/>.
 *
 * Additional permission under GNU GPL version 3 section 7:
 * If you modify the ULTIMATE Automata Library, or any covered work, by linking
 * or combining it with Eclipse RCP (or a modified version of Eclipse RCP),
 * containing parts covered by the terms of the Eclipse Public License, the
 * licensors of the ULTIMATE Automata Library grant you additional permission
 * to convey the resulting work.
 */
package de.uni_freiburg.informatik.ultimate.automata.petrinet.unfolding;

import java.util.Collection;
import java.util.HashSet;
import java.util.Iterator;
import java.util.List;
import java.util.Set;
import java.util.function.Function;
import java.util.stream.Collectors;
import java.util.stream.Stream;

import de.uni_freiburg.informatik.ultimate.util.datastructures.DataStructureUtils;
import de.uni_freiburg.informatik.ultimate.util.datastructures.relation.HashRelation;

/**
 * A co-relation between a {@link Condition} and an {@link Event}.
 *
 * @author Julian Jarecki (jareckij@informatik.uni-freiburg.de)
 * @author Matthias Heizmann (heizmann@informatik.uni-freiburg.de)
 * @param <LETTER>
 *            symbol type
 * @param <PLACE>
 *            place content type
 */
public class ConditionEventsCoRelationB32<LETTER, PLACE> implements ICoRelation<LETTER, PLACE> {
	private static final boolean EXTENDED_ASSERTION_CHECKING = !false;
	private long mQueryCounterYes;
	private long mQueryCounterNo;

	/**
	 * TODO schaetzc 2018-08-16: This does not seem to store all co-relations between conditions and events. Document
	 * which subset is stored. For [1] the co-relation between the only a-event and all p3-conditions were missing. [1]
	 * trunk/examples/Automata/regression/pn/operations/removeDead/VitalParallel.ats TODO Matthias 2019-09-25: I just
	 * checked this and saw all three p3-conditions in relation with the (only) a-event. Maybe the problem has been
	 * fixed in the last 13 months.
	 */

	private final HashRelation<Condition<LETTER, PLACE>, Event<LETTER, PLACE>> mCoRelatedCutoffEvents =
			new HashRelation<>();
	private final HashRelation<Condition<LETTER, PLACE>, Event<LETTER, PLACE>> mCoRelatedNonCutoffEvents =
			new HashRelation<>();

	private final BranchingProcess<LETTER, PLACE> mBranchingProcess;

	/**
	 * Constructor.
	 *
	 * @param branchingProcess
	 *            branching process
	 */
	public ConditionEventsCoRelationB32(final BranchingProcess<LETTER, PLACE> branchingProcess) {
		mBranchingProcess = branchingProcess;
	}

	@Override
	public long getQueryCounterYes() {
		return mQueryCounterYes;
	}

	@Override
	public long getQueryCounterNo() {
		return mQueryCounterNo;
	}

	@Override
	public void initialize(final Set<Condition<LETTER, PLACE>> initialConditions) {
	}

	private Stream<Event<LETTER, PLACE>> streamCoRelatedEvents(final Condition<LETTER, PLACE> c) {
		return Stream.concat(mCoRelatedCutoffEvents.getImage(c).stream(),
				mCoRelatedNonCutoffEvents.getImage(c).stream());
	}

	private Stream<Event<LETTER, PLACE>> streamNonCutoffCoRelatedEvents(final Condition<LETTER, PLACE> c) {
		return mCoRelatedNonCutoffEvents.getImage(c).stream();
	}

	/**
	 * @return Stream of all conditions that are
	 *         <ul>
	 *         <li>in the condition marking of c's predecessor event or
	 *         <li>in co-relation to the {@link Condition} c and whose predecessor is an event whose transition is in
	 *         the given set.
	 *         </ul>
	 */
	private Stream<Condition<LETTER, PLACE>> streamCoRelatedConditions(final Condition<LETTER, PLACE> c) {
		return Stream.concat(c.getPredecessorEvent().getConditionMark().stream(),
				streamCoRelatedEvents(c).flatMap(x -> x.getSuccessorConditions().stream()));
	}

	private Stream<Condition<LETTER, PLACE>> streamNonCutoffCoRelatedConditions(final Condition<LETTER, PLACE> c) {
		return Stream.concat(c.getPredecessorEvent().getConditionMark().stream(),
				streamNonCutoffCoRelatedEvents(c).flatMap(x -> x.getSuccessorConditions().stream()));
	}

	@Override
	public void update(final Event<LETTER, PLACE> e) {
		if (e.getTransition() == null) {
			// e is out initial dummy event
			assert e.getPredecessorConditions().isEmpty() : "not initial event";
			return;
		}
		// An existing condition c is in co-relation with e if the predecessor event
		// of c is in co-relation with all predecessor events of e.
		// Successor conditions of e are in co-relation with all events e' that are
		// in co-relation with all predecessor conditions of e.

		final HashRelation<Condition<LETTER, PLACE>, Event<LETTER, PLACE>> mapContainingE;
		if (e.isCutoffEvent()) {
			mapContainingE = mCoRelatedCutoffEvents;
		} else {
			mapContainingE = mCoRelatedNonCutoffEvents;
		}
		for (final Condition<LETTER, PLACE> c : e.getConditionMark()) {
			if (!c.getPredecessorEvent().equals(e)) {
				mapContainingE.addPair(c, e);
			}
		}
		updateSingleMap(mCoRelatedCutoffEvents, mapContainingE, e);
		updateSingleMap(mCoRelatedNonCutoffEvents, mapContainingE, e);
	}

	private void updateSingleMap(final HashRelation<Condition<LETTER, PLACE>, Event<LETTER, PLACE>> mapToUpdate,
			final HashRelation<Condition<LETTER, PLACE>, Event<LETTER, PLACE>> mapContainingE,
			final Event<LETTER, PLACE> e) {
		final List<Set<Event<LETTER, PLACE>>> coRelatedEventsToE =
				e.getPredecessorConditions().stream().map(x -> mapToUpdate.getImage(x)).collect(Collectors.toList());
		final Set<Event<LETTER, PLACE>> intersection = DataStructureUtils.intersection(coRelatedEventsToE);
		for (final Event<LETTER, PLACE> coRelatedEvent : intersection) {
			for (final Condition<LETTER, PLACE> c : coRelatedEvent.getSuccessorConditions()) {
				mapContainingE.addPair(c, e);
			}
		}
		for (final Condition<LETTER, PLACE> c : e.getSuccessorConditions()) {
			mapToUpdate.addAllPairs(c, intersection);
		}
	}

	@Override
	public boolean isInCoRelation(final Condition<LETTER, PLACE> c1, final Condition<LETTER, PLACE> c2) {
		final boolean result = mCoRelatedNonCutoffEvents.containsPair(c1, c2.getPredecessorEvent())
				|| mCoRelatedCutoffEvents.containsPair(c1, c2.getPredecessorEvent())
				// we don't have to check this if we assume that c1 and c2 are not cutoff conditions
				|| (c1.getPredecessorEvent().conditionMarkContains(c2));
		assert result == isInCoRelationNaive(c1, c2) : String
				.format("contradictory co-Relation for %s,%s: normal=%b != %b=naive", c1, c2, result, !result);

		if (result) {
			mQueryCounterYes++;
		} else {
			mQueryCounterNo++;
		}
		return result;
	}

	private boolean isInCoRelationNaive(final Condition<LETTER, PLACE> c1, final Condition<LETTER, PLACE> c2) {
		return !mBranchingProcess.inCausalRelation(c1, c2) && !mBranchingProcess.inConflict(c1, c2);
	}

	/**
	 * Checks if two events are in irreflexive co-relation, hereafter "ic".
	 * <p>
	 * x ic y iif (x co y and x != y)
	 * <p>
	 * with *e we denote the predecessor-nodes of e.
	 * <p>
	 * 1. If e1 ic e2 then their parents are pairwise in irreflexive co-relation.<br>
	 * <b>Proof:</b> <br>
	 * let e1 co e2. Furthermore let ci be a predecessor of ei for i \in {1,2}
	 * <p>
	 * If c1#c2 then e1#e2 _|_.<br>
	 * If c1 and c2 are equal then e1#e2 or e1=e2 _|_.<br>
	 * If c1 and c2 are in causal relation, then e1 is in causal relation to e2 or e1 # e2 _|_<br>
	 * q.e.d.
	 * <p>
	 * 2. If for all c1 \in *e1, c2 \in *e2: c1 ic c2 then e1 ci e2.<br>
	 * <b>Proof:</b>Assume the left side of the implication.<br>
	 *
	 * <u>TODO schaetzc 2018-08-16: The next line is not true in the general case. It is possible for a transition/event
	 * to have no predecessors. In a bounded net such transition must also have no successors. Do we support such
	 * transitions?</u><br>
	 *
	 * If e1 = e2 it is trivial, that there are c1,c2 s.t. c1=c2 _|_<br>
	 * Assume e1 < e2, then there has to be a path between e1 and e2 s.t. \exists c1 \in *e1 s.t. c1 < e2. For each
	 * parent c2 \in *e2 then c1 < c2 holds. (e1 > e2 analogously) _|_<br>
	 * Note: This is based on the assumption, that both Events have at least one predecessor-condition. <br>
	 * Assume e1#e2. There is a Condition c and Events e1', e2' \in c* s.t. e1' < e1 and e2' < e2. There is c1 \in *e1
	 * s.t. either c1 < c or c1=c.<br>
	 * If e2 = e2' then c \in *e2 _|_ (e1=e1' analogously). <br>
	 * If e1 != e1' and e2 != e2' then there are predecessor-conditions c1 \in *e1, c2 \in *e2 s.t. c1#c2 _|_. <br>
	 * q.e.d.
	 *
	 * @param e1
	 *            An event
	 * @param e2
	 *            Another event
	 * @return e1 ic e2 (e1 and e2 are in irreflexive co-relation)
	 */
	public boolean isInIrreflexiveCoRelation(final Event<LETTER, PLACE> e1, final Event<LETTER, PLACE> e2) {
		if (e1 == e2) {
			return false;
		}
		if (mBranchingProcess.getDummyRoot() == e1 || mBranchingProcess.getDummyRoot() == e2) {
			return false;
		}
		final Collection<Condition<LETTER, PLACE>> conditions1 = e1.getPredecessorConditions();
		final Collection<Condition<LETTER, PLACE>> conditions2 = e2.getPredecessorConditions();
		for (final Condition<LETTER, PLACE> c1 : conditions1) {
			// e1 and e2 are in conflict
			if (conditions2.contains(c1) || !isCoset(conditions2, c1)) {
				return false;
			}
		}
		return true;
	}

	@Override
	public boolean isInCoRelation(final Condition<LETTER, PLACE> cond, final Event<LETTER, PLACE> event) {
		if (event.getPredecessorConditions().contains(cond)) {
			return false;
		}
		return isCoset(event.getPredecessorConditions(), cond);
	}

	@Override
	public boolean isCoset(final Collection<Condition<LETTER, PLACE>> coSet, final Condition<LETTER, PLACE> c) {
		for (final Condition<LETTER, PLACE> condition : coSet) {
			if (!isInCoRelation(c, condition)) {
				return false;
			}
		}
		return true;
	}

	@Override
	public String toString() {
		return mCoRelatedCutoffEvents.toString() + mCoRelatedNonCutoffEvents.toString();
	}

	@Override
	public Set<Condition<LETTER, PLACE>> computeCoRelatedConditions(final Condition<LETTER, PLACE> cond) {
		final Set<Condition<LETTER, PLACE>> result = streamCoRelatedConditions(cond).collect(Collectors.toSet());
		if (EXTENDED_ASSERTION_CHECKING) {
			assert result
					.equals(computeCoRelatedConditionsInefficient(cond)) : "inconsistent co-relation information";
		}
		return result;
	}

	@Override
<<<<<<< HEAD
	public Set<Condition<LETTER, PLACE>> computeNonCutoffCoRelatedConditions(final Condition<LETTER, PLACE> cond) {
		final Set<Condition<LETTER, PLACE>> result = streamNonCutoffCoRelatedConditions(cond).collect(Collectors.toSet());
		return result;
	}
	private Set<Condition<LETTER, PLACE>> computeCoRelatedConditionsInefficient(final Condition<LETTER, PLACE> cond) {
=======
	public Set<Condition<LETTER, PLACE>> computeNonCutoffCoRelatatedConditions(final Condition<LETTER, PLACE> cond) {
		final Set<Condition<LETTER, PLACE>> result =
				streamNonCutoffCoRelatedConditions(cond).collect(Collectors.toSet());
		return result;
	}

	private Set<Condition<LETTER, PLACE>> computeCoRelatatedConditionsInefficient(final Condition<LETTER, PLACE> cond) {
>>>>>>> 28830098
		final Set<Condition<LETTER, PLACE>> result = new HashSet<>();
		for (final Condition<LETTER, PLACE> c2 : mBranchingProcess.getConditions()) {
			if (isInCoRelation(cond, c2)) {
				result.add(c2);
			}
		}
		return result;
	}

	@Override
	public int computeMaximalDegree() {
		final Function<Condition<LETTER, PLACE>, Integer> computeDegree =
				(c -> streamCoRelatedEvents(c).map(e -> e.getSuccessorConditions().size()).reduce(0, Integer::sum));
		final Integer max = mCoRelatedCutoffEvents.getDomain().stream().map(computeDegree).max(Integer::compare)
				.orElse(Integer.valueOf(0));
		return max;
	}

	@Override
	public Set<Condition<LETTER, PLACE>> computeCoRelatedConditions(final Condition<LETTER, PLACE> cond,
			final PLACE p) {
		return streamCoRelatedConditions(cond).filter(x -> x.getPlace().equals(p)).collect(Collectors.toSet());
	}

	@Override
	public Set<Event<LETTER, PLACE>> computeCoRelatedEvents(final Event<LETTER, PLACE> e) {
		final Set<Condition<LETTER, PLACE>> succCond = e.getSuccessorConditions();
		if (succCond.isEmpty()) {
			throw new UnsupportedOperationException("event without successor conditions");
		}
		final Iterator<Condition<LETTER, PLACE>> it = succCond.iterator();
		final Condition<LETTER, PLACE> firstCond = it.next();
		final Set<Event<LETTER, PLACE>> result = streamCoRelatedEvents(firstCond).collect(Collectors.toSet());
		while (it.hasNext()) {
			final Condition<LETTER, PLACE> c = it.next();
			final Set<Event<LETTER, PLACE>> coRelated = streamCoRelatedEvents(c).collect(Collectors.toSet());
			result.retainAll(coRelated);
		}
		return result;
	}

	@Override
	public Set<Event<LETTER, PLACE>> computeCoRelatedEvents(final Condition<LETTER, PLACE> c) {
		return streamCoRelatedEvents(c).collect(Collectors.toSet());
	}
}<|MERGE_RESOLUTION|>--- conflicted
+++ resolved
@@ -268,28 +268,19 @@
 	public Set<Condition<LETTER, PLACE>> computeCoRelatedConditions(final Condition<LETTER, PLACE> cond) {
 		final Set<Condition<LETTER, PLACE>> result = streamCoRelatedConditions(cond).collect(Collectors.toSet());
 		if (EXTENDED_ASSERTION_CHECKING) {
-			assert result
-					.equals(computeCoRelatedConditionsInefficient(cond)) : "inconsistent co-relation information";
-		}
-		return result;
-	}
-
-	@Override
-<<<<<<< HEAD
+			assert result.equals(computeCoRelatedConditionsInefficient(cond)) : "inconsistent co-relation information";
+		}
+		return result;
+	}
+
+	@Override
 	public Set<Condition<LETTER, PLACE>> computeNonCutoffCoRelatedConditions(final Condition<LETTER, PLACE> cond) {
-		final Set<Condition<LETTER, PLACE>> result = streamNonCutoffCoRelatedConditions(cond).collect(Collectors.toSet());
-		return result;
-	}
-	private Set<Condition<LETTER, PLACE>> computeCoRelatedConditionsInefficient(final Condition<LETTER, PLACE> cond) {
-=======
-	public Set<Condition<LETTER, PLACE>> computeNonCutoffCoRelatatedConditions(final Condition<LETTER, PLACE> cond) {
 		final Set<Condition<LETTER, PLACE>> result =
 				streamNonCutoffCoRelatedConditions(cond).collect(Collectors.toSet());
 		return result;
 	}
 
-	private Set<Condition<LETTER, PLACE>> computeCoRelatatedConditionsInefficient(final Condition<LETTER, PLACE> cond) {
->>>>>>> 28830098
+	private Set<Condition<LETTER, PLACE>> computeCoRelatedConditionsInefficient(final Condition<LETTER, PLACE> cond) {
 		final Set<Condition<LETTER, PLACE>> result = new HashSet<>();
 		for (final Condition<LETTER, PLACE> c2 : mBranchingProcess.getConditions()) {
 			if (isInCoRelation(cond, c2)) {

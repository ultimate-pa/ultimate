--- conflicted
+++ resolved
@@ -39,11 +39,7 @@
  * @param <STATE>
  *            state type
  */
-<<<<<<< HEAD
-class UnionNwa<LETTER, STATE> extends ProductNwa<LETTER, STATE, STATE, STATE> {
-=======
-public class UnionNwa<LETTER, STATE> extends ProductNwa<LETTER, STATE> {
->>>>>>> 4f907a31
+public class UnionNwa<LETTER, STATE> extends ProductNwa<LETTER, STATE, STATE, STATE> {
 	private final IUnionStateFactory<STATE> mStateFactory;
 
 	/**

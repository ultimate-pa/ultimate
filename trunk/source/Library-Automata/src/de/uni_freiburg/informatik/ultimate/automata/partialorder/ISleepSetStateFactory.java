/*
 * Copyright (C) 2020 Marcel Ebbinghaus
 * Copyright (C) 2020 Dominik Klumpp (klumpp@informatik.uni-freiburg.de)
 * Copyright (C) 2020 University of Freiburg
 *
 * This file is part of the ULTIMATE Automata Library.
 *
 * The ULTIMATE Automata Library is free software: you can redistribute it and/or modify
 * it under the terms of the GNU Lesser General Public License as published
 * by the Free Software Foundation, either version 3 of the License, or
 * (at your option) any later version.
 *
 * The ULTIMATE Automata Library is distributed in the hope that it will be useful,
 * but WITHOUT ANY WARRANTY; without even the implied warranty of
 * MERCHANTABILITY or FITNESS FOR A PARTICULAR PURPOSE.  See the
 * GNU Lesser General Public License for more details.
 *
 * You should have received a copy of the GNU Lesser General Public License
 * along with the ULTIMATE Automata Library. If not, see <http://www.gnu.org/licenses/>.
 *
 * Additional permission under GNU GPL version 3 section 7:
 * If you modify the ULTIMATE Automata Library, or any covered work, by linking
 * or combining it with Eclipse RCP (or a modified version of Eclipse RCP),
 * containing parts covered by the terms of the Eclipse Public License, the
 * licensors of the ULTIMATE Automata Library grant you additional permission
 * to convey the resulting work.
 */
package de.uni_freiburg.informatik.ultimate.automata.partialorder;

import de.uni_freiburg.informatik.ultimate.automata.statefactory.IEmptyStackStateFactory;
import de.uni_freiburg.informatik.ultimate.util.datastructures.ImmutableSet;
import de.uni_freiburg.informatik.ultimate.util.datastructures.relation.Pair;

/**
 * Interface for the state factory used by sleep set reduction of a finite automaton.
 *
 * @author Marcel Ebbinghaus
 * @author Dominik Klumpp (klumpp@informatik.uni-freiburg.de)
 *
 * @param <L>
 *            The type of letters
 * @param <S>
 *            The type of states in the original automaton
 * @param <R>
 *            The type of states in the reduced automaton, created from an original state and a sleep set
 */
public interface ISleepSetStateFactory<L, S, R> extends IEmptyStackStateFactory<R> {
	/**
	 * Method to create the sleep set state according to a given state and sleep set.
	 *
	 * Implementations must ensure that states which should be considered equal are indeed equal according to their
	 * {{@link #equals(Object)} method. In other words, the caller does not cache results of calls to this method.
	 *
	 * @param state
	 *            The given state
	 * @param sleepset
	 *            The given sleep set
	 * @return The corresponding sleep set state
	 */
	R createSleepSetState(S state, ImmutableSet<L> sleepset);

	/**
	 * Simple implementation of the interface, which disregards the sleep set and simply returns the automaton state.
	 *
	 * As a result, the reduced automaton will be a sub-automaton of the input automaton, with some transitions removed.
	 * No unrolling of loops or unfolding of branches is performed. While guaranteeing a small automaton size in terms
	 * of states, this yields possibly non-minimal reductions (in terms of the language).
	 *
	 * @author Dominik Klumpp (klumpp@informatik.uni-freiburg.de)
	 *
	 * @param <L>
	 *            The type of letters
	 * @param <S>
	 *            The type of states in the original (and in the reduced) automaton.
	 */
	public static class NoUnrolling<L, S> implements ISleepSetStateFactory<L, S, S> {
		@Override
		public S createEmptyStackState() {
			throw new UnsupportedOperationException();
		}

		@Override
		public S createSleepSetState(final S state, final Set<L> sleepset) {
			return state;
		}
	}

	/**
	 * Simple implementation of the interface, which represents the sleep set state as a pair.
	 *
	 * Hence the reduced automaton unrolls loops and unfolds branches in the original automaton as far as necessary to
	 * achieve a minimal reduction (in terms of the language). Of course, this can lead to larger automata in terms of
	 * states; in the worst case exponentially (in the size of the alphabet) more states.
	 *
	 * @author Marcel Ebbinghaus
	 * @author Dominik Klumpp (klumpp@informatik.uni-freiburg.de)
	 *
	 * @param <L>
	 *            The type of letters
	 * @param <S>
	 *            The type of states in the original automaton
	 */
<<<<<<< HEAD
	public static class MinimalReduction<L, S> implements ISleepSetStateFactory<L, S, Pair<S, Set<L>>> {
=======
	public static class DefaultSleepSetStateFactory<L, S>
			implements ISleepSetStateFactory<L, S, Pair<S, ImmutableSet<L>>> {
>>>>>>> 69fe77d6
		@Override
		public Pair<S, ImmutableSet<L>> createEmptyStackState() {
			throw new UnsupportedOperationException();
		}

		@Override
		public Pair<S, ImmutableSet<L>> createSleepSetState(final S state, final ImmutableSet<L> sleepset) {
			return new Pair<>(state, sleepset);
		}
	}
}<|MERGE_RESOLUTION|>--- conflicted
+++ resolved
@@ -80,7 +80,7 @@
 		}
 
 		@Override
-		public S createSleepSetState(final S state, final Set<L> sleepset) {
+		public S createSleepSetState(final S state, final ImmutableSet<L> sleepset) {
 			return state;
 		}
 	}
@@ -100,12 +100,7 @@
 	 * @param <S>
 	 *            The type of states in the original automaton
 	 */
-<<<<<<< HEAD
-	public static class MinimalReduction<L, S> implements ISleepSetStateFactory<L, S, Pair<S, Set<L>>> {
-=======
-	public static class DefaultSleepSetStateFactory<L, S>
-			implements ISleepSetStateFactory<L, S, Pair<S, ImmutableSet<L>>> {
->>>>>>> 69fe77d6
+	public static class MinimalReduction<L, S> implements ISleepSetStateFactory<L, S, Pair<S, ImmutableSet<L>>> {
 		@Override
 		public Pair<S, ImmutableSet<L>> createEmptyStackState() {
 			throw new UnsupportedOperationException();

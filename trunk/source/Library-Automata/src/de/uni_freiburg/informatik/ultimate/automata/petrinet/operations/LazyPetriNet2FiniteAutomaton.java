--- conflicted
+++ resolved
@@ -100,7 +100,7 @@
 		mCache = new NestedWordAutomatonCache<>(services, new VpAlphabet<>(mOperand.getAlphabet()), factory);
 
 		// construct the initial state
-		constructState(new Marking<>(mOperand.getInitialPlaces()), true);
+		constructState(new Marking<>(ImmutableSet.of(mOperand.getInitialPlaces())), true);
 	}
 
 	@Deprecated
@@ -121,24 +121,7 @@
 
 	@Override
 	public Iterable<S> getInitialStates() {
-<<<<<<< HEAD
 		return mCache.getInitialStates();
-=======
-		return Arrays.asList(getOrConstructState(new Marking<>(ImmutableSet.of(mOperand.getInitialPlaces()))));
-	}
-
-	private S getOrConstructState(final Marking<L, S> marking) {
-		return mMarking2State.computeIfAbsent(marking, x -> {
-			final S state = mStateFactory.getContentOnPetriNet2FiniteAutomaton(marking);
-			mState2Marking.put(state, marking);
-
-			final boolean isInitial = new Marking<>(ImmutableSet.of(mOperand.getInitialPlaces())).equals(marking);
-			final boolean isFinal = mOperand.isAccepting(marking);
-			mCache.addState(isInitial, isFinal, state);
-
-			return state;
-		});
->>>>>>> 69fe77d6
 	}
 
 	@Override
@@ -251,7 +234,8 @@
 		final S state = mStateFactory.getContentOnPetriNet2FiniteAutomaton(marking);
 		mState2Marking.put(state, marking);
 
-		assert isInitial == new Marking<>(mOperand.getInitialPlaces()).equals(marking) : "Wrong initial state";
+		assert isInitial == new Marking<>(ImmutableSet.of(mOperand.getInitialPlaces()))
+				.equals(marking) : "Wrong initial state";
 		final boolean isFinal = mOperand.isAccepting(marking);
 		mCache.addState(isInitial, isFinal, state);
 

--- conflicted
+++ resolved
@@ -63,13 +63,8 @@
  */
 public class LazyPetriNet2FiniteAutomaton<L, S> implements INwaOutgoingLetterAndTransitionProvider<L, S> {
 
-<<<<<<< HEAD
 	private final IPetriNetSuccessorProvider<L, S> mOperand;
-	private final Predicate<Marking<?, S>> mIsKnownDeadEnd;
-=======
-	private final IPetriNet<L, S> mOperand;
 	private final Predicate<Marking<S>> mIsKnownDeadEnd;
->>>>>>> 4129a3cf
 	private final IPetriNet2FiniteAutomatonStateFactory<S> mStateFactory;
 	private final Map<Marking<S>, S> mMarking2State = new HashMap<>();
 
@@ -97,13 +92,8 @@
 	 *             Petri Net has to be one-safe
 	 */
 	public LazyPetriNet2FiniteAutomaton(final AutomataLibraryServices services,
-<<<<<<< HEAD
 			final IPetriNet2FiniteAutomatonStateFactory<S> factory, final IPetriNetSuccessorProvider<L, S> operand,
-			final Predicate<Marking<?, S>> isKnownDeadEnd) throws PetriNetNot1SafeException {
-=======
-			final IPetriNet2FiniteAutomatonStateFactory<S> factory, final IPetriNet<L, S> operand,
 			final Predicate<Marking<S>> isKnownDeadEnd) throws PetriNetNot1SafeException {
->>>>>>> 4129a3cf
 		mOperand = operand;
 		mIsKnownDeadEnd = isKnownDeadEnd;
 		mStateFactory = factory;
@@ -213,13 +203,8 @@
 				.forEach(t -> createAutomatonTransition(state, marking, t));
 	}
 
-<<<<<<< HEAD
-	private void createAutomatonTransition(final S state, final Marking<L, S> marking,
+	private void createAutomatonTransition(final S state, final Marking<S> marking,
 			final Transition<L, S> transition) {
-=======
-	private void createAutomatonTransition(final S state, final Marking<S> marking,
-			final ITransition<L, S> transition) {
->>>>>>> 4129a3cf
 		try {
 			final S successor = getOrConstructState(marking.fireTransition(transition));
 			if (successor != null) {
@@ -257,11 +242,7 @@
 		return state;
 	}
 
-<<<<<<< HEAD
-	private Stream<Transition<L, S>> getOutgoingNetTransitions(final Marking<L, S> marking) {
-=======
-	private Stream<ITransition<L, S>> getOutgoingNetTransitions(final Marking<S> marking) {
->>>>>>> 4129a3cf
+	private Stream<Transition<L, S>> getOutgoingNetTransitions(final Marking<S> marking) {
 		return marking.stream().flatMap(place -> mOperand.getSuccessors(place).stream())
 				.filter(marking::isTransitionEnabled);
 	}

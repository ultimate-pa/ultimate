--- conflicted
+++ resolved
@@ -42,26 +42,6 @@
 
 	Set<PLACE> getInitialPlaces();
 
-<<<<<<< HEAD
-=======
-	/** @return Outgoing places of given transition. */
-	ImmutableSet<PLACE> getSuccessors(ITransition<LETTER, PLACE> transition);
-
-	/** @return Incoming places of given transition. */
-	ImmutableSet<PLACE> getPredecessors(final ITransition<LETTER, PLACE> transition);
-
-	/**
-	 *
-	 * @param place2allowedSiblings
-	 * @return all {@link ISuccessorTransitionProvider}s such that for its
-	 *         predecessors {p1,...,pn} there exists some i such that pi is in the
-	 *         domain of the place2allowedSiblings and all elements of
-	 *         {p1,...,p_{i-1},p_{i+1},pn} are in relation with pi.
-	 */
-	Collection<ISuccessorTransitionProvider<LETTER, PLACE>> getSuccessorTransitionProviders(
-			final HashRelation<PLACE, PLACE> place2allowedSiblings);
-
->>>>>>> c501bbb0
 	/**
 	 *
 	 * @return {@link ISuccessorTransitionProvider}s such that the set of predecessors contains only "mayPlaces" and at

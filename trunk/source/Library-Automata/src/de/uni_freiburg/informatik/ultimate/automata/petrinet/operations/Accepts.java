--- conflicted
+++ resolved
@@ -1,185 +1,169 @@
-/*
- * Copyright (C) 2011-2015 Julian Jarecki (jareckij@informatik.uni-freiburg.de)
- * Copyright (C) 2011-2015 Matthias Heizmann (heizmann@informatik.uni-freiburg.de)
- * Copyright (C) 2009-2015 University of Freiburg
- *
- * This file is part of the ULTIMATE Automata Library.
- *
- * The ULTIMATE Automata Library is free software: you can redistribute it and/or modify
- * it under the terms of the GNU Lesser General Public License as published
- * by the Free Software Foundation, either version 3 of the License, or
- * (at your option) any later version.
- *
- * The ULTIMATE Automata Library is distributed in the hope that it will be useful,
- * but WITHOUT ANY WARRANTY; without even the implied warranty of
- * MERCHANTABILITY or FITNESS FOR A PARTICULAR PURPOSE.  See the
- * GNU Lesser General Public License for more details.
- *
- * You should have received a copy of the GNU Lesser General Public License
- * along with the ULTIMATE Automata Library. If not, see <http://www.gnu.org/licenses/>.
- *
- * Additional permission under GNU GPL version 3 section 7:
- * If you modify the ULTIMATE Automata Library, or any covered work, by linking
- * or combining it with Eclipse RCP (or a modified version of Eclipse RCP),
- * containing parts covered by the terms of the Eclipse Public License, the
- * licensors of the ULTIMATE Automata Library grant you additional permission
- * to convey the resulting work.
- */
-package de.uni_freiburg.informatik.ultimate.automata.petrinet.operations;
-
-import java.util.HashSet;
-import java.util.Set;
-
-import de.uni_freiburg.informatik.ultimate.automata.AutomataLibraryException;
-import de.uni_freiburg.informatik.ultimate.automata.AutomataLibraryServices;
-import de.uni_freiburg.informatik.ultimate.automata.AutomataOperationCanceledException;
-import de.uni_freiburg.informatik.ultimate.automata.Word;
-import de.uni_freiburg.informatik.ultimate.automata.nestedword.NestedWord;
-import de.uni_freiburg.informatik.ultimate.automata.petrinet.IPetriNetSuccessorProvider;
-import de.uni_freiburg.informatik.ultimate.automata.petrinet.Marking;
-import de.uni_freiburg.informatik.ultimate.automata.petrinet.PetriNetNot1SafeException;
-import de.uni_freiburg.informatik.ultimate.automata.petrinet.UnaryNetOperation;
-import de.uni_freiburg.informatik.ultimate.automata.petrinet.netdatastructures.Transition;
-import de.uni_freiburg.informatik.ultimate.automata.statefactory.IPetriNet2FiniteAutomatonStateFactory;
-import de.uni_freiburg.informatik.ultimate.util.datastructures.ImmutableSet;
-
-/**
- * Acceptance test for Petri nets.
- *
- * @author Julian Jarecki (jareckij@informatik.uni-freiburg.de)
- * @author Matthias Heizmann (heizmann@informatik.uni-freiburg.de)
- * @param <LETTER>
- *            symbol type
- * @param <PLACE>
- *            place content type
- */
-public final class Accepts<LETTER, PLACE>
-		extends UnaryNetOperation<LETTER, PLACE, IPetriNet2FiniteAutomatonStateFactory<PLACE>> {
-	private final IPetriNetSuccessorProvider<LETTER, PLACE> mOperand;
-	private final Word<LETTER> mWord;
-	private final boolean mResult;
-
-	/**
-	 * Constructor.
-	 *
-	 * @param services
-	 *            Ultimate services
-	 * @param operand
-	 *            Petri net
-	 * @param word
-	 *            word
-	 * @throws AutomataOperationCanceledException
-	 *             if operation was canceled
-	 * @throws PetriNetNot1SafeException
-	 */
-	public Accepts(final AutomataLibraryServices services, final IPetriNetSuccessorProvider<LETTER, PLACE> operand,
-			final Word<LETTER> word) throws AutomataOperationCanceledException, PetriNetNot1SafeException {
-		super(services);
-		mOperand = operand;
-		mWord = word;
-
-		if (mLogger.isInfoEnabled()) {
-			mLogger.info(startMessage());
-		}
-
-		// this.marking = new HashSet<PLACE>(net.getInitialMarking());
-		// this.position = 0;
-		mResult = getResultHelper(0, new Marking<>(ImmutableSet.of(operand.getInitialPlaces())));
-
-		if (mLogger.isInfoEnabled()) {
-			mLogger.info(exitMessage());
-		}
-	}
-
-	// private Collection<PLACE> marking;
-	// private int position;
-
-	@Override
-	public String startMessage() {
-		return "Start " + getOperationName() + ". Operand " + mOperand.sizeInformation();
-	}
-
-	@Override
-	protected IPetriNetSuccessorProvider<LETTER, PLACE> getOperand() {
-		return mOperand;
-	}
-
-	@Override
-	public Boolean getResult() {
-		return mResult;
-	}
-
-	private boolean getResultHelper(final int position, final Marking<PLACE> marking)
-			throws AutomataOperationCanceledException, PetriNetNot1SafeException {
-		if (position >= mWord.length()) {
-			return mOperand.isAccepting(marking);
-		}
-
-		if (isCancellationRequested()) {
-			throw new AutomataOperationCanceledException(this.getClass());
-		}
-
-		final LETTER symbol = mWord.getSymbol(position);
-		if (!mOperand.getAlphabet().contains(symbol)) {
-			throw new IllegalArgumentException("Symbol " + symbol + " not in alphabet");
-		}
-
-		final int nextPosition = position + 1;
-		boolean result = false;
-<<<<<<< HEAD
-		Marking<LETTER, PLACE> nextMarking;
-		for (final Transition<LETTER, PLACE> transition : activeTransitionsWithSymbol(marking, symbol)) {
-			nextMarking = marking.fireTransition(transition);
-=======
-		Marking<PLACE> nextMarking;
-		for (final ITransition<LETTER, PLACE> transition : activeTransitionsWithSymbol(marking, symbol)) {
-			nextMarking = marking.fireTransition(transition, mOperand);
->>>>>>> 4129a3cf
-			if (getResultHelper(nextPosition, nextMarking)) {
-				result = true;
-			}
-		}
-		return result;
-	}
-
-<<<<<<< HEAD
-	private Set<Transition<LETTER, PLACE>> activeTransitionsWithSymbol(final Marking<LETTER, PLACE> marking,
-			final LETTER symbol) {
-		final Set<Transition<LETTER, PLACE>> activeTransitionsWithSymbol = new HashSet<>();
-		for (final PLACE place : marking) {
-			mOperand.getSuccessors(place).stream().filter(transition -> transition.getSymbol().equals(symbol))
-					.filter(marking::isTransitionEnabled).forEach(activeTransitionsWithSymbol::add);
-=======
-	private Set<ITransition<LETTER, PLACE>> activeTransitionsWithSymbol(final Marking<PLACE> marking,
-			final LETTER symbol) {
-		final Set<ITransition<LETTER, PLACE>> activeTransitionsWithSymbol = new HashSet<>();
-		for (final PLACE place : marking) {
-			mOperand.getSuccessors(place).stream().filter(transition -> transition.getSymbol().equals(symbol))
-					.filter((transition -> marking.isTransitionEnabled(transition, mOperand)))
-					.forEach(activeTransitionsWithSymbol::add);
->>>>>>> 4129a3cf
-		}
-		return activeTransitionsWithSymbol;
-	}
-
-	@Override
-	public boolean checkResult(final IPetriNet2FiniteAutomatonStateFactory<PLACE> stateFactory)
-			throws AutomataLibraryException {
-		if (mLogger.isInfoEnabled()) {
-			mLogger.info("Testing correctness of accepts");
-		}
-
-		final NestedWord<LETTER> nw = NestedWord.nestedWord(mWord);
-		final boolean resultAutomata =
-				(new de.uni_freiburg.informatik.ultimate.automata.nestedword.operations.Accepts<>(mServices,
-						(new PetriNet2FiniteAutomaton<>(mServices, stateFactory, mOperand)).getResult(), nw))
-								.getResult();
-		final boolean correct = mResult == resultAutomata;
-
-		if (mLogger.isInfoEnabled()) {
-			mLogger.info("Finished testing correctness of accepts");
-		}
-
-		return correct;
-	}
-}
+/*
+ * Copyright (C) 2011-2015 Julian Jarecki (jareckij@informatik.uni-freiburg.de)
+ * Copyright (C) 2011-2015 Matthias Heizmann (heizmann@informatik.uni-freiburg.de)
+ * Copyright (C) 2009-2015 University of Freiburg
+ *
+ * This file is part of the ULTIMATE Automata Library.
+ *
+ * The ULTIMATE Automata Library is free software: you can redistribute it and/or modify
+ * it under the terms of the GNU Lesser General Public License as published
+ * by the Free Software Foundation, either version 3 of the License, or
+ * (at your option) any later version.
+ *
+ * The ULTIMATE Automata Library is distributed in the hope that it will be useful,
+ * but WITHOUT ANY WARRANTY; without even the implied warranty of
+ * MERCHANTABILITY or FITNESS FOR A PARTICULAR PURPOSE.  See the
+ * GNU Lesser General Public License for more details.
+ *
+ * You should have received a copy of the GNU Lesser General Public License
+ * along with the ULTIMATE Automata Library. If not, see <http://www.gnu.org/licenses/>.
+ *
+ * Additional permission under GNU GPL version 3 section 7:
+ * If you modify the ULTIMATE Automata Library, or any covered work, by linking
+ * or combining it with Eclipse RCP (or a modified version of Eclipse RCP),
+ * containing parts covered by the terms of the Eclipse Public License, the
+ * licensors of the ULTIMATE Automata Library grant you additional permission
+ * to convey the resulting work.
+ */
+package de.uni_freiburg.informatik.ultimate.automata.petrinet.operations;
+
+import java.util.HashSet;
+import java.util.Set;
+
+import de.uni_freiburg.informatik.ultimate.automata.AutomataLibraryException;
+import de.uni_freiburg.informatik.ultimate.automata.AutomataLibraryServices;
+import de.uni_freiburg.informatik.ultimate.automata.AutomataOperationCanceledException;
+import de.uni_freiburg.informatik.ultimate.automata.Word;
+import de.uni_freiburg.informatik.ultimate.automata.nestedword.NestedWord;
+import de.uni_freiburg.informatik.ultimate.automata.petrinet.IPetriNetSuccessorProvider;
+import de.uni_freiburg.informatik.ultimate.automata.petrinet.Marking;
+import de.uni_freiburg.informatik.ultimate.automata.petrinet.PetriNetNot1SafeException;
+import de.uni_freiburg.informatik.ultimate.automata.petrinet.UnaryNetOperation;
+import de.uni_freiburg.informatik.ultimate.automata.petrinet.netdatastructures.Transition;
+import de.uni_freiburg.informatik.ultimate.automata.statefactory.IPetriNet2FiniteAutomatonStateFactory;
+import de.uni_freiburg.informatik.ultimate.util.datastructures.ImmutableSet;
+
+/**
+ * Acceptance test for Petri nets.
+ *
+ * @author Julian Jarecki (jareckij@informatik.uni-freiburg.de)
+ * @author Matthias Heizmann (heizmann@informatik.uni-freiburg.de)
+ * @param <LETTER>
+ *            symbol type
+ * @param <PLACE>
+ *            place content type
+ */
+public final class Accepts<LETTER, PLACE>
+		extends UnaryNetOperation<LETTER, PLACE, IPetriNet2FiniteAutomatonStateFactory<PLACE>> {
+	private final IPetriNetSuccessorProvider<LETTER, PLACE> mOperand;
+	private final Word<LETTER> mWord;
+	private final boolean mResult;
+
+	/**
+	 * Constructor.
+	 *
+	 * @param services
+	 *            Ultimate services
+	 * @param operand
+	 *            Petri net
+	 * @param word
+	 *            word
+	 * @throws AutomataOperationCanceledException
+	 *             if operation was canceled
+	 * @throws PetriNetNot1SafeException
+	 */
+	public Accepts(final AutomataLibraryServices services, final IPetriNetSuccessorProvider<LETTER, PLACE> operand,
+			final Word<LETTER> word) throws AutomataOperationCanceledException, PetriNetNot1SafeException {
+		super(services);
+		mOperand = operand;
+		mWord = word;
+
+		if (mLogger.isInfoEnabled()) {
+			mLogger.info(startMessage());
+		}
+
+		// this.marking = new HashSet<PLACE>(net.getInitialMarking());
+		// this.position = 0;
+		mResult = getResultHelper(0, new Marking<>(ImmutableSet.of(operand.getInitialPlaces())));
+
+		if (mLogger.isInfoEnabled()) {
+			mLogger.info(exitMessage());
+		}
+	}
+
+	// private Collection<PLACE> marking;
+	// private int position;
+
+	@Override
+	public String startMessage() {
+		return "Start " + getOperationName() + ". Operand " + mOperand.sizeInformation();
+	}
+
+	@Override
+	protected IPetriNetSuccessorProvider<LETTER, PLACE> getOperand() {
+		return mOperand;
+	}
+
+	@Override
+	public Boolean getResult() {
+		return mResult;
+	}
+
+	private boolean getResultHelper(final int position, final Marking<PLACE> marking)
+			throws AutomataOperationCanceledException, PetriNetNot1SafeException {
+		if (position >= mWord.length()) {
+			return mOperand.isAccepting(marking);
+		}
+
+		if (isCancellationRequested()) {
+			throw new AutomataOperationCanceledException(this.getClass());
+		}
+
+		final LETTER symbol = mWord.getSymbol(position);
+		if (!mOperand.getAlphabet().contains(symbol)) {
+			throw new IllegalArgumentException("Symbol " + symbol + " not in alphabet");
+		}
+
+		final int nextPosition = position + 1;
+		boolean result = false;
+		Marking<PLACE> nextMarking;
+		for (final Transition<LETTER, PLACE> transition : activeTransitionsWithSymbol(marking, symbol)) {
+			nextMarking = marking.fireTransition(transition);
+			if (getResultHelper(nextPosition, nextMarking)) {
+				result = true;
+			}
+		}
+		return result;
+	}
+
+	private Set<Transition<LETTER, PLACE>> activeTransitionsWithSymbol(final Marking<PLACE> marking,
+			final LETTER symbol) {
+		final Set<Transition<LETTER, PLACE>> activeTransitionsWithSymbol = new HashSet<>();
+		for (final PLACE place : marking) {
+			mOperand.getSuccessors(place).stream().filter(transition -> transition.getSymbol().equals(symbol))
+					.filter(marking::isTransitionEnabled).forEach(activeTransitionsWithSymbol::add);
+		}
+		return activeTransitionsWithSymbol;
+	}
+
+	@Override
+	public boolean checkResult(final IPetriNet2FiniteAutomatonStateFactory<PLACE> stateFactory)
+			throws AutomataLibraryException {
+		if (mLogger.isInfoEnabled()) {
+			mLogger.info("Testing correctness of accepts");
+		}
+
+		final NestedWord<LETTER> nw = NestedWord.nestedWord(mWord);
+		final boolean resultAutomata =
+				(new de.uni_freiburg.informatik.ultimate.automata.nestedword.operations.Accepts<>(mServices,
+						(new PetriNet2FiniteAutomaton<>(mServices, stateFactory, mOperand)).getResult(), nw))
+								.getResult();
+		final boolean correct = mResult == resultAutomata;
+
+		if (mLogger.isInfoEnabled()) {
+			mLogger.info("Finished testing correctness of accepts");
+		}
+
+		return correct;
+	}
+}
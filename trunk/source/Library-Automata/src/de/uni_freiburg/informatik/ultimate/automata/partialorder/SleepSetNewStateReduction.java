/*
 * Copyright (C) 2020 Marcel Ebbinghaus
 * Copyright (C) 2020 Dominik Klumpp (klumpp@informatik.uni-freiburg.de)
 * Copyright (C) 2020 University of Freiburg
 *
 * This file is part of the ULTIMATE Automata Library.
 *
 * The ULTIMATE Automata Library is free software: you can redistribute it and/or modify
 * it under the terms of the GNU Lesser General Public License as published
 * by the Free Software Foundation, either version 3 of the License, or
 * (at your option) any later version.
 *
 * The ULTIMATE Automata Library is distributed in the hope that it will be useful,
 * but WITHOUT ANY WARRANTY; without even the implied warranty of
 * MERCHANTABILITY or FITNESS FOR A PARTICULAR PURPOSE.  See the
 * GNU Lesser General Public License for more details.
 *
 * You should have received a copy of the GNU Lesser General Public License
 * along with the ULTIMATE Automata Library. If not, see <http://www.gnu.org/licenses/>.
 *
 * Additional permission under GNU GPL version 3 section 7:
 * If you modify the ULTIMATE Automata Library, or any covered work, by linking
 * or combining it with Eclipse RCP (or a modified version of Eclipse RCP),
 * containing parts covered by the terms of the Eclipse Public License, the
 * licensors of the ULTIMATE Automata Library grant you additional permission
 * to convey the resulting work.
 */
package de.uni_freiburg.informatik.ultimate.automata.partialorder;

import java.util.ArrayDeque;
import java.util.ArrayList;
import java.util.HashMap;
import java.util.HashSet;
import java.util.Map;
import java.util.Set;
import java.util.stream.Stream;

import de.uni_freiburg.informatik.ultimate.automata.AutomataLibraryServices;
import de.uni_freiburg.informatik.ultimate.automata.AutomataOperationCanceledException;
import de.uni_freiburg.informatik.ultimate.automata.nestedword.INwaOutgoingLetterAndTransitionProvider;
import de.uni_freiburg.informatik.ultimate.automata.nestedword.NestedWordAutomataUtils;
import de.uni_freiburg.informatik.ultimate.util.datastructures.DataStructureUtils;
import de.uni_freiburg.informatik.ultimate.util.datastructures.ImmutableSet;

/**
 * Implementation of the Sleep Set Reduction with new states. This variant explores a reduction automaton that partially
 * unfolds and unrolls the input automaton, in order to guarantee a reduction that is minimal (in terms of the accepted
 * language).
 *
 * @deprecated Will be superseded by {@link SleepSetDelayReduction}
 *
 * @author Marcel Ebbinghaus
 *
 * @param <L>
 *            The type of letters of the input automaton.
 * @param <S>
 *            The type of states of the input automaton.
 * @param <R>
 *            The type of states of the reduced automaton that is built on-the-fly.
 */
@Deprecated(since = "2021-03-22")
public class SleepSetNewStateReduction<L, S, R> {
	private final ISleepSetStateFactory<L, S, R> mStateFactory;
	private final IDfsOrder<L, R> mOrder;
	private final IIndependenceRelation<S, L> mIndependenceRelation;
	private final INwaOutgoingLetterAndTransitionProvider<L, S> mOperand;
	private final IDfsVisitor<L, R> mVisitor;

	private final Set<R> mVisitedSet = new HashSet<>();
	private final ArrayDeque<R> mStateStack = new ArrayDeque<>();
	private final Map<R, Set<L>> mSleepMap = new HashMap<>();
	private final Map<R, S> mStateMap = new HashMap<>();

	/**
	 * Constructor of the Sleep Set Reduction with new states.
	 *
	 * @param services
	 *            automata library services used e.g. for timeout
	 * @param operand
	 *            deterministic finite automaton
	 * @param independenceRelation
	 *            the independence relation used for reduction purposes
	 * @param sleepSetOrder
	 *            order for transition handling
	 * @param stateFactory
	 *            state factory
	 * @param visitor
	 *            the visitor class used for the reduction
	 * @throws AutomataOperationCanceledException
	 *             thrown if the reduction times out
	 */
	public SleepSetNewStateReduction(final AutomataLibraryServices services,
			final INwaOutgoingLetterAndTransitionProvider<L, S> operand,
			final ISleepSetStateFactory<L, S, R> stateFactory, final IIndependenceRelation<S, L> independenceRelation,
			final IDfsOrder<L, R> sleepSetOrder, final IDfsVisitor<L, R> visitor)
			throws AutomataOperationCanceledException {
		assert NestedWordAutomataUtils.isFiniteAutomaton(operand) : "Sleep sets support only finite automata";

		mStateFactory = stateFactory;
		mOrder = sleepSetOrder;
		mIndependenceRelation = independenceRelation;
		mOperand = operand;
		mVisitor = visitor;

<<<<<<< HEAD
		final S startState = DataStructureUtils.getOneAndOnly(operand.getInitialStates(), "initial state");
		final R newStartState = getSleepSetState(startState, Collections.emptySet());
=======
		final S startState = getOneAndOnly(operand.getInitialStates(), "initial state");
		final R newStartState = getSleepSetState(startState, ImmutableSet.empty());
		mVisitor.addStartState(newStartState);
>>>>>>> 69fe77d6
		mStateStack.push(newStartState);
		final boolean prune = mVisitor.addStartState(newStartState);
		if (!prune) {
			search(services);
		}
	}

	private void search(final AutomataLibraryServices services) throws AutomataOperationCanceledException {
		while (!mVisitor.isFinished() && !mStateStack.isEmpty()) {
			if (!services.getProgressAwareTimer().continueProcessing()) {
				throw new AutomataOperationCanceledException(this.getClass());
			}

			final R currentSleepSetState = mStateStack.peek();
			final ArrayList<L> successorTransitionList = new ArrayList<>();
			final S currentState = mStateMap.get(currentSleepSetState);
			final Set<L> currentSleepSet = mSleepMap.get(currentSleepSetState);

			// If state not visited with this sleep set, determine transitions to explore.
			if (!mVisitedSet.contains(currentSleepSetState)) {
				mVisitedSet.add(currentSleepSetState);
				final boolean prune = mVisitor.discoverState(currentSleepSetState);
				if (mVisitor.isFinished()) {
					return;
				}
				if (!prune) {
					successorTransitionList.addAll(
							DataStructureUtils.difference(mOperand.lettersInternal(currentState), currentSleepSet));
				}
			}

			// If all transitions have been explored or pruned (or there were none), backtrack.
			if (successorTransitionList.isEmpty()) {
				mVisitor.backtrackState(currentSleepSetState);
				mStateStack.pop();
				continue;
			}

			// sort successorTransitionList according to the given order
			successorTransitionList.sort(mOrder.getOrder(currentSleepSetState));
			final Set<L> explored = new HashSet<>();
			final ArrayDeque<R> successorStateList = new ArrayDeque<>(successorTransitionList.size());

			// TODO (Dominik 2021-01-24) Consider pre-computing independence between different outgoing transitions,
			// and between outgoing transitions and sleep set members, at an earlier point. The background is that
			// in the usage of this class in SleepSetCegar, there is competition for a ManagedScript between the
			// (interpolant) automaton and the independence checks. The fewer batches of independence checks, the
			// fewer times the ManagedScript need change lock ownership.

			for (final L currentLetter : successorTransitionList) {
				final var currentTransitionOpt = DataStructureUtils.getOnly(
						mOperand.internalSuccessors(currentState, currentLetter), "Automaton must be deterministic");
				if (currentTransitionOpt.isEmpty()) {
					continue;
				}
				final var currentTransition = currentTransitionOpt.get();

				final S succState = currentTransition.getSucc();
				// TODO factor out sleep set successor computation
				final ImmutableSet<L> succSleepSet = Stream.concat(currentSleepSet.stream(), explored.stream())
						.filter(l -> mIndependenceRelation.contains(currentState, currentLetter, l))
						.collect(ImmutableSet.collector());
				final R succSleepSetState = getSleepSetState(succState, succSleepSet);

				final boolean prune =
						mVisitor.discoverTransition(currentSleepSetState, currentLetter, succSleepSetState);
				if (mVisitor.isFinished()) {
					return;
				}
				if (!prune) {
					successorStateList.addFirst(succSleepSetState);
				}
				explored.add(currentLetter);
			}
			for (final R succState : successorStateList) {
				mStateStack.push(succState);
			}
		}
	}

	private R getSleepSetState(final S state, final ImmutableSet<L> sleepset) {
		final R newState = mStateFactory.createSleepSetState(state, sleepset);
		mStateMap.put(newState, state);
		mSleepMap.put(newState, sleepset);
		return newState;
	}
}<|MERGE_RESOLUTION|>--- conflicted
+++ resolved
@@ -102,14 +102,8 @@
 		mOperand = operand;
 		mVisitor = visitor;
 
-<<<<<<< HEAD
 		final S startState = DataStructureUtils.getOneAndOnly(operand.getInitialStates(), "initial state");
-		final R newStartState = getSleepSetState(startState, Collections.emptySet());
-=======
-		final S startState = getOneAndOnly(operand.getInitialStates(), "initial state");
 		final R newStartState = getSleepSetState(startState, ImmutableSet.empty());
-		mVisitor.addStartState(newStartState);
->>>>>>> 69fe77d6
 		mStateStack.push(newStartState);
 		final boolean prune = mVisitor.addStartState(newStartState);
 		if (!prune) {

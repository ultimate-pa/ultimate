/*
 * Copyright (C) 2011-2015 Julian Jarecki (jareckij@informatik.uni-freiburg.de)
 * Copyright (C) 2011-2015 Matthias Heizmann (heizmann@informatik.uni-freiburg.de)
 * Copyright (C) 2009-2015 University of Freiburg
 *
 * This file is part of the ULTIMATE Automata Library.
 *
 * The ULTIMATE Automata Library is free software: you can redistribute it and/or modify
 * it under the terms of the GNU Lesser General Public License as published
 * by the Free Software Foundation, either version 3 of the License, or
 * (at your option) any later version.
 *
 * The ULTIMATE Automata Library is distributed in the hope that it will be useful,
 * but WITHOUT ANY WARRANTY; without even the implied warranty of
 * MERCHANTABILITY or FITNESS FOR A PARTICULAR PURPOSE.  See the
 * GNU Lesser General Public License for more details.
 *
 * You should have received a copy of the GNU Lesser General Public License
 * along with the ULTIMATE Automata Library. If not, see <http://www.gnu.org/licenses/>.
 *
 * Additional permission under GNU GPL version 3 section 7:
 * If you modify the ULTIMATE Automata Library, or any covered work, by linking
 * or combining it with Eclipse RCP (or a modified version of Eclipse RCP),
 * containing parts covered by the terms of the Eclipse Public License, the
 * licensors of the ULTIMATE Automata Library grant you additional permission
 * to convey the resulting work.
 */
package de.uni_freiburg.informatik.ultimate.automata.petrinet.unfolding;

import java.util.ArrayDeque;
import java.util.ArrayList;
import java.util.Collection;
import java.util.Collections;
import java.util.Comparator;
import java.util.HashMap;
import java.util.HashSet;
import java.util.LinkedList;
import java.util.List;
import java.util.Map;
import java.util.PriorityQueue;
import java.util.Queue;
import java.util.Set;
import java.util.stream.Collectors;

import de.uni_freiburg.informatik.ultimate.automata.petrinet.IPetriNetSuccessorProvider;
import de.uni_freiburg.informatik.ultimate.automata.petrinet.Marking;
import de.uni_freiburg.informatik.ultimate.automata.petrinet.PetriNetNot1SafeException;
import de.uni_freiburg.informatik.ultimate.automata.petrinet.netdatastructures.ISuccessorTransitionProvider;
import de.uni_freiburg.informatik.ultimate.automata.petrinet.netdatastructures.SimpleSuccessorTransitionProvider;
import de.uni_freiburg.informatik.ultimate.automata.petrinet.netdatastructures.Transition;
import de.uni_freiburg.informatik.ultimate.util.datastructures.TreePriorityQueue;
import de.uni_freiburg.informatik.ultimate.util.datastructures.relation.HashRelation;

/**
 * Implementation of a possible extension.
 *
 * @author Julian Jarecki (jareckij@informatik.uni-freiburg.de)
 * @author Matthias Heizmann (heizmann@informatik.uni-freiburg.de)
 * @param <LETTER>
 *            symbol type
 * @param <PLACE>
 *            place content type
 */
public class PossibleExtensions<LETTER, PLACE> implements IPossibleExtensions<LETTER, PLACE> {

	/**
	 * Use the optimization that is outlined in observation B07 in the following issue.
	 * https://github.com/ultimate-pa/ultimate/issues/448
	 */
	private static final boolean USE_FORWARD_CHECKING = false;
	private static final boolean USE_PQ = true;
	private final static boolean LAZY_SUCCESSOR_COMPUTATION = true;

	private final Queue<Event<LETTER, PLACE>> mPe;
<<<<<<< HEAD
	private final Map<Marking<LETTER, PLACE>, Event<LETTER, PLACE>> mMarkingEventMap = new HashMap<>();
	private int mMaximalSize;
=======
	private final Map<Marking<PLACE>, Event<LETTER, PLACE>> mMarkingEventMap = new HashMap<>();
	private int mMaximalSize = 0;
	private static final boolean USE_PQ = true;
>>>>>>> 4129a3cf
	private final boolean mUseFirstbornCutoffCheck;
	private final boolean mUseB32Optimization;
	private int mNumberOfGeneratedExtensions = 0;
	/**
	 * If {@link Event} is known to be cut-off event we can move it immediately to front because it will not create
	 * descendants. This optimization keeps the queue smaller. TODO 2019-10-16 Matthias: Mehdi found out that this
	 * ArrayDeque is currently unused because the cut-off detection is only done later. We could to an additional
	 * cut-off check earlier but we have doubts that this will pay off.
	 */
	private final Comparator<Event<LETTER, PLACE>> mOrder;
	private final ArrayDeque<Event<LETTER, PLACE>> mFastpathCutoffEventList;
	private final BranchingProcess<LETTER, PLACE> mBranchingProcess;

	/**
	 * A candidate is useful if it lead to at least one new possible extension.
	 */
	private int mUsefulExtensionCandidates;
	private int mUselessExtensionCandidates;

	public PossibleExtensions(final BranchingProcess<LETTER, PLACE> branchingProcess,
			final ConfigurationOrder<LETTER, PLACE> order, final boolean useFirstbornCutoffCheck,
			final boolean useB32Optimization) {
		mUseFirstbornCutoffCheck = useFirstbornCutoffCheck;
		mBranchingProcess = branchingProcess;
		if (USE_PQ) {
			mPe = new PriorityQueue<>(order);
		} else {
			if (!order.isTotal()) {
				throw new UnsupportedOperationException(TreePriorityQueue.class.getSimpleName()
						+ " can only be used in combination with total orders.");
			}
			mPe = new TreePriorityQueue<>(order);
		}
		mFastpathCutoffEventList = new ArrayDeque<>();
		mOrder = order;
		mMarkingEventMap.put(mBranchingProcess.getDummyRoot().getMark(), mBranchingProcess.getDummyRoot());
		mUseB32Optimization = useB32Optimization;
	}

	@Override
	public Event<LETTER, PLACE> remove() {
		if (mFastpathCutoffEventList.isEmpty()) {
			return mPe.remove();
		}
		return mFastpathCutoffEventList.removeFirst();
	}

	@Override
	public void update(final Event<LETTER, PLACE> event) throws PetriNetNot1SafeException {
		final Collection<Candidate<LETTER, PLACE>> candidates = computeCandidates(event);
		for (final Candidate<LETTER, PLACE> candidate : candidates) {
			if (candidate.getInstantiated().isEmpty()) {
				throw new AssertionError("at least one place has to be instantiated");
			}
			final int possibleExtensionsBefore = size();
			if (USE_FORWARD_CHECKING) {
				evolveCandidateWithForwardChecking(candidate);
			} else {
				evolveCandidate(candidate);
			}
			if (size() > possibleExtensionsBefore) {
				mUsefulExtensionCandidates++;
			} else {
				mUselessExtensionCandidates++;
			}
		}
	}

	private boolean firstbornCutoffCheck(final Event<LETTER, PLACE> newEvent) {
		final Event<LETTER, PLACE> eventWithSameMarking = mMarkingEventMap.get(newEvent.getMark());
		if (eventWithSameMarking == null) {
			return false;
		}

		if (mOrder.compare(newEvent, eventWithSameMarking) > 0) {
			newEvent.setCompanion(eventWithSameMarking);
			return true;
		}
		final boolean eventWithSameMarkingWasInTheMainQueu = mPe.remove(eventWithSameMarking);
		assert eventWithSameMarkingWasInTheMainQueu;
		mFastpathCutoffEventList.add(eventWithSameMarking);
		eventWithSameMarking.setCompanion(newEvent);
		return false;
	}

	/**
	 * Evolves a {@code Candidate} for a new possible Event in all possible ways and, as a side-effect, adds valid
	 * extensions (ones whose predecessors are a co-set) to he possible extension set.
	 */

	private void addFullyInstantiatedCandidate(final Candidate<LETTER, PLACE> cand) throws PetriNetNot1SafeException {
		for (final Transition<LETTER, PLACE> trans : cand.getTransition().getTransitions()) {
			mNumberOfGeneratedExtensions++;
			final Event<LETTER, PLACE> newEvent =
					new Event<>(cand.getInstantiated(), trans, mBranchingProcess, mNumberOfGeneratedExtensions);
			if (mUseFirstbornCutoffCheck) {
				if (firstbornCutoffCheck(newEvent)) {
					mFastpathCutoffEventList.add(newEvent);
				} else {
					mMarkingEventMap.put(newEvent.getMark(), newEvent);
					final boolean somethingWasAdded = mPe.add(newEvent);
					mMaximalSize = Integer.max(mMaximalSize, mPe.size());
					if (!somethingWasAdded) {
						throw new AssertionError("Event was already in queue.");
					}
				}
			} else {
				final boolean somethingWasAdded = mPe.add(newEvent);
				mMaximalSize = Integer.max(mMaximalSize, mPe.size());
				if (!somethingWasAdded) {
					throw new AssertionError("Event was already in queue.");
				}
			}
		}
	}

	private void evolveCandidate(final Candidate<LETTER, PLACE> cand) throws PetriNetNot1SafeException {
		if (cand.isFullyInstantiated()) {
			addFullyInstantiatedCandidate(cand);
			return;
		}
		final PLACE nextUninstantiated = cand.getNextUninstantiatedPlace();
		final ICoRelation<LETTER, PLACE> coRelation = mBranchingProcess.getCoRelation();
		final List<Condition<LETTER, PLACE>> yetInstantiated = cand.getInstantiatedButNotInitially();
		final Set<Condition<LETTER, PLACE>> inCoRelationWithAllInstantiated =
				cand.getPossibleInstantiations(nextUninstantiated).stream()
						.filter(x -> coRelation.isCoset(yetInstantiated, x)).collect(Collectors.toSet());
		for (final Condition<LETTER, PLACE> c : inCoRelationWithAllInstantiated) {
			assert cand.getTransition().getPredecessorPlaces().contains(c.getPlace());
			// equality intended here
			assert c.getPlace().equals(nextUninstantiated);
			assert !cand.getInstantiated().contains(c);
			cand.instantiateNext(c);
			evolveCandidate(cand);
			cand.undoOneInstantiation();
		}
	}

	private void evolveCandidateWithForwardChecking(final Candidate<LETTER, PLACE> cand)
			throws PetriNetNot1SafeException {
		if (cand.isFullyInstantiated()) {
			addFullyInstantiatedCandidate(cand);
			return;
		}
		final PLACE nextUninstantiated = cand.getNextUninstantiatedPlace();
		final ICoRelation<LETTER, PLACE> coRelation = mBranchingProcess.getCoRelation();
		final Map<PLACE, Set<Condition<LETTER, PLACE>>> possibleInstantiationsMap = cand.getPossibleInstantiationsMap();
		final Set<Condition<LETTER, PLACE>> possibleInstantiations = cand.getPossibleInstantiations(nextUninstantiated);
		possibleInstantiationsMap.remove(nextUninstantiated);
		for (final Condition<LETTER, PLACE> condition : possibleInstantiations) {
			final Map<PLACE, Set<Condition<LETTER, PLACE>>> newPossibleInstantiations = new HashMap<>();
			boolean uselessCandidate = false;
			for (final PLACE p : possibleInstantiationsMap.keySet()) {
				final Set<Condition<LETTER, PLACE>> possibleInstantiationsforP = possibleInstantiationsMap.get(p)
						.stream().filter(x -> coRelation.isInCoRelation(condition, x)).collect(Collectors.toSet());
				if (possibleInstantiationsforP.isEmpty()) {
					uselessCandidate = true;
					break;
				}
				newPossibleInstantiations.put(p, possibleInstantiationsforP);
			}
			if (!uselessCandidate) {
				final LinkedList<Condition<LETTER, PLACE>> newInstantiated = new LinkedList<>(cand.getInstantiated());
				newInstantiated.add(condition);
				final LinkedList<PLACE> newNotInstantiated = new LinkedList<>(cand.getNotInstantiated());
				newNotInstantiated.remove(newNotInstantiated.size() - 1);
				evolveCandidateWithForwardChecking(new Candidate<>(cand.getTransition(), newNotInstantiated,
						newInstantiated, newPossibleInstantiations));
			}
		}
	}

	/**
	 * @return All {@code Candidate}s for possible extensions that are successors of the {@code Event}.
	 */
	private Collection<Candidate<LETTER, PLACE>> computeCandidates(final Event<LETTER, PLACE> event) {
		if (event.getSuccessorConditions().isEmpty()) {
			return Collections.emptySet();
		}
		if (LAZY_SUCCESSOR_COMPUTATION) {
			final Set<Condition<LETTER, PLACE>> newConditions = event.getSuccessorConditions();
			final ICoRelation<LETTER, PLACE> coRelation = mBranchingProcess.getCoRelation();
			final Set<Condition<LETTER, PLACE>> coRelatedConditions;
			final HashRelation<PLACE, Condition<LETTER, PLACE>> place2coRelatedConditions = new HashRelation<>();
			if (mUseB32Optimization) {
				coRelatedConditions = coRelation.computeNonCutoffCoRelatatedConditions(newConditions.iterator().next());
				for (final Condition<LETTER, PLACE> c : coRelatedConditions) {
					place2coRelatedConditions.addPair(c.getPlace(), c);
				}
			} else {
				coRelatedConditions = coRelation.computeCoRelatatedConditions(newConditions.iterator().next());
				for (final Condition<LETTER, PLACE> c : coRelatedConditions) {
					if (!c.getPredecessorEvent().isCutoffEvent()) {
						place2coRelatedConditions.addPair(c.getPlace(), c);
					}
				}
			}
			final Collection<ISuccessorTransitionProvider<LETTER, PLACE>> successorTransitionProviders;

			final Set<PLACE> placesOfNewConditions = new HashSet<>();
			for (final Condition<LETTER, PLACE> c : newConditions) {
				placesOfNewConditions.add(c.getPlace());
			}
			successorTransitionProviders = mBranchingProcess.getNet()
					.getSuccessorTransitionProviders(placesOfNewConditions, place2coRelatedConditions.getDomain());

			final List<Candidate<LETTER, PLACE>> candidates = successorTransitionProviders.stream()
					.map(x -> new Candidate<>(x, newConditions, place2coRelatedConditions))
					.collect(Collectors.toList());
			return candidates;
		}
		final IPetriNetSuccessorProvider<LETTER, PLACE> fullPetriNet = mBranchingProcess.getNet();
		final Set<Transition<LETTER, PLACE>> transitions = new HashSet<>();
		for (final Condition<LETTER, PLACE> cond : event.getSuccessorConditions()) {
			for (final Transition<LETTER, PLACE> t : fullPetriNet.getSuccessors(cond.getPlace())) {
				transitions.add(t);
			}
		}
		final List<Candidate<LETTER, PLACE>> candidates = new ArrayList<>();
		for (final Transition<LETTER, PLACE> transition : transitions) {
			final Candidate<LETTER, PLACE> candidate =
					new Candidate<>(new SimpleSuccessorTransitionProvider<>(Collections.singleton(transition)),
							event.getSuccessorConditions(), null);
			candidates.add(candidate);
		}
		return candidates;
	}

	@Override
	public boolean isEmpy() {
		return mPe.isEmpty() && mFastpathCutoffEventList.isEmpty();
	}

	@Override
	public int size() {
		return mPe.size() + mFastpathCutoffEventList.size();
	}

	@Override
	public int getUsefulExtensionCandidates() {
		return mUsefulExtensionCandidates;
	}

	@Override
	public int getUselessExtensionCandidates() {
		return mUselessExtensionCandidates;
	}

	@Override
	public int getMaximalSize() {
		return mMaximalSize;
	}

}
<|MERGE_RESOLUTION|>--- conflicted
+++ resolved
@@ -1,336 +1,330 @@
-/*
- * Copyright (C) 2011-2015 Julian Jarecki (jareckij@informatik.uni-freiburg.de)
- * Copyright (C) 2011-2015 Matthias Heizmann (heizmann@informatik.uni-freiburg.de)
- * Copyright (C) 2009-2015 University of Freiburg
- *
- * This file is part of the ULTIMATE Automata Library.
- *
- * The ULTIMATE Automata Library is free software: you can redistribute it and/or modify
- * it under the terms of the GNU Lesser General Public License as published
- * by the Free Software Foundation, either version 3 of the License, or
- * (at your option) any later version.
- *
- * The ULTIMATE Automata Library is distributed in the hope that it will be useful,
- * but WITHOUT ANY WARRANTY; without even the implied warranty of
- * MERCHANTABILITY or FITNESS FOR A PARTICULAR PURPOSE.  See the
- * GNU Lesser General Public License for more details.
- *
- * You should have received a copy of the GNU Lesser General Public License
- * along with the ULTIMATE Automata Library. If not, see <http://www.gnu.org/licenses/>.
- *
- * Additional permission under GNU GPL version 3 section 7:
- * If you modify the ULTIMATE Automata Library, or any covered work, by linking
- * or combining it with Eclipse RCP (or a modified version of Eclipse RCP),
- * containing parts covered by the terms of the Eclipse Public License, the
- * licensors of the ULTIMATE Automata Library grant you additional permission
- * to convey the resulting work.
- */
-package de.uni_freiburg.informatik.ultimate.automata.petrinet.unfolding;
-
-import java.util.ArrayDeque;
-import java.util.ArrayList;
-import java.util.Collection;
-import java.util.Collections;
-import java.util.Comparator;
-import java.util.HashMap;
-import java.util.HashSet;
-import java.util.LinkedList;
-import java.util.List;
-import java.util.Map;
-import java.util.PriorityQueue;
-import java.util.Queue;
-import java.util.Set;
-import java.util.stream.Collectors;
-
-import de.uni_freiburg.informatik.ultimate.automata.petrinet.IPetriNetSuccessorProvider;
-import de.uni_freiburg.informatik.ultimate.automata.petrinet.Marking;
-import de.uni_freiburg.informatik.ultimate.automata.petrinet.PetriNetNot1SafeException;
-import de.uni_freiburg.informatik.ultimate.automata.petrinet.netdatastructures.ISuccessorTransitionProvider;
-import de.uni_freiburg.informatik.ultimate.automata.petrinet.netdatastructures.SimpleSuccessorTransitionProvider;
-import de.uni_freiburg.informatik.ultimate.automata.petrinet.netdatastructures.Transition;
-import de.uni_freiburg.informatik.ultimate.util.datastructures.TreePriorityQueue;
-import de.uni_freiburg.informatik.ultimate.util.datastructures.relation.HashRelation;
-
-/**
- * Implementation of a possible extension.
- *
- * @author Julian Jarecki (jareckij@informatik.uni-freiburg.de)
- * @author Matthias Heizmann (heizmann@informatik.uni-freiburg.de)
- * @param <LETTER>
- *            symbol type
- * @param <PLACE>
- *            place content type
- */
-public class PossibleExtensions<LETTER, PLACE> implements IPossibleExtensions<LETTER, PLACE> {
-
-	/**
-	 * Use the optimization that is outlined in observation B07 in the following issue.
-	 * https://github.com/ultimate-pa/ultimate/issues/448
-	 */
-	private static final boolean USE_FORWARD_CHECKING = false;
-	private static final boolean USE_PQ = true;
-	private final static boolean LAZY_SUCCESSOR_COMPUTATION = true;
-
-	private final Queue<Event<LETTER, PLACE>> mPe;
-<<<<<<< HEAD
-	private final Map<Marking<LETTER, PLACE>, Event<LETTER, PLACE>> mMarkingEventMap = new HashMap<>();
-	private int mMaximalSize;
-=======
-	private final Map<Marking<PLACE>, Event<LETTER, PLACE>> mMarkingEventMap = new HashMap<>();
-	private int mMaximalSize = 0;
-	private static final boolean USE_PQ = true;
->>>>>>> 4129a3cf
-	private final boolean mUseFirstbornCutoffCheck;
-	private final boolean mUseB32Optimization;
-	private int mNumberOfGeneratedExtensions = 0;
-	/**
-	 * If {@link Event} is known to be cut-off event we can move it immediately to front because it will not create
-	 * descendants. This optimization keeps the queue smaller. TODO 2019-10-16 Matthias: Mehdi found out that this
-	 * ArrayDeque is currently unused because the cut-off detection is only done later. We could to an additional
-	 * cut-off check earlier but we have doubts that this will pay off.
-	 */
-	private final Comparator<Event<LETTER, PLACE>> mOrder;
-	private final ArrayDeque<Event<LETTER, PLACE>> mFastpathCutoffEventList;
-	private final BranchingProcess<LETTER, PLACE> mBranchingProcess;
-
-	/**
-	 * A candidate is useful if it lead to at least one new possible extension.
-	 */
-	private int mUsefulExtensionCandidates;
-	private int mUselessExtensionCandidates;
-
-	public PossibleExtensions(final BranchingProcess<LETTER, PLACE> branchingProcess,
-			final ConfigurationOrder<LETTER, PLACE> order, final boolean useFirstbornCutoffCheck,
-			final boolean useB32Optimization) {
-		mUseFirstbornCutoffCheck = useFirstbornCutoffCheck;
-		mBranchingProcess = branchingProcess;
-		if (USE_PQ) {
-			mPe = new PriorityQueue<>(order);
-		} else {
-			if (!order.isTotal()) {
-				throw new UnsupportedOperationException(TreePriorityQueue.class.getSimpleName()
-						+ " can only be used in combination with total orders.");
-			}
-			mPe = new TreePriorityQueue<>(order);
-		}
-		mFastpathCutoffEventList = new ArrayDeque<>();
-		mOrder = order;
-		mMarkingEventMap.put(mBranchingProcess.getDummyRoot().getMark(), mBranchingProcess.getDummyRoot());
-		mUseB32Optimization = useB32Optimization;
-	}
-
-	@Override
-	public Event<LETTER, PLACE> remove() {
-		if (mFastpathCutoffEventList.isEmpty()) {
-			return mPe.remove();
-		}
-		return mFastpathCutoffEventList.removeFirst();
-	}
-
-	@Override
-	public void update(final Event<LETTER, PLACE> event) throws PetriNetNot1SafeException {
-		final Collection<Candidate<LETTER, PLACE>> candidates = computeCandidates(event);
-		for (final Candidate<LETTER, PLACE> candidate : candidates) {
-			if (candidate.getInstantiated().isEmpty()) {
-				throw new AssertionError("at least one place has to be instantiated");
-			}
-			final int possibleExtensionsBefore = size();
-			if (USE_FORWARD_CHECKING) {
-				evolveCandidateWithForwardChecking(candidate);
-			} else {
-				evolveCandidate(candidate);
-			}
-			if (size() > possibleExtensionsBefore) {
-				mUsefulExtensionCandidates++;
-			} else {
-				mUselessExtensionCandidates++;
-			}
-		}
-	}
-
-	private boolean firstbornCutoffCheck(final Event<LETTER, PLACE> newEvent) {
-		final Event<LETTER, PLACE> eventWithSameMarking = mMarkingEventMap.get(newEvent.getMark());
-		if (eventWithSameMarking == null) {
-			return false;
-		}
-
-		if (mOrder.compare(newEvent, eventWithSameMarking) > 0) {
-			newEvent.setCompanion(eventWithSameMarking);
-			return true;
-		}
-		final boolean eventWithSameMarkingWasInTheMainQueu = mPe.remove(eventWithSameMarking);
-		assert eventWithSameMarkingWasInTheMainQueu;
-		mFastpathCutoffEventList.add(eventWithSameMarking);
-		eventWithSameMarking.setCompanion(newEvent);
-		return false;
-	}
-
-	/**
-	 * Evolves a {@code Candidate} for a new possible Event in all possible ways and, as a side-effect, adds valid
-	 * extensions (ones whose predecessors are a co-set) to he possible extension set.
-	 */
-
-	private void addFullyInstantiatedCandidate(final Candidate<LETTER, PLACE> cand) throws PetriNetNot1SafeException {
-		for (final Transition<LETTER, PLACE> trans : cand.getTransition().getTransitions()) {
-			mNumberOfGeneratedExtensions++;
-			final Event<LETTER, PLACE> newEvent =
-					new Event<>(cand.getInstantiated(), trans, mBranchingProcess, mNumberOfGeneratedExtensions);
-			if (mUseFirstbornCutoffCheck) {
-				if (firstbornCutoffCheck(newEvent)) {
-					mFastpathCutoffEventList.add(newEvent);
-				} else {
-					mMarkingEventMap.put(newEvent.getMark(), newEvent);
-					final boolean somethingWasAdded = mPe.add(newEvent);
-					mMaximalSize = Integer.max(mMaximalSize, mPe.size());
-					if (!somethingWasAdded) {
-						throw new AssertionError("Event was already in queue.");
-					}
-				}
-			} else {
-				final boolean somethingWasAdded = mPe.add(newEvent);
-				mMaximalSize = Integer.max(mMaximalSize, mPe.size());
-				if (!somethingWasAdded) {
-					throw new AssertionError("Event was already in queue.");
-				}
-			}
-		}
-	}
-
-	private void evolveCandidate(final Candidate<LETTER, PLACE> cand) throws PetriNetNot1SafeException {
-		if (cand.isFullyInstantiated()) {
-			addFullyInstantiatedCandidate(cand);
-			return;
-		}
-		final PLACE nextUninstantiated = cand.getNextUninstantiatedPlace();
-		final ICoRelation<LETTER, PLACE> coRelation = mBranchingProcess.getCoRelation();
-		final List<Condition<LETTER, PLACE>> yetInstantiated = cand.getInstantiatedButNotInitially();
-		final Set<Condition<LETTER, PLACE>> inCoRelationWithAllInstantiated =
-				cand.getPossibleInstantiations(nextUninstantiated).stream()
-						.filter(x -> coRelation.isCoset(yetInstantiated, x)).collect(Collectors.toSet());
-		for (final Condition<LETTER, PLACE> c : inCoRelationWithAllInstantiated) {
-			assert cand.getTransition().getPredecessorPlaces().contains(c.getPlace());
-			// equality intended here
-			assert c.getPlace().equals(nextUninstantiated);
-			assert !cand.getInstantiated().contains(c);
-			cand.instantiateNext(c);
-			evolveCandidate(cand);
-			cand.undoOneInstantiation();
-		}
-	}
-
-	private void evolveCandidateWithForwardChecking(final Candidate<LETTER, PLACE> cand)
-			throws PetriNetNot1SafeException {
-		if (cand.isFullyInstantiated()) {
-			addFullyInstantiatedCandidate(cand);
-			return;
-		}
-		final PLACE nextUninstantiated = cand.getNextUninstantiatedPlace();
-		final ICoRelation<LETTER, PLACE> coRelation = mBranchingProcess.getCoRelation();
-		final Map<PLACE, Set<Condition<LETTER, PLACE>>> possibleInstantiationsMap = cand.getPossibleInstantiationsMap();
-		final Set<Condition<LETTER, PLACE>> possibleInstantiations = cand.getPossibleInstantiations(nextUninstantiated);
-		possibleInstantiationsMap.remove(nextUninstantiated);
-		for (final Condition<LETTER, PLACE> condition : possibleInstantiations) {
-			final Map<PLACE, Set<Condition<LETTER, PLACE>>> newPossibleInstantiations = new HashMap<>();
-			boolean uselessCandidate = false;
-			for (final PLACE p : possibleInstantiationsMap.keySet()) {
-				final Set<Condition<LETTER, PLACE>> possibleInstantiationsforP = possibleInstantiationsMap.get(p)
-						.stream().filter(x -> coRelation.isInCoRelation(condition, x)).collect(Collectors.toSet());
-				if (possibleInstantiationsforP.isEmpty()) {
-					uselessCandidate = true;
-					break;
-				}
-				newPossibleInstantiations.put(p, possibleInstantiationsforP);
-			}
-			if (!uselessCandidate) {
-				final LinkedList<Condition<LETTER, PLACE>> newInstantiated = new LinkedList<>(cand.getInstantiated());
-				newInstantiated.add(condition);
-				final LinkedList<PLACE> newNotInstantiated = new LinkedList<>(cand.getNotInstantiated());
-				newNotInstantiated.remove(newNotInstantiated.size() - 1);
-				evolveCandidateWithForwardChecking(new Candidate<>(cand.getTransition(), newNotInstantiated,
-						newInstantiated, newPossibleInstantiations));
-			}
-		}
-	}
-
-	/**
-	 * @return All {@code Candidate}s for possible extensions that are successors of the {@code Event}.
-	 */
-	private Collection<Candidate<LETTER, PLACE>> computeCandidates(final Event<LETTER, PLACE> event) {
-		if (event.getSuccessorConditions().isEmpty()) {
-			return Collections.emptySet();
-		}
-		if (LAZY_SUCCESSOR_COMPUTATION) {
-			final Set<Condition<LETTER, PLACE>> newConditions = event.getSuccessorConditions();
-			final ICoRelation<LETTER, PLACE> coRelation = mBranchingProcess.getCoRelation();
-			final Set<Condition<LETTER, PLACE>> coRelatedConditions;
-			final HashRelation<PLACE, Condition<LETTER, PLACE>> place2coRelatedConditions = new HashRelation<>();
-			if (mUseB32Optimization) {
-				coRelatedConditions = coRelation.computeNonCutoffCoRelatatedConditions(newConditions.iterator().next());
-				for (final Condition<LETTER, PLACE> c : coRelatedConditions) {
-					place2coRelatedConditions.addPair(c.getPlace(), c);
-				}
-			} else {
-				coRelatedConditions = coRelation.computeCoRelatatedConditions(newConditions.iterator().next());
-				for (final Condition<LETTER, PLACE> c : coRelatedConditions) {
-					if (!c.getPredecessorEvent().isCutoffEvent()) {
-						place2coRelatedConditions.addPair(c.getPlace(), c);
-					}
-				}
-			}
-			final Collection<ISuccessorTransitionProvider<LETTER, PLACE>> successorTransitionProviders;
-
-			final Set<PLACE> placesOfNewConditions = new HashSet<>();
-			for (final Condition<LETTER, PLACE> c : newConditions) {
-				placesOfNewConditions.add(c.getPlace());
-			}
-			successorTransitionProviders = mBranchingProcess.getNet()
-					.getSuccessorTransitionProviders(placesOfNewConditions, place2coRelatedConditions.getDomain());
-
-			final List<Candidate<LETTER, PLACE>> candidates = successorTransitionProviders.stream()
-					.map(x -> new Candidate<>(x, newConditions, place2coRelatedConditions))
-					.collect(Collectors.toList());
-			return candidates;
-		}
-		final IPetriNetSuccessorProvider<LETTER, PLACE> fullPetriNet = mBranchingProcess.getNet();
-		final Set<Transition<LETTER, PLACE>> transitions = new HashSet<>();
-		for (final Condition<LETTER, PLACE> cond : event.getSuccessorConditions()) {
-			for (final Transition<LETTER, PLACE> t : fullPetriNet.getSuccessors(cond.getPlace())) {
-				transitions.add(t);
-			}
-		}
-		final List<Candidate<LETTER, PLACE>> candidates = new ArrayList<>();
-		for (final Transition<LETTER, PLACE> transition : transitions) {
-			final Candidate<LETTER, PLACE> candidate =
-					new Candidate<>(new SimpleSuccessorTransitionProvider<>(Collections.singleton(transition)),
-							event.getSuccessorConditions(), null);
-			candidates.add(candidate);
-		}
-		return candidates;
-	}
-
-	@Override
-	public boolean isEmpy() {
-		return mPe.isEmpty() && mFastpathCutoffEventList.isEmpty();
-	}
-
-	@Override
-	public int size() {
-		return mPe.size() + mFastpathCutoffEventList.size();
-	}
-
-	@Override
-	public int getUsefulExtensionCandidates() {
-		return mUsefulExtensionCandidates;
-	}
-
-	@Override
-	public int getUselessExtensionCandidates() {
-		return mUselessExtensionCandidates;
-	}
-
-	@Override
-	public int getMaximalSize() {
-		return mMaximalSize;
-	}
-
-}
+/*
+ * Copyright (C) 2011-2015 Julian Jarecki (jareckij@informatik.uni-freiburg.de)
+ * Copyright (C) 2011-2015 Matthias Heizmann (heizmann@informatik.uni-freiburg.de)
+ * Copyright (C) 2009-2015 University of Freiburg
+ *
+ * This file is part of the ULTIMATE Automata Library.
+ *
+ * The ULTIMATE Automata Library is free software: you can redistribute it and/or modify
+ * it under the terms of the GNU Lesser General Public License as published
+ * by the Free Software Foundation, either version 3 of the License, or
+ * (at your option) any later version.
+ *
+ * The ULTIMATE Automata Library is distributed in the hope that it will be useful,
+ * but WITHOUT ANY WARRANTY; without even the implied warranty of
+ * MERCHANTABILITY or FITNESS FOR A PARTICULAR PURPOSE.  See the
+ * GNU Lesser General Public License for more details.
+ *
+ * You should have received a copy of the GNU Lesser General Public License
+ * along with the ULTIMATE Automata Library. If not, see <http://www.gnu.org/licenses/>.
+ *
+ * Additional permission under GNU GPL version 3 section 7:
+ * If you modify the ULTIMATE Automata Library, or any covered work, by linking
+ * or combining it with Eclipse RCP (or a modified version of Eclipse RCP),
+ * containing parts covered by the terms of the Eclipse Public License, the
+ * licensors of the ULTIMATE Automata Library grant you additional permission
+ * to convey the resulting work.
+ */
+package de.uni_freiburg.informatik.ultimate.automata.petrinet.unfolding;
+
+import java.util.ArrayDeque;
+import java.util.ArrayList;
+import java.util.Collection;
+import java.util.Collections;
+import java.util.Comparator;
+import java.util.HashMap;
+import java.util.HashSet;
+import java.util.LinkedList;
+import java.util.List;
+import java.util.Map;
+import java.util.PriorityQueue;
+import java.util.Queue;
+import java.util.Set;
+import java.util.stream.Collectors;
+
+import de.uni_freiburg.informatik.ultimate.automata.petrinet.IPetriNetSuccessorProvider;
+import de.uni_freiburg.informatik.ultimate.automata.petrinet.Marking;
+import de.uni_freiburg.informatik.ultimate.automata.petrinet.PetriNetNot1SafeException;
+import de.uni_freiburg.informatik.ultimate.automata.petrinet.netdatastructures.ISuccessorTransitionProvider;
+import de.uni_freiburg.informatik.ultimate.automata.petrinet.netdatastructures.SimpleSuccessorTransitionProvider;
+import de.uni_freiburg.informatik.ultimate.automata.petrinet.netdatastructures.Transition;
+import de.uni_freiburg.informatik.ultimate.util.datastructures.TreePriorityQueue;
+import de.uni_freiburg.informatik.ultimate.util.datastructures.relation.HashRelation;
+
+/**
+ * Implementation of a possible extension.
+ *
+ * @author Julian Jarecki (jareckij@informatik.uni-freiburg.de)
+ * @author Matthias Heizmann (heizmann@informatik.uni-freiburg.de)
+ * @param <LETTER>
+ *            symbol type
+ * @param <PLACE>
+ *            place content type
+ */
+public class PossibleExtensions<LETTER, PLACE> implements IPossibleExtensions<LETTER, PLACE> {
+
+	/**
+	 * Use the optimization that is outlined in observation B07 in the following issue.
+	 * https://github.com/ultimate-pa/ultimate/issues/448
+	 */
+	private static final boolean USE_FORWARD_CHECKING = false;
+	private static final boolean USE_PQ = true;
+	private final static boolean LAZY_SUCCESSOR_COMPUTATION = true;
+
+	private final Queue<Event<LETTER, PLACE>> mPe;
+	private final Map<Marking<PLACE>, Event<LETTER, PLACE>> mMarkingEventMap = new HashMap<>();
+	private int mMaximalSize;
+	private final boolean mUseFirstbornCutoffCheck;
+	private final boolean mUseB32Optimization;
+	private int mNumberOfGeneratedExtensions = 0;
+	/**
+	 * If {@link Event} is known to be cut-off event we can move it immediately to front because it will not create
+	 * descendants. This optimization keeps the queue smaller. TODO 2019-10-16 Matthias: Mehdi found out that this
+	 * ArrayDeque is currently unused because the cut-off detection is only done later. We could to an additional
+	 * cut-off check earlier but we have doubts that this will pay off.
+	 */
+	private final Comparator<Event<LETTER, PLACE>> mOrder;
+	private final ArrayDeque<Event<LETTER, PLACE>> mFastpathCutoffEventList;
+	private final BranchingProcess<LETTER, PLACE> mBranchingProcess;
+
+	/**
+	 * A candidate is useful if it lead to at least one new possible extension.
+	 */
+	private int mUsefulExtensionCandidates;
+	private int mUselessExtensionCandidates;
+
+	public PossibleExtensions(final BranchingProcess<LETTER, PLACE> branchingProcess,
+			final ConfigurationOrder<LETTER, PLACE> order, final boolean useFirstbornCutoffCheck,
+			final boolean useB32Optimization) {
+		mUseFirstbornCutoffCheck = useFirstbornCutoffCheck;
+		mBranchingProcess = branchingProcess;
+		if (USE_PQ) {
+			mPe = new PriorityQueue<>(order);
+		} else {
+			if (!order.isTotal()) {
+				throw new UnsupportedOperationException(TreePriorityQueue.class.getSimpleName()
+						+ " can only be used in combination with total orders.");
+			}
+			mPe = new TreePriorityQueue<>(order);
+		}
+		mFastpathCutoffEventList = new ArrayDeque<>();
+		mOrder = order;
+		mMarkingEventMap.put(mBranchingProcess.getDummyRoot().getMark(), mBranchingProcess.getDummyRoot());
+		mUseB32Optimization = useB32Optimization;
+	}
+
+	@Override
+	public Event<LETTER, PLACE> remove() {
+		if (mFastpathCutoffEventList.isEmpty()) {
+			return mPe.remove();
+		}
+		return mFastpathCutoffEventList.removeFirst();
+	}
+
+	@Override
+	public void update(final Event<LETTER, PLACE> event) throws PetriNetNot1SafeException {
+		final Collection<Candidate<LETTER, PLACE>> candidates = computeCandidates(event);
+		for (final Candidate<LETTER, PLACE> candidate : candidates) {
+			if (candidate.getInstantiated().isEmpty()) {
+				throw new AssertionError("at least one place has to be instantiated");
+			}
+			final int possibleExtensionsBefore = size();
+			if (USE_FORWARD_CHECKING) {
+				evolveCandidateWithForwardChecking(candidate);
+			} else {
+				evolveCandidate(candidate);
+			}
+			if (size() > possibleExtensionsBefore) {
+				mUsefulExtensionCandidates++;
+			} else {
+				mUselessExtensionCandidates++;
+			}
+		}
+	}
+
+	private boolean firstbornCutoffCheck(final Event<LETTER, PLACE> newEvent) {
+		final Event<LETTER, PLACE> eventWithSameMarking = mMarkingEventMap.get(newEvent.getMark());
+		if (eventWithSameMarking == null) {
+			return false;
+		}
+
+		if (mOrder.compare(newEvent, eventWithSameMarking) > 0) {
+			newEvent.setCompanion(eventWithSameMarking);
+			return true;
+		}
+		final boolean eventWithSameMarkingWasInTheMainQueu = mPe.remove(eventWithSameMarking);
+		assert eventWithSameMarkingWasInTheMainQueu;
+		mFastpathCutoffEventList.add(eventWithSameMarking);
+		eventWithSameMarking.setCompanion(newEvent);
+		return false;
+	}
+
+	/**
+	 * Evolves a {@code Candidate} for a new possible Event in all possible ways and, as a side-effect, adds valid
+	 * extensions (ones whose predecessors are a co-set) to he possible extension set.
+	 */
+
+	private void addFullyInstantiatedCandidate(final Candidate<LETTER, PLACE> cand) throws PetriNetNot1SafeException {
+		for (final Transition<LETTER, PLACE> trans : cand.getTransition().getTransitions()) {
+			mNumberOfGeneratedExtensions++;
+			final Event<LETTER, PLACE> newEvent =
+					new Event<>(cand.getInstantiated(), trans, mBranchingProcess, mNumberOfGeneratedExtensions);
+			if (mUseFirstbornCutoffCheck) {
+				if (firstbornCutoffCheck(newEvent)) {
+					mFastpathCutoffEventList.add(newEvent);
+				} else {
+					mMarkingEventMap.put(newEvent.getMark(), newEvent);
+					final boolean somethingWasAdded = mPe.add(newEvent);
+					mMaximalSize = Integer.max(mMaximalSize, mPe.size());
+					if (!somethingWasAdded) {
+						throw new AssertionError("Event was already in queue.");
+					}
+				}
+			} else {
+				final boolean somethingWasAdded = mPe.add(newEvent);
+				mMaximalSize = Integer.max(mMaximalSize, mPe.size());
+				if (!somethingWasAdded) {
+					throw new AssertionError("Event was already in queue.");
+				}
+			}
+		}
+	}
+
+	private void evolveCandidate(final Candidate<LETTER, PLACE> cand) throws PetriNetNot1SafeException {
+		if (cand.isFullyInstantiated()) {
+			addFullyInstantiatedCandidate(cand);
+			return;
+		}
+		final PLACE nextUninstantiated = cand.getNextUninstantiatedPlace();
+		final ICoRelation<LETTER, PLACE> coRelation = mBranchingProcess.getCoRelation();
+		final List<Condition<LETTER, PLACE>> yetInstantiated = cand.getInstantiatedButNotInitially();
+		final Set<Condition<LETTER, PLACE>> inCoRelationWithAllInstantiated =
+				cand.getPossibleInstantiations(nextUninstantiated).stream()
+						.filter(x -> coRelation.isCoset(yetInstantiated, x)).collect(Collectors.toSet());
+		for (final Condition<LETTER, PLACE> c : inCoRelationWithAllInstantiated) {
+			assert cand.getTransition().getPredecessorPlaces().contains(c.getPlace());
+			// equality intended here
+			assert c.getPlace().equals(nextUninstantiated);
+			assert !cand.getInstantiated().contains(c);
+			cand.instantiateNext(c);
+			evolveCandidate(cand);
+			cand.undoOneInstantiation();
+		}
+	}
+
+	private void evolveCandidateWithForwardChecking(final Candidate<LETTER, PLACE> cand)
+			throws PetriNetNot1SafeException {
+		if (cand.isFullyInstantiated()) {
+			addFullyInstantiatedCandidate(cand);
+			return;
+		}
+		final PLACE nextUninstantiated = cand.getNextUninstantiatedPlace();
+		final ICoRelation<LETTER, PLACE> coRelation = mBranchingProcess.getCoRelation();
+		final Map<PLACE, Set<Condition<LETTER, PLACE>>> possibleInstantiationsMap = cand.getPossibleInstantiationsMap();
+		final Set<Condition<LETTER, PLACE>> possibleInstantiations = cand.getPossibleInstantiations(nextUninstantiated);
+		possibleInstantiationsMap.remove(nextUninstantiated);
+		for (final Condition<LETTER, PLACE> condition : possibleInstantiations) {
+			final Map<PLACE, Set<Condition<LETTER, PLACE>>> newPossibleInstantiations = new HashMap<>();
+			boolean uselessCandidate = false;
+			for (final PLACE p : possibleInstantiationsMap.keySet()) {
+				final Set<Condition<LETTER, PLACE>> possibleInstantiationsforP = possibleInstantiationsMap.get(p)
+						.stream().filter(x -> coRelation.isInCoRelation(condition, x)).collect(Collectors.toSet());
+				if (possibleInstantiationsforP.isEmpty()) {
+					uselessCandidate = true;
+					break;
+				}
+				newPossibleInstantiations.put(p, possibleInstantiationsforP);
+			}
+			if (!uselessCandidate) {
+				final LinkedList<Condition<LETTER, PLACE>> newInstantiated = new LinkedList<>(cand.getInstantiated());
+				newInstantiated.add(condition);
+				final LinkedList<PLACE> newNotInstantiated = new LinkedList<>(cand.getNotInstantiated());
+				newNotInstantiated.remove(newNotInstantiated.size() - 1);
+				evolveCandidateWithForwardChecking(new Candidate<>(cand.getTransition(), newNotInstantiated,
+						newInstantiated, newPossibleInstantiations));
+			}
+		}
+	}
+
+	/**
+	 * @return All {@code Candidate}s for possible extensions that are successors of the {@code Event}.
+	 */
+	private Collection<Candidate<LETTER, PLACE>> computeCandidates(final Event<LETTER, PLACE> event) {
+		if (event.getSuccessorConditions().isEmpty()) {
+			return Collections.emptySet();
+		}
+		if (LAZY_SUCCESSOR_COMPUTATION) {
+			final Set<Condition<LETTER, PLACE>> newConditions = event.getSuccessorConditions();
+			final ICoRelation<LETTER, PLACE> coRelation = mBranchingProcess.getCoRelation();
+			final Set<Condition<LETTER, PLACE>> coRelatedConditions;
+			final HashRelation<PLACE, Condition<LETTER, PLACE>> place2coRelatedConditions = new HashRelation<>();
+			if (mUseB32Optimization) {
+				coRelatedConditions = coRelation.computeNonCutoffCoRelatatedConditions(newConditions.iterator().next());
+				for (final Condition<LETTER, PLACE> c : coRelatedConditions) {
+					place2coRelatedConditions.addPair(c.getPlace(), c);
+				}
+			} else {
+				coRelatedConditions = coRelation.computeCoRelatatedConditions(newConditions.iterator().next());
+				for (final Condition<LETTER, PLACE> c : coRelatedConditions) {
+					if (!c.getPredecessorEvent().isCutoffEvent()) {
+						place2coRelatedConditions.addPair(c.getPlace(), c);
+					}
+				}
+			}
+			final Collection<ISuccessorTransitionProvider<LETTER, PLACE>> successorTransitionProviders;
+
+			final Set<PLACE> placesOfNewConditions = new HashSet<>();
+			for (final Condition<LETTER, PLACE> c : newConditions) {
+				placesOfNewConditions.add(c.getPlace());
+			}
+			successorTransitionProviders = mBranchingProcess.getNet()
+					.getSuccessorTransitionProviders(placesOfNewConditions, place2coRelatedConditions.getDomain());
+
+			final List<Candidate<LETTER, PLACE>> candidates = successorTransitionProviders.stream()
+					.map(x -> new Candidate<>(x, newConditions, place2coRelatedConditions))
+					.collect(Collectors.toList());
+			return candidates;
+		}
+		final IPetriNetSuccessorProvider<LETTER, PLACE> fullPetriNet = mBranchingProcess.getNet();
+		final Set<Transition<LETTER, PLACE>> transitions = new HashSet<>();
+		for (final Condition<LETTER, PLACE> cond : event.getSuccessorConditions()) {
+			for (final Transition<LETTER, PLACE> t : fullPetriNet.getSuccessors(cond.getPlace())) {
+				transitions.add(t);
+			}
+		}
+		final List<Candidate<LETTER, PLACE>> candidates = new ArrayList<>();
+		for (final Transition<LETTER, PLACE> transition : transitions) {
+			final Candidate<LETTER, PLACE> candidate =
+					new Candidate<>(new SimpleSuccessorTransitionProvider<>(Collections.singleton(transition)),
+							event.getSuccessorConditions(), null);
+			candidates.add(candidate);
+		}
+		return candidates;
+	}
+
+	@Override
+	public boolean isEmpy() {
+		return mPe.isEmpty() && mFastpathCutoffEventList.isEmpty();
+	}
+
+	@Override
+	public int size() {
+		return mPe.size() + mFastpathCutoffEventList.size();
+	}
+
+	@Override
+	public int getUsefulExtensionCandidates() {
+		return mUsefulExtensionCandidates;
+	}
+
+	@Override
+	public int getUselessExtensionCandidates() {
+		return mUselessExtensionCandidates;
+	}
+
+	@Override
+	public int getMaximalSize() {
+		return mMaximalSize;
+	}
+
+}
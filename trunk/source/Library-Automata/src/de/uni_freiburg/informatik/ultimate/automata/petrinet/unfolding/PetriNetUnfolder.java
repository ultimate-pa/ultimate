/*
 * Copyright (C) 2011-2015 Julian Jarecki (jareckij@informatik.uni-freiburg.de)
 * Copyright (C) 2011-2015 Matthias Heizmann (heizmann@informatik.uni-freiburg.de)
 * Copyright (C) 2009-2015 University of Freiburg
 *
 * This file is part of the ULTIMATE Automata Library.
 *
 * The ULTIMATE Automata Library is free software: you can redistribute it and/or modify
 * it under the terms of the GNU Lesser General Public License as published
 * by the Free Software Foundation, either version 3 of the License, or
 * (at your option) any later version.
 *
 * The ULTIMATE Automata Library is distributed in the hope that it will be useful,
 * but WITHOUT ANY WARRANTY; without even the implied warranty of
 * MERCHANTABILITY or FITNESS FOR A PARTICULAR PURPOSE.  See the
 * GNU Lesser General Public License for more details.
 *
 * You should have received a copy of the GNU Lesser General Public License
 * along with the ULTIMATE Automata Library. If not, see <http://www.gnu.org/licenses/>.
 *
 * Additional permission under GNU GPL version 3 section 7:
 * If you modify the ULTIMATE Automata Library, or any covered work, by linking
 * or combining it with Eclipse RCP (or a modified version of Eclipse RCP),
 * containing parts covered by the terms of the Eclipse Public License, the
 * licensors of the ULTIMATE Automata Library grant you additional permission
 * to convey the resulting work.
 */
package de.uni_freiburg.informatik.ultimate.automata.petrinet.unfolding;

import java.util.HashMap;
import java.util.HashSet;
import java.util.Map;
import java.util.Map.Entry;
import java.util.Set;

import de.uni_freiburg.informatik.ultimate.automata.AutomataLibraryServices;
import de.uni_freiburg.informatik.ultimate.automata.AutomataOperationCanceledException;
import de.uni_freiburg.informatik.ultimate.automata.LibraryIdentifiers;
import de.uni_freiburg.informatik.ultimate.automata.Word;
import de.uni_freiburg.informatik.ultimate.automata.nestedword.NestedRun;
import de.uni_freiburg.informatik.ultimate.automata.nestedword.operations.IsEmpty;
import de.uni_freiburg.informatik.ultimate.automata.petrinet.IPetriNet;
import de.uni_freiburg.informatik.ultimate.automata.petrinet.IPetriNetSuccessorProvider;
import de.uni_freiburg.informatik.ultimate.automata.petrinet.Marking;
import de.uni_freiburg.informatik.ultimate.automata.petrinet.PetriNetNot1SafeException;
import de.uni_freiburg.informatik.ultimate.automata.petrinet.PetriNetRun;
import de.uni_freiburg.informatik.ultimate.automata.petrinet.netdatastructures.Transition;
import de.uni_freiburg.informatik.ultimate.automata.petrinet.operations.Accepts;
import de.uni_freiburg.informatik.ultimate.automata.petrinet.operations.PetriNet2FiniteAutomaton;
import de.uni_freiburg.informatik.ultimate.automata.petrinet.operations.RemoveUnreachable;
import de.uni_freiburg.informatik.ultimate.automata.statefactory.IPetriNet2FiniteAutomatonStateFactory;
import de.uni_freiburg.informatik.ultimate.core.lib.exceptions.RunningTaskInfo;
import de.uni_freiburg.informatik.ultimate.core.model.services.ILogger;
import de.uni_freiburg.informatik.ultimate.util.datastructures.relation.TreeHashRelation;

/**
 * Petri net unfolder.
 *
 * @author Julian Jarecki (jareckij@informatik.uni-freiburg.de)
 * @author Matthias Heizmann (heizmann@informatik.uni-freiburg.de)
 * @param <L>
 *            symbol type
 * @param <P>
 *            place content type
 */
public final class PetriNetUnfolder<L, P> {
	private static final boolean EXTENDED_ASSERTION_CHECKING = false;
	private static final boolean B32_OPTIMIZATION = true;

	private static final boolean USE_FIRSTBORN_CUTOFF_CHECK = true;
	private static final boolean DEBUG_LOG_CO_RELATION_DEGREE_HISTOGRAM = false;

	private final AutomataLibraryServices mServices;
	private final ILogger mLogger;

	private final IPetriNetSuccessorProvider<L, P> mOperand;
	private final boolean mStopIfAcceptingRunFound;
	private final boolean mSameTransitionCutOff;
	private final ConfigurationOrder<L, P> mOrder;
	private final IPossibleExtensions<L, P> mPossibleExtensions;
	private final BranchingProcess<L, P> mUnfolding;
	private PetriNetRun<L, P> mRun;

	private final PetriNetUnfolder<L, P>.Statistics mStatistics = new Statistics();

	/**
	 * Build the finite Prefix of PetriNet net.
	 *
	 * @param order
	 *            the order on events and configurations respectively is used to determine cut-off events.
	 * @param sameTransitionCutOff
	 *            if true, an additional condition for cut-off events is used: An event and its companion must belong to
	 *            the same transition from the net.
	 * @param stopIfAcceptingRunFound
	 *            if false, the complete finite Prefix will be build.
	 * @throws AutomataOperationCanceledException
	 *             if timeout exceeds
	 * @throws PetriNetNot1SafeException
	 */
	public PetriNetUnfolder(final AutomataLibraryServices services, final IPetriNetSuccessorProvider<L, P> operand,
			final EventOrderEnum order, final boolean sameTransitionCutOff, final boolean stopIfAcceptingRunFound)
			throws AutomataOperationCanceledException, PetriNetNot1SafeException {
		mServices = services;
		mLogger = mServices.getLoggingService().getLogger(LibraryIdentifiers.PLUGIN_ID);
		mOperand = operand;
		mStopIfAcceptingRunFound = stopIfAcceptingRunFound;
		mSameTransitionCutOff = sameTransitionCutOff;
		mLogger.debug("Start unfolding. Net " + mOperand.sizeInformation()
				+ (mStopIfAcceptingRunFound ? "We stop if some accepting run was found"
						: "We compute complete finite Prefix"));
		switch (order) {
		case KMM:
			mOrder = new McMillanOrder<>();
			break;
		case ERV:
			mOrder = new EsparzaRoemerVoglerOrder<>();
			break;
		case DBO:
			mOrder = new DepthBasedOrder<>();
			break;
		default:
			throw new IllegalArgumentException();
		}
		mUnfolding = new BranchingProcess<>(mServices, operand, mOrder, USE_FIRSTBORN_CUTOFF_CHECK, B32_OPTIMIZATION);
		mPossibleExtensions =
				new PossibleExtensions<>(mUnfolding, mOrder, USE_FIRSTBORN_CUTOFF_CHECK, B32_OPTIMIZATION);

		computeUnfolding();
		mLogger.info(mStatistics.prettyprintCutOffInformation());
		mLogger.info(mStatistics.prettyprintCoRelationInformation());
		if (DEBUG_LOG_CO_RELATION_DEGREE_HISTOGRAM) {
			final TreeHashRelation<Integer, Condition<L, P>> histogram =
					mUnfolding.getCoRelation().computeHistogramOfDegree(mUnfolding.getConditions());
			final StringBuilder sb = new StringBuilder();
			sb.append("Histogram of co-relation degrees:" + System.lineSeparator());
			for (final Entry<Integer, Condition<L, P>> pair : histogram.getSetOfPairs()) {
				sb.append("Degree " + pair.getKey() + ": " + pair.getValue());
				sb.append(System.lineSeparator());
			}
			mLogger.info(sb.toString());
		}
	}

	public PetriNetUnfolder<L, P>.Statistics getUnfoldingStatistics() {
		return mStatistics;
	}

	private void computeUnfolding() throws AutomataOperationCanceledException, PetriNetNot1SafeException {
		boolean someInitialPlaceIsAccepting = false;
		for (final Condition<L, P> c : mUnfolding.getDummyRoot().getSuccessorConditions()) {
			if (mOperand.isAccepting(c.getPlace())) {
				someInitialPlaceIsAccepting = true;
			}
		}
		if (someInitialPlaceIsAccepting) {
			mRun = new PetriNetRun<>(
					new ConditionMarking<>(mUnfolding.getDummyRoot().getSuccessorConditions()).getMarking());
			if (mStopIfAcceptingRunFound) {
				return;
			}
		}
		mPossibleExtensions.update(mUnfolding.getDummyRoot());

		while (!mPossibleExtensions.isEmpy()) {
			final Event<L, P> e = mPossibleExtensions.remove();

			final boolean finished = computeUnfoldingHelper(e);
			if (finished) {
				return;
			}

			if (!mServices.getProgressAwareTimer().continueProcessing()) {
				final RunningTaskInfo rti = new RunningTaskInfo(getClass(),
						"constructing finite prefix that currently has " + mUnfolding.getConditions().size()
								+ " conditions, " + mUnfolding.getEvents().size() + " events ("
								+ mStatistics.prettyprintCutOffInformation() + " "
								+ mStatistics.prettyprintCoRelationInformation() + " "
								+ mStatistics.prettyprintPossibleExtensionsMaximalSize() + " "
								+ mStatistics.prettyprintNumberOfEventComparisons() + " "
								+ mStatistics.prettyprintPossibleExtensionCandidatesInformation() + " "
								+ mStatistics.prettyprintCoRelationMaximalDegree() + " "
								+ mStatistics.prettyprintConditionPerPlaceMax() + ")");
				throw new AutomataOperationCanceledException(rti);
			}
		}
	}

	private boolean computeUnfoldingHelper(final Event<L, P> event) throws PetriNetNot1SafeException {
		assert !parentIsCutoffEvent(event) : "We must not construct successors of cut-off events.";
		boolean isCutOffEvent;
		if (!USE_FIRSTBORN_CUTOFF_CHECK) {
			isCutOffEvent = mUnfolding.isCutoffEvent(event, mOrder, mSameTransitionCutOff);
		} else {
			isCutOffEvent = event.isCutoffEvent();
		}
		final boolean succOfEventIsAccpting = mUnfolding.addEvent(event);
		// assert !unfolding.pairwiseConflictOrCausalRelation(e.getPredecessorConditions());
		if (succOfEventIsAccpting && mRun == null) {
			mRun = constructRun(event);
			if (mStopIfAcceptingRunFound) {
				return true;
			}
		}
		if (isCutOffEvent) {
			mLogger.debug("Constructed     Cut-off-Event: " + event.toString());
		} else {
			final long sizeBefore = mPossibleExtensions.size();
			mPossibleExtensions.update(event);
			final long newPossibleExtensions = mPossibleExtensions.size() - sizeBefore;
			mLogger.debug("Constructed Non-cut-off-Event: " + event.toString());
			mLogger.debug("The Event lead to " + newPossibleExtensions + " new possible extensions.");
		}
		mLogger.debug("Possible Extension size: " + mPossibleExtensions.size() + ", total #Events: "
				+ mUnfolding.getEvents().size() + ", total #Conditions: " + mUnfolding.getConditions().size());
		mStatistics.add(event);
		return false;
	}

	/**
	 * constructs a run over the unfolding which leads to the marking corresponding with the local configuration of the
	 * specified event e.
	 * <p>
	 * uses the recursive helper-method {@code #constructRun(Event, Marking)}
	 */
	private PetriNetRun<L, P> constructRun(final Event<L, P> event) {
		mLogger.debug("Marking: " + mUnfolding.getDummyRoot().getMark());
		try {
			return constructRun(event, mUnfolding.getDummyRoot().getConditionMark()).mRunInner;
		} catch (final PetriNetNot1SafeException e) {
			throw new AssertionError("Petri net not one safe for places " + e.getUnsafePlaces()
					+ " but this should have been detected earlier.");
		}
	}

	/**
	 * Recursively builds a part of a run over the unfolding which leads to the marking corresponding with the local
	 * configuration of the specified event e.
	 * <p>
	 * The run starts with the given Marking {@code initialMarking}
	 */
	private RunAndConditionMarking constructRun(final Event<L, P> event, final ConditionMarking<L, P> initialMarking)
			throws PetriNetNot1SafeException {
		assert event != mUnfolding.getDummyRoot();
		assert !event.getPredecessorConditions().isEmpty();
		if (EXTENDED_ASSERTION_CHECKING) {
			assert !mUnfolding.pairwiseConflictOrCausalRelation(event.getPredecessorConditions());
		}
		PetriNetRun<L, P> run = new PetriNetRun<>(initialMarking.getMarking());
		ConditionMarking<L, P> current = initialMarking;
		for (final Condition<L, P> c : event.getPredecessorConditions()) {
			if (current.contains(c)) {
				continue;
			}
			final RunAndConditionMarking result = constructRun(c.getPredecessorEvent(), current);
			run = run.concatenate(result.mRunInner);
			current = result.mMarking;
		}
		assert current != null;

		final ConditionMarking<L, P> finalMarking = current.fireEvent(event);
		final Transition<L, P> t = event.getTransition();
		final PetriNetRun<L, P> appendix =
				new PetriNetRun<>(current.getMarking(), t.getSymbol(), finalMarking.getMarking());
		run = run.concatenate(appendix);

		mLogger.debug("Event  : " + event);
		mLogger.debug("Marking: " + run.getMarking(run.getWord().length()));
		return new RunAndConditionMarking(run, finalMarking);
	}

	private boolean parentIsCutoffEvent(final Event<L, P> event) {
		for (final Condition<L, P> c : event.getPredecessorConditions()) {
			if (c.getPredecessorEvent().isCutoffEvent()) {
				return true;
			}
		}
		return false;
	}

	/**
	 * @return Some accepting run of PetriNet net, return null if net does not have an accepting run.
	 */
	public PetriNetRun<L, P> getAcceptingRun() {
		return mRun;
	}

	/**
	 * @return The occurrence net which is the finite prefix of the unfolding of net.
	 */
	public BranchingProcess<L, P> getFinitePrefix() {
		return mUnfolding;
	}

	public enum EventOrderEnum {
		DBO("Depth-based Order"), ERV("Esparza Römer Vogler"), KMM("Ken McMillan"),;

		private String mDescription;

		EventOrderEnum(final String name) {
			mDescription = name;
		}

		public String getDescription() {
			return mDescription;
		}
	}

	public BranchingProcess<L, P> getResult() {
		return mUnfolding;
	}

	public boolean checkResult(final IPetriNet2FiniteAutomatonStateFactory<P> stateFactory)
			throws AutomataOperationCanceledException, PetriNetNot1SafeException {
		mLogger.info("Testing correctness of emptinessCheck");

		boolean correct;
		if (mRun == null) {
			final NestedRun<L, P> automataRun = (new IsEmpty<>(mServices,
					(new PetriNet2FiniteAutomaton<>(mServices, stateFactory, mOperand)).getResult())).getNestedRun();
			if (automataRun != null) {
				// TODO Christian 2016-09-30: This assignment is useless - a bug?
				correct = false;
				mLogger.error("EmptinessCheck says empty, but net accepts: " + automataRun.getWord());
			}
			correct = automataRun == null;
		} else {
			final Word<L> word = mRun.getWord();
			if (new Accepts<>(mServices, mOperand, word).getResult()) {
				correct = true;
			} else {
				mLogger.error("Result of EmptinessCheck, but not accepted: " + word);
				correct = false;
			}
		}
		mLogger.info("Finished testing correctness of emptinessCheck");
		return correct;
	}

	class RunAndConditionMarking {
		private final PetriNetRun<L, P> mRunInner;
		private final ConditionMarking<L, P> mMarking;

		public RunAndConditionMarking(final PetriNetRun<L, P> run, final ConditionMarking<L, P> marking) {
			mRunInner = run;
			mMarking = marking;
		}
	}

	/**
	 * FIXME documentation.
	 */
	public class Statistics {
<<<<<<< HEAD
		private final Map<Transition<L, P>, Map<Marking<L, P>, Set<Event<L, P>>>> mTrans2Mark2Events = new HashMap<>();
=======
		private final Map<ITransition<L, P>, Map<Marking<P>, Set<Event<L, P>>>> mTrans2Mark2Events = new HashMap<>();
>>>>>>> 4129a3cf
		private int mCutOffEvents;
		private int mNonCutOffEvents;

		public void add(final Event<L, P> event) {
			// TODO: The hash operations here take A LOT of time (~20% on the VMCAI2021) benchmarks
<<<<<<< HEAD
			final Marking<L, P> marking = event.getMark();
			final Transition<L, P> transition = event.getTransition();
			Map<Marking<L, P>, Set<Event<L, P>>> mark2Events = mTrans2Mark2Events.get(transition);
=======
			final Marking<P> marking = event.getMark();
			final ITransition<L, P> transition = event.getTransition();
			Map<Marking<P>, Set<Event<L, P>>> mark2Events = mTrans2Mark2Events.get(transition);
>>>>>>> 4129a3cf
			if (mark2Events == null) {
				mark2Events = new HashMap<>();
				mTrans2Mark2Events.put(transition, mark2Events);
			}
			Set<Event<L, P>> events = mark2Events.get(marking);
			if (events == null) {
				events = new HashSet<>();
				mark2Events.put(marking, events);
			}
			if (events.size() > 2) {
				// 2019-12-15 Matthias: Adding an event twice for a transition-marking pair is
				// very natural.
				// We write log messages only if an event was added three or more times. This
				// can even happen for total orders
				mLogger.info("inserting event number " + (events.size() + 1) + " for the transition-marking pair ("
						+ transition + ", " + marking + ")");
				mLogger.info("this new event has " + event.getAncestors() + " ancestors and is "
						+ (event.isCutoffEvent() ? "" : "not ") + "cut-off event");
				for (final Event<L, P> event2 : events) {
					mLogger.info("  existing Event has " + event2.getAncestors() + " ancestors and is "
							+ (event.isCutoffEvent() ? "" : "not ") + "cut-off event");
					assert event2.getAncestors() == event.getAncestors() || event.isCutoffEvent()
							|| event2.isCutoffEvent() : "if there is "
									+ "already an event that has the same marking and a different size of "
									+ "local configuration then the new event must be cut-off event";
				}
			}
			events.add(event);
			if (event.isCutoffEvent()) {
				mCutOffEvents++;
			} else {
				mNonCutOffEvents++;
			}
		}

		public String prettyprintCutOffInformation() {
			return getCutOffEvents() + "/" + (getCutOffEvents() + getNonCutOffEvents()) + " cut-off events.";
		}

		public String prettyprintCoRelationInformation() {
			return "For " + getCoRelationQueriesYes() + "/" + (getCoRelationQueriesYes() + getCoRelationQueriesNo())
					+ " co-relation queries the response was YES.";
		}

		public String prettyprintPossibleExtensionCandidatesInformation() {
			return getNumberOfUselessExtensionCandidates() + "/" + getNumberOfExtensionCandidates()
					+ " useless extension candidates.";
		}

		public String prettyprintPossibleExtensionsMaximalSize() {
			return "Maximal size of possible extension queue " + getMaximalSizeOfPossibleExtensions() + ".";
		}

		public String prettyprintCoRelationMaximalDegree() {
			return "Maximal degree in co-relation " + computeCoRelationMaximalDegree() + ".";
		}

		public String prettyprintConditionPerPlaceMax() {
			return "Up to " + computeConditionPerPlaceMax() + " conditions per place.";
		}

		public String prettyprintNumberOfEventComparisons() {
			return "Compared " + getNumberOfConfigurationComparisons() + " event pairs, "
					+ getNumberOfFoataBasedConfigurationComparisons() + " based on Foata normal form.";
		}

		public long getCoRelationQueriesYes() {
			return mUnfolding.getCoRelation().getQueryCounterYes();
		}

		public long getCoRelationQueriesNo() {
			return mUnfolding.getCoRelation().getQueryCounterNo();
		}

		public int getCutOffEvents() {
			return mCutOffEvents;
		}

		public int getNonCutOffEvents() {
			return mNonCutOffEvents;
		}

		public int getNumberOfConfigurationComparisons() {
			return mOrder.getNumberOfComparisons();
		}

		public int getNumberOfFoataBasedConfigurationComparisons() {
			return mOrder.getFotateNormalFormComparisons();
		}

		/**
		 * @return Number of transitions that can never be fired in operand Petri net.
		 */
		public long unreachableTransitionsInOperand() {
			// This statistic could be computed more efficiently when using a Set<Transition> in
			// this class' add(Event) method. But doing so would slow down computation
			// even in cases in which this statistic is not needed.
			final int transitionsInNet = ((IPetriNet<L, P>) mOperand).getTransitions().size();
			final long reachableTransitions = RemoveUnreachable.reachableTransitions(mUnfolding).size();
			return transitionsInNet - reachableTransitions;
		}

		public int getNumberOfUselessExtensionCandidates() {
			return mPossibleExtensions.getUselessExtensionCandidates();
		}

		public int getNumberOfExtensionCandidates() {
			return mPossibleExtensions.getUsefulExtensionCandidates() + getNumberOfUselessExtensionCandidates();
		}

		public int computeCoRelationMaximalDegree() {
			return mUnfolding.getCoRelation().computeMaximalDegree();
		}

		public int computeConditionPerPlaceMax() {
			return mUnfolding.computeConditionPerPlaceMax();
		}

		public int getMaximalSizeOfPossibleExtensions() {
			return mPossibleExtensions.getMaximalSize();
		}

	}
}
<|MERGE_RESOLUTION|>--- conflicted
+++ resolved
@@ -1,495 +1,485 @@
-/*
- * Copyright (C) 2011-2015 Julian Jarecki (jareckij@informatik.uni-freiburg.de)
- * Copyright (C) 2011-2015 Matthias Heizmann (heizmann@informatik.uni-freiburg.de)
- * Copyright (C) 2009-2015 University of Freiburg
- *
- * This file is part of the ULTIMATE Automata Library.
- *
- * The ULTIMATE Automata Library is free software: you can redistribute it and/or modify
- * it under the terms of the GNU Lesser General Public License as published
- * by the Free Software Foundation, either version 3 of the License, or
- * (at your option) any later version.
- *
- * The ULTIMATE Automata Library is distributed in the hope that it will be useful,
- * but WITHOUT ANY WARRANTY; without even the implied warranty of
- * MERCHANTABILITY or FITNESS FOR A PARTICULAR PURPOSE.  See the
- * GNU Lesser General Public License for more details.
- *
- * You should have received a copy of the GNU Lesser General Public License
- * along with the ULTIMATE Automata Library. If not, see <http://www.gnu.org/licenses/>.
- *
- * Additional permission under GNU GPL version 3 section 7:
- * If you modify the ULTIMATE Automata Library, or any covered work, by linking
- * or combining it with Eclipse RCP (or a modified version of Eclipse RCP),
- * containing parts covered by the terms of the Eclipse Public License, the
- * licensors of the ULTIMATE Automata Library grant you additional permission
- * to convey the resulting work.
- */
-package de.uni_freiburg.informatik.ultimate.automata.petrinet.unfolding;
-
-import java.util.HashMap;
-import java.util.HashSet;
-import java.util.Map;
-import java.util.Map.Entry;
-import java.util.Set;
-
-import de.uni_freiburg.informatik.ultimate.automata.AutomataLibraryServices;
-import de.uni_freiburg.informatik.ultimate.automata.AutomataOperationCanceledException;
-import de.uni_freiburg.informatik.ultimate.automata.LibraryIdentifiers;
-import de.uni_freiburg.informatik.ultimate.automata.Word;
-import de.uni_freiburg.informatik.ultimate.automata.nestedword.NestedRun;
-import de.uni_freiburg.informatik.ultimate.automata.nestedword.operations.IsEmpty;
-import de.uni_freiburg.informatik.ultimate.automata.petrinet.IPetriNet;
-import de.uni_freiburg.informatik.ultimate.automata.petrinet.IPetriNetSuccessorProvider;
-import de.uni_freiburg.informatik.ultimate.automata.petrinet.Marking;
-import de.uni_freiburg.informatik.ultimate.automata.petrinet.PetriNetNot1SafeException;
-import de.uni_freiburg.informatik.ultimate.automata.petrinet.PetriNetRun;
-import de.uni_freiburg.informatik.ultimate.automata.petrinet.netdatastructures.Transition;
-import de.uni_freiburg.informatik.ultimate.automata.petrinet.operations.Accepts;
-import de.uni_freiburg.informatik.ultimate.automata.petrinet.operations.PetriNet2FiniteAutomaton;
-import de.uni_freiburg.informatik.ultimate.automata.petrinet.operations.RemoveUnreachable;
-import de.uni_freiburg.informatik.ultimate.automata.statefactory.IPetriNet2FiniteAutomatonStateFactory;
-import de.uni_freiburg.informatik.ultimate.core.lib.exceptions.RunningTaskInfo;
-import de.uni_freiburg.informatik.ultimate.core.model.services.ILogger;
-import de.uni_freiburg.informatik.ultimate.util.datastructures.relation.TreeHashRelation;
-
-/**
- * Petri net unfolder.
- *
- * @author Julian Jarecki (jareckij@informatik.uni-freiburg.de)
- * @author Matthias Heizmann (heizmann@informatik.uni-freiburg.de)
- * @param <L>
- *            symbol type
- * @param <P>
- *            place content type
- */
-public final class PetriNetUnfolder<L, P> {
-	private static final boolean EXTENDED_ASSERTION_CHECKING = false;
-	private static final boolean B32_OPTIMIZATION = true;
-
-	private static final boolean USE_FIRSTBORN_CUTOFF_CHECK = true;
-	private static final boolean DEBUG_LOG_CO_RELATION_DEGREE_HISTOGRAM = false;
-
-	private final AutomataLibraryServices mServices;
-	private final ILogger mLogger;
-
-	private final IPetriNetSuccessorProvider<L, P> mOperand;
-	private final boolean mStopIfAcceptingRunFound;
-	private final boolean mSameTransitionCutOff;
-	private final ConfigurationOrder<L, P> mOrder;
-	private final IPossibleExtensions<L, P> mPossibleExtensions;
-	private final BranchingProcess<L, P> mUnfolding;
-	private PetriNetRun<L, P> mRun;
-
-	private final PetriNetUnfolder<L, P>.Statistics mStatistics = new Statistics();
-
-	/**
-	 * Build the finite Prefix of PetriNet net.
-	 *
-	 * @param order
-	 *            the order on events and configurations respectively is used to determine cut-off events.
-	 * @param sameTransitionCutOff
-	 *            if true, an additional condition for cut-off events is used: An event and its companion must belong to
-	 *            the same transition from the net.
-	 * @param stopIfAcceptingRunFound
-	 *            if false, the complete finite Prefix will be build.
-	 * @throws AutomataOperationCanceledException
-	 *             if timeout exceeds
-	 * @throws PetriNetNot1SafeException
-	 */
-	public PetriNetUnfolder(final AutomataLibraryServices services, final IPetriNetSuccessorProvider<L, P> operand,
-			final EventOrderEnum order, final boolean sameTransitionCutOff, final boolean stopIfAcceptingRunFound)
-			throws AutomataOperationCanceledException, PetriNetNot1SafeException {
-		mServices = services;
-		mLogger = mServices.getLoggingService().getLogger(LibraryIdentifiers.PLUGIN_ID);
-		mOperand = operand;
-		mStopIfAcceptingRunFound = stopIfAcceptingRunFound;
-		mSameTransitionCutOff = sameTransitionCutOff;
-		mLogger.debug("Start unfolding. Net " + mOperand.sizeInformation()
-				+ (mStopIfAcceptingRunFound ? "We stop if some accepting run was found"
-						: "We compute complete finite Prefix"));
-		switch (order) {
-		case KMM:
-			mOrder = new McMillanOrder<>();
-			break;
-		case ERV:
-			mOrder = new EsparzaRoemerVoglerOrder<>();
-			break;
-		case DBO:
-			mOrder = new DepthBasedOrder<>();
-			break;
-		default:
-			throw new IllegalArgumentException();
-		}
-		mUnfolding = new BranchingProcess<>(mServices, operand, mOrder, USE_FIRSTBORN_CUTOFF_CHECK, B32_OPTIMIZATION);
-		mPossibleExtensions =
-				new PossibleExtensions<>(mUnfolding, mOrder, USE_FIRSTBORN_CUTOFF_CHECK, B32_OPTIMIZATION);
-
-		computeUnfolding();
-		mLogger.info(mStatistics.prettyprintCutOffInformation());
-		mLogger.info(mStatistics.prettyprintCoRelationInformation());
-		if (DEBUG_LOG_CO_RELATION_DEGREE_HISTOGRAM) {
-			final TreeHashRelation<Integer, Condition<L, P>> histogram =
-					mUnfolding.getCoRelation().computeHistogramOfDegree(mUnfolding.getConditions());
-			final StringBuilder sb = new StringBuilder();
-			sb.append("Histogram of co-relation degrees:" + System.lineSeparator());
-			for (final Entry<Integer, Condition<L, P>> pair : histogram.getSetOfPairs()) {
-				sb.append("Degree " + pair.getKey() + ": " + pair.getValue());
-				sb.append(System.lineSeparator());
-			}
-			mLogger.info(sb.toString());
-		}
-	}
-
-	public PetriNetUnfolder<L, P>.Statistics getUnfoldingStatistics() {
-		return mStatistics;
-	}
-
-	private void computeUnfolding() throws AutomataOperationCanceledException, PetriNetNot1SafeException {
-		boolean someInitialPlaceIsAccepting = false;
-		for (final Condition<L, P> c : mUnfolding.getDummyRoot().getSuccessorConditions()) {
-			if (mOperand.isAccepting(c.getPlace())) {
-				someInitialPlaceIsAccepting = true;
-			}
-		}
-		if (someInitialPlaceIsAccepting) {
-			mRun = new PetriNetRun<>(
-					new ConditionMarking<>(mUnfolding.getDummyRoot().getSuccessorConditions()).getMarking());
-			if (mStopIfAcceptingRunFound) {
-				return;
-			}
-		}
-		mPossibleExtensions.update(mUnfolding.getDummyRoot());
-
-		while (!mPossibleExtensions.isEmpy()) {
-			final Event<L, P> e = mPossibleExtensions.remove();
-
-			final boolean finished = computeUnfoldingHelper(e);
-			if (finished) {
-				return;
-			}
-
-			if (!mServices.getProgressAwareTimer().continueProcessing()) {
-				final RunningTaskInfo rti = new RunningTaskInfo(getClass(),
-						"constructing finite prefix that currently has " + mUnfolding.getConditions().size()
-								+ " conditions, " + mUnfolding.getEvents().size() + " events ("
-								+ mStatistics.prettyprintCutOffInformation() + " "
-								+ mStatistics.prettyprintCoRelationInformation() + " "
-								+ mStatistics.prettyprintPossibleExtensionsMaximalSize() + " "
-								+ mStatistics.prettyprintNumberOfEventComparisons() + " "
-								+ mStatistics.prettyprintPossibleExtensionCandidatesInformation() + " "
-								+ mStatistics.prettyprintCoRelationMaximalDegree() + " "
-								+ mStatistics.prettyprintConditionPerPlaceMax() + ")");
-				throw new AutomataOperationCanceledException(rti);
-			}
-		}
-	}
-
-	private boolean computeUnfoldingHelper(final Event<L, P> event) throws PetriNetNot1SafeException {
-		assert !parentIsCutoffEvent(event) : "We must not construct successors of cut-off events.";
-		boolean isCutOffEvent;
-		if (!USE_FIRSTBORN_CUTOFF_CHECK) {
-			isCutOffEvent = mUnfolding.isCutoffEvent(event, mOrder, mSameTransitionCutOff);
-		} else {
-			isCutOffEvent = event.isCutoffEvent();
-		}
-		final boolean succOfEventIsAccpting = mUnfolding.addEvent(event);
-		// assert !unfolding.pairwiseConflictOrCausalRelation(e.getPredecessorConditions());
-		if (succOfEventIsAccpting && mRun == null) {
-			mRun = constructRun(event);
-			if (mStopIfAcceptingRunFound) {
-				return true;
-			}
-		}
-		if (isCutOffEvent) {
-			mLogger.debug("Constructed     Cut-off-Event: " + event.toString());
-		} else {
-			final long sizeBefore = mPossibleExtensions.size();
-			mPossibleExtensions.update(event);
-			final long newPossibleExtensions = mPossibleExtensions.size() - sizeBefore;
-			mLogger.debug("Constructed Non-cut-off-Event: " + event.toString());
-			mLogger.debug("The Event lead to " + newPossibleExtensions + " new possible extensions.");
-		}
-		mLogger.debug("Possible Extension size: " + mPossibleExtensions.size() + ", total #Events: "
-				+ mUnfolding.getEvents().size() + ", total #Conditions: " + mUnfolding.getConditions().size());
-		mStatistics.add(event);
-		return false;
-	}
-
-	/**
-	 * constructs a run over the unfolding which leads to the marking corresponding with the local configuration of the
-	 * specified event e.
-	 * <p>
-	 * uses the recursive helper-method {@code #constructRun(Event, Marking)}
-	 */
-	private PetriNetRun<L, P> constructRun(final Event<L, P> event) {
-		mLogger.debug("Marking: " + mUnfolding.getDummyRoot().getMark());
-		try {
-			return constructRun(event, mUnfolding.getDummyRoot().getConditionMark()).mRunInner;
-		} catch (final PetriNetNot1SafeException e) {
-			throw new AssertionError("Petri net not one safe for places " + e.getUnsafePlaces()
-					+ " but this should have been detected earlier.");
-		}
-	}
-
-	/**
-	 * Recursively builds a part of a run over the unfolding which leads to the marking corresponding with the local
-	 * configuration of the specified event e.
-	 * <p>
-	 * The run starts with the given Marking {@code initialMarking}
-	 */
-	private RunAndConditionMarking constructRun(final Event<L, P> event, final ConditionMarking<L, P> initialMarking)
-			throws PetriNetNot1SafeException {
-		assert event != mUnfolding.getDummyRoot();
-		assert !event.getPredecessorConditions().isEmpty();
-		if (EXTENDED_ASSERTION_CHECKING) {
-			assert !mUnfolding.pairwiseConflictOrCausalRelation(event.getPredecessorConditions());
-		}
-		PetriNetRun<L, P> run = new PetriNetRun<>(initialMarking.getMarking());
-		ConditionMarking<L, P> current = initialMarking;
-		for (final Condition<L, P> c : event.getPredecessorConditions()) {
-			if (current.contains(c)) {
-				continue;
-			}
-			final RunAndConditionMarking result = constructRun(c.getPredecessorEvent(), current);
-			run = run.concatenate(result.mRunInner);
-			current = result.mMarking;
-		}
-		assert current != null;
-
-		final ConditionMarking<L, P> finalMarking = current.fireEvent(event);
-		final Transition<L, P> t = event.getTransition();
-		final PetriNetRun<L, P> appendix =
-				new PetriNetRun<>(current.getMarking(), t.getSymbol(), finalMarking.getMarking());
-		run = run.concatenate(appendix);
-
-		mLogger.debug("Event  : " + event);
-		mLogger.debug("Marking: " + run.getMarking(run.getWord().length()));
-		return new RunAndConditionMarking(run, finalMarking);
-	}
-
-	private boolean parentIsCutoffEvent(final Event<L, P> event) {
-		for (final Condition<L, P> c : event.getPredecessorConditions()) {
-			if (c.getPredecessorEvent().isCutoffEvent()) {
-				return true;
-			}
-		}
-		return false;
-	}
-
-	/**
-	 * @return Some accepting run of PetriNet net, return null if net does not have an accepting run.
-	 */
-	public PetriNetRun<L, P> getAcceptingRun() {
-		return mRun;
-	}
-
-	/**
-	 * @return The occurrence net which is the finite prefix of the unfolding of net.
-	 */
-	public BranchingProcess<L, P> getFinitePrefix() {
-		return mUnfolding;
-	}
-
-	public enum EventOrderEnum {
-		DBO("Depth-based Order"), ERV("Esparza Römer Vogler"), KMM("Ken McMillan"),;
-
-		private String mDescription;
-
-		EventOrderEnum(final String name) {
-			mDescription = name;
-		}
-
-		public String getDescription() {
-			return mDescription;
-		}
-	}
-
-	public BranchingProcess<L, P> getResult() {
-		return mUnfolding;
-	}
-
-	public boolean checkResult(final IPetriNet2FiniteAutomatonStateFactory<P> stateFactory)
-			throws AutomataOperationCanceledException, PetriNetNot1SafeException {
-		mLogger.info("Testing correctness of emptinessCheck");
-
-		boolean correct;
-		if (mRun == null) {
-			final NestedRun<L, P> automataRun = (new IsEmpty<>(mServices,
-					(new PetriNet2FiniteAutomaton<>(mServices, stateFactory, mOperand)).getResult())).getNestedRun();
-			if (automataRun != null) {
-				// TODO Christian 2016-09-30: This assignment is useless - a bug?
-				correct = false;
-				mLogger.error("EmptinessCheck says empty, but net accepts: " + automataRun.getWord());
-			}
-			correct = automataRun == null;
-		} else {
-			final Word<L> word = mRun.getWord();
-			if (new Accepts<>(mServices, mOperand, word).getResult()) {
-				correct = true;
-			} else {
-				mLogger.error("Result of EmptinessCheck, but not accepted: " + word);
-				correct = false;
-			}
-		}
-		mLogger.info("Finished testing correctness of emptinessCheck");
-		return correct;
-	}
-
-	class RunAndConditionMarking {
-		private final PetriNetRun<L, P> mRunInner;
-		private final ConditionMarking<L, P> mMarking;
-
-		public RunAndConditionMarking(final PetriNetRun<L, P> run, final ConditionMarking<L, P> marking) {
-			mRunInner = run;
-			mMarking = marking;
-		}
-	}
-
-	/**
-	 * FIXME documentation.
-	 */
-	public class Statistics {
-<<<<<<< HEAD
-		private final Map<Transition<L, P>, Map<Marking<L, P>, Set<Event<L, P>>>> mTrans2Mark2Events = new HashMap<>();
-=======
-		private final Map<ITransition<L, P>, Map<Marking<P>, Set<Event<L, P>>>> mTrans2Mark2Events = new HashMap<>();
->>>>>>> 4129a3cf
-		private int mCutOffEvents;
-		private int mNonCutOffEvents;
-
-		public void add(final Event<L, P> event) {
-			// TODO: The hash operations here take A LOT of time (~20% on the VMCAI2021) benchmarks
-<<<<<<< HEAD
-			final Marking<L, P> marking = event.getMark();
-			final Transition<L, P> transition = event.getTransition();
-			Map<Marking<L, P>, Set<Event<L, P>>> mark2Events = mTrans2Mark2Events.get(transition);
-=======
-			final Marking<P> marking = event.getMark();
-			final ITransition<L, P> transition = event.getTransition();
-			Map<Marking<P>, Set<Event<L, P>>> mark2Events = mTrans2Mark2Events.get(transition);
->>>>>>> 4129a3cf
-			if (mark2Events == null) {
-				mark2Events = new HashMap<>();
-				mTrans2Mark2Events.put(transition, mark2Events);
-			}
-			Set<Event<L, P>> events = mark2Events.get(marking);
-			if (events == null) {
-				events = new HashSet<>();
-				mark2Events.put(marking, events);
-			}
-			if (events.size() > 2) {
-				// 2019-12-15 Matthias: Adding an event twice for a transition-marking pair is
-				// very natural.
-				// We write log messages only if an event was added three or more times. This
-				// can even happen for total orders
-				mLogger.info("inserting event number " + (events.size() + 1) + " for the transition-marking pair ("
-						+ transition + ", " + marking + ")");
-				mLogger.info("this new event has " + event.getAncestors() + " ancestors and is "
-						+ (event.isCutoffEvent() ? "" : "not ") + "cut-off event");
-				for (final Event<L, P> event2 : events) {
-					mLogger.info("  existing Event has " + event2.getAncestors() + " ancestors and is "
-							+ (event.isCutoffEvent() ? "" : "not ") + "cut-off event");
-					assert event2.getAncestors() == event.getAncestors() || event.isCutoffEvent()
-							|| event2.isCutoffEvent() : "if there is "
-									+ "already an event that has the same marking and a different size of "
-									+ "local configuration then the new event must be cut-off event";
-				}
-			}
-			events.add(event);
-			if (event.isCutoffEvent()) {
-				mCutOffEvents++;
-			} else {
-				mNonCutOffEvents++;
-			}
-		}
-
-		public String prettyprintCutOffInformation() {
-			return getCutOffEvents() + "/" + (getCutOffEvents() + getNonCutOffEvents()) + " cut-off events.";
-		}
-
-		public String prettyprintCoRelationInformation() {
-			return "For " + getCoRelationQueriesYes() + "/" + (getCoRelationQueriesYes() + getCoRelationQueriesNo())
-					+ " co-relation queries the response was YES.";
-		}
-
-		public String prettyprintPossibleExtensionCandidatesInformation() {
-			return getNumberOfUselessExtensionCandidates() + "/" + getNumberOfExtensionCandidates()
-					+ " useless extension candidates.";
-		}
-
-		public String prettyprintPossibleExtensionsMaximalSize() {
-			return "Maximal size of possible extension queue " + getMaximalSizeOfPossibleExtensions() + ".";
-		}
-
-		public String prettyprintCoRelationMaximalDegree() {
-			return "Maximal degree in co-relation " + computeCoRelationMaximalDegree() + ".";
-		}
-
-		public String prettyprintConditionPerPlaceMax() {
-			return "Up to " + computeConditionPerPlaceMax() + " conditions per place.";
-		}
-
-		public String prettyprintNumberOfEventComparisons() {
-			return "Compared " + getNumberOfConfigurationComparisons() + " event pairs, "
-					+ getNumberOfFoataBasedConfigurationComparisons() + " based on Foata normal form.";
-		}
-
-		public long getCoRelationQueriesYes() {
-			return mUnfolding.getCoRelation().getQueryCounterYes();
-		}
-
-		public long getCoRelationQueriesNo() {
-			return mUnfolding.getCoRelation().getQueryCounterNo();
-		}
-
-		public int getCutOffEvents() {
-			return mCutOffEvents;
-		}
-
-		public int getNonCutOffEvents() {
-			return mNonCutOffEvents;
-		}
-
-		public int getNumberOfConfigurationComparisons() {
-			return mOrder.getNumberOfComparisons();
-		}
-
-		public int getNumberOfFoataBasedConfigurationComparisons() {
-			return mOrder.getFotateNormalFormComparisons();
-		}
-
-		/**
-		 * @return Number of transitions that can never be fired in operand Petri net.
-		 */
-		public long unreachableTransitionsInOperand() {
-			// This statistic could be computed more efficiently when using a Set<Transition> in
-			// this class' add(Event) method. But doing so would slow down computation
-			// even in cases in which this statistic is not needed.
-			final int transitionsInNet = ((IPetriNet<L, P>) mOperand).getTransitions().size();
-			final long reachableTransitions = RemoveUnreachable.reachableTransitions(mUnfolding).size();
-			return transitionsInNet - reachableTransitions;
-		}
-
-		public int getNumberOfUselessExtensionCandidates() {
-			return mPossibleExtensions.getUselessExtensionCandidates();
-		}
-
-		public int getNumberOfExtensionCandidates() {
-			return mPossibleExtensions.getUsefulExtensionCandidates() + getNumberOfUselessExtensionCandidates();
-		}
-
-		public int computeCoRelationMaximalDegree() {
-			return mUnfolding.getCoRelation().computeMaximalDegree();
-		}
-
-		public int computeConditionPerPlaceMax() {
-			return mUnfolding.computeConditionPerPlaceMax();
-		}
-
-		public int getMaximalSizeOfPossibleExtensions() {
-			return mPossibleExtensions.getMaximalSize();
-		}
-
-	}
-}
+/*
+ * Copyright (C) 2011-2015 Julian Jarecki (jareckij@informatik.uni-freiburg.de)
+ * Copyright (C) 2011-2015 Matthias Heizmann (heizmann@informatik.uni-freiburg.de)
+ * Copyright (C) 2009-2015 University of Freiburg
+ *
+ * This file is part of the ULTIMATE Automata Library.
+ *
+ * The ULTIMATE Automata Library is free software: you can redistribute it and/or modify
+ * it under the terms of the GNU Lesser General Public License as published
+ * by the Free Software Foundation, either version 3 of the License, or
+ * (at your option) any later version.
+ *
+ * The ULTIMATE Automata Library is distributed in the hope that it will be useful,
+ * but WITHOUT ANY WARRANTY; without even the implied warranty of
+ * MERCHANTABILITY or FITNESS FOR A PARTICULAR PURPOSE.  See the
+ * GNU Lesser General Public License for more details.
+ *
+ * You should have received a copy of the GNU Lesser General Public License
+ * along with the ULTIMATE Automata Library. If not, see <http://www.gnu.org/licenses/>.
+ *
+ * Additional permission under GNU GPL version 3 section 7:
+ * If you modify the ULTIMATE Automata Library, or any covered work, by linking
+ * or combining it with Eclipse RCP (or a modified version of Eclipse RCP),
+ * containing parts covered by the terms of the Eclipse Public License, the
+ * licensors of the ULTIMATE Automata Library grant you additional permission
+ * to convey the resulting work.
+ */
+package de.uni_freiburg.informatik.ultimate.automata.petrinet.unfolding;
+
+import java.util.HashMap;
+import java.util.HashSet;
+import java.util.Map;
+import java.util.Map.Entry;
+import java.util.Set;
+
+import de.uni_freiburg.informatik.ultimate.automata.AutomataLibraryServices;
+import de.uni_freiburg.informatik.ultimate.automata.AutomataOperationCanceledException;
+import de.uni_freiburg.informatik.ultimate.automata.LibraryIdentifiers;
+import de.uni_freiburg.informatik.ultimate.automata.Word;
+import de.uni_freiburg.informatik.ultimate.automata.nestedword.NestedRun;
+import de.uni_freiburg.informatik.ultimate.automata.nestedword.operations.IsEmpty;
+import de.uni_freiburg.informatik.ultimate.automata.petrinet.IPetriNet;
+import de.uni_freiburg.informatik.ultimate.automata.petrinet.IPetriNetSuccessorProvider;
+import de.uni_freiburg.informatik.ultimate.automata.petrinet.Marking;
+import de.uni_freiburg.informatik.ultimate.automata.petrinet.PetriNetNot1SafeException;
+import de.uni_freiburg.informatik.ultimate.automata.petrinet.PetriNetRun;
+import de.uni_freiburg.informatik.ultimate.automata.petrinet.netdatastructures.Transition;
+import de.uni_freiburg.informatik.ultimate.automata.petrinet.operations.Accepts;
+import de.uni_freiburg.informatik.ultimate.automata.petrinet.operations.PetriNet2FiniteAutomaton;
+import de.uni_freiburg.informatik.ultimate.automata.petrinet.operations.RemoveUnreachable;
+import de.uni_freiburg.informatik.ultimate.automata.statefactory.IPetriNet2FiniteAutomatonStateFactory;
+import de.uni_freiburg.informatik.ultimate.core.lib.exceptions.RunningTaskInfo;
+import de.uni_freiburg.informatik.ultimate.core.model.services.ILogger;
+import de.uni_freiburg.informatik.ultimate.util.datastructures.relation.TreeHashRelation;
+
+/**
+ * Petri net unfolder.
+ *
+ * @author Julian Jarecki (jareckij@informatik.uni-freiburg.de)
+ * @author Matthias Heizmann (heizmann@informatik.uni-freiburg.de)
+ * @param <L>
+ *            symbol type
+ * @param <P>
+ *            place content type
+ */
+public final class PetriNetUnfolder<L, P> {
+	private static final boolean EXTENDED_ASSERTION_CHECKING = false;
+	private static final boolean B32_OPTIMIZATION = true;
+
+	private static final boolean USE_FIRSTBORN_CUTOFF_CHECK = true;
+	private static final boolean DEBUG_LOG_CO_RELATION_DEGREE_HISTOGRAM = false;
+
+	private final AutomataLibraryServices mServices;
+	private final ILogger mLogger;
+
+	private final IPetriNetSuccessorProvider<L, P> mOperand;
+	private final boolean mStopIfAcceptingRunFound;
+	private final boolean mSameTransitionCutOff;
+	private final ConfigurationOrder<L, P> mOrder;
+	private final IPossibleExtensions<L, P> mPossibleExtensions;
+	private final BranchingProcess<L, P> mUnfolding;
+	private PetriNetRun<L, P> mRun;
+
+	private final PetriNetUnfolder<L, P>.Statistics mStatistics = new Statistics();
+
+	/**
+	 * Build the finite Prefix of PetriNet net.
+	 *
+	 * @param order
+	 *            the order on events and configurations respectively is used to determine cut-off events.
+	 * @param sameTransitionCutOff
+	 *            if true, an additional condition for cut-off events is used: An event and its companion must belong to
+	 *            the same transition from the net.
+	 * @param stopIfAcceptingRunFound
+	 *            if false, the complete finite Prefix will be build.
+	 * @throws AutomataOperationCanceledException
+	 *             if timeout exceeds
+	 * @throws PetriNetNot1SafeException
+	 */
+	public PetriNetUnfolder(final AutomataLibraryServices services, final IPetriNetSuccessorProvider<L, P> operand,
+			final EventOrderEnum order, final boolean sameTransitionCutOff, final boolean stopIfAcceptingRunFound)
+			throws AutomataOperationCanceledException, PetriNetNot1SafeException {
+		mServices = services;
+		mLogger = mServices.getLoggingService().getLogger(LibraryIdentifiers.PLUGIN_ID);
+		mOperand = operand;
+		mStopIfAcceptingRunFound = stopIfAcceptingRunFound;
+		mSameTransitionCutOff = sameTransitionCutOff;
+		mLogger.debug("Start unfolding. Net " + mOperand.sizeInformation()
+				+ (mStopIfAcceptingRunFound ? "We stop if some accepting run was found"
+						: "We compute complete finite Prefix"));
+		switch (order) {
+		case KMM:
+			mOrder = new McMillanOrder<>();
+			break;
+		case ERV:
+			mOrder = new EsparzaRoemerVoglerOrder<>();
+			break;
+		case DBO:
+			mOrder = new DepthBasedOrder<>();
+			break;
+		default:
+			throw new IllegalArgumentException();
+		}
+		mUnfolding = new BranchingProcess<>(mServices, operand, mOrder, USE_FIRSTBORN_CUTOFF_CHECK, B32_OPTIMIZATION);
+		mPossibleExtensions =
+				new PossibleExtensions<>(mUnfolding, mOrder, USE_FIRSTBORN_CUTOFF_CHECK, B32_OPTIMIZATION);
+
+		computeUnfolding();
+		mLogger.info(mStatistics.prettyprintCutOffInformation());
+		mLogger.info(mStatistics.prettyprintCoRelationInformation());
+		if (DEBUG_LOG_CO_RELATION_DEGREE_HISTOGRAM) {
+			final TreeHashRelation<Integer, Condition<L, P>> histogram =
+					mUnfolding.getCoRelation().computeHistogramOfDegree(mUnfolding.getConditions());
+			final StringBuilder sb = new StringBuilder();
+			sb.append("Histogram of co-relation degrees:" + System.lineSeparator());
+			for (final Entry<Integer, Condition<L, P>> pair : histogram.getSetOfPairs()) {
+				sb.append("Degree " + pair.getKey() + ": " + pair.getValue());
+				sb.append(System.lineSeparator());
+			}
+			mLogger.info(sb.toString());
+		}
+	}
+
+	public PetriNetUnfolder<L, P>.Statistics getUnfoldingStatistics() {
+		return mStatistics;
+	}
+
+	private void computeUnfolding() throws AutomataOperationCanceledException, PetriNetNot1SafeException {
+		boolean someInitialPlaceIsAccepting = false;
+		for (final Condition<L, P> c : mUnfolding.getDummyRoot().getSuccessorConditions()) {
+			if (mOperand.isAccepting(c.getPlace())) {
+				someInitialPlaceIsAccepting = true;
+			}
+		}
+		if (someInitialPlaceIsAccepting) {
+			mRun = new PetriNetRun<>(
+					new ConditionMarking<>(mUnfolding.getDummyRoot().getSuccessorConditions()).getMarking());
+			if (mStopIfAcceptingRunFound) {
+				return;
+			}
+		}
+		mPossibleExtensions.update(mUnfolding.getDummyRoot());
+
+		while (!mPossibleExtensions.isEmpy()) {
+			final Event<L, P> e = mPossibleExtensions.remove();
+
+			final boolean finished = computeUnfoldingHelper(e);
+			if (finished) {
+				return;
+			}
+
+			if (!mServices.getProgressAwareTimer().continueProcessing()) {
+				final RunningTaskInfo rti = new RunningTaskInfo(getClass(),
+						"constructing finite prefix that currently has " + mUnfolding.getConditions().size()
+								+ " conditions, " + mUnfolding.getEvents().size() + " events ("
+								+ mStatistics.prettyprintCutOffInformation() + " "
+								+ mStatistics.prettyprintCoRelationInformation() + " "
+								+ mStatistics.prettyprintPossibleExtensionsMaximalSize() + " "
+								+ mStatistics.prettyprintNumberOfEventComparisons() + " "
+								+ mStatistics.prettyprintPossibleExtensionCandidatesInformation() + " "
+								+ mStatistics.prettyprintCoRelationMaximalDegree() + " "
+								+ mStatistics.prettyprintConditionPerPlaceMax() + ")");
+				throw new AutomataOperationCanceledException(rti);
+			}
+		}
+	}
+
+	private boolean computeUnfoldingHelper(final Event<L, P> event) throws PetriNetNot1SafeException {
+		assert !parentIsCutoffEvent(event) : "We must not construct successors of cut-off events.";
+		boolean isCutOffEvent;
+		if (!USE_FIRSTBORN_CUTOFF_CHECK) {
+			isCutOffEvent = mUnfolding.isCutoffEvent(event, mOrder, mSameTransitionCutOff);
+		} else {
+			isCutOffEvent = event.isCutoffEvent();
+		}
+		final boolean succOfEventIsAccpting = mUnfolding.addEvent(event);
+		// assert !unfolding.pairwiseConflictOrCausalRelation(e.getPredecessorConditions());
+		if (succOfEventIsAccpting && mRun == null) {
+			mRun = constructRun(event);
+			if (mStopIfAcceptingRunFound) {
+				return true;
+			}
+		}
+		if (isCutOffEvent) {
+			mLogger.debug("Constructed     Cut-off-Event: " + event.toString());
+		} else {
+			final long sizeBefore = mPossibleExtensions.size();
+			mPossibleExtensions.update(event);
+			final long newPossibleExtensions = mPossibleExtensions.size() - sizeBefore;
+			mLogger.debug("Constructed Non-cut-off-Event: " + event.toString());
+			mLogger.debug("The Event lead to " + newPossibleExtensions + " new possible extensions.");
+		}
+		mLogger.debug("Possible Extension size: " + mPossibleExtensions.size() + ", total #Events: "
+				+ mUnfolding.getEvents().size() + ", total #Conditions: " + mUnfolding.getConditions().size());
+		mStatistics.add(event);
+		return false;
+	}
+
+	/**
+	 * constructs a run over the unfolding which leads to the marking corresponding with the local configuration of the
+	 * specified event e.
+	 * <p>
+	 * uses the recursive helper-method {@code #constructRun(Event, Marking)}
+	 */
+	private PetriNetRun<L, P> constructRun(final Event<L, P> event) {
+		mLogger.debug("Marking: " + mUnfolding.getDummyRoot().getMark());
+		try {
+			return constructRun(event, mUnfolding.getDummyRoot().getConditionMark()).mRunInner;
+		} catch (final PetriNetNot1SafeException e) {
+			throw new AssertionError("Petri net not one safe for places " + e.getUnsafePlaces()
+					+ " but this should have been detected earlier.");
+		}
+	}
+
+	/**
+	 * Recursively builds a part of a run over the unfolding which leads to the marking corresponding with the local
+	 * configuration of the specified event e.
+	 * <p>
+	 * The run starts with the given Marking {@code initialMarking}
+	 */
+	private RunAndConditionMarking constructRun(final Event<L, P> event, final ConditionMarking<L, P> initialMarking)
+			throws PetriNetNot1SafeException {
+		assert event != mUnfolding.getDummyRoot();
+		assert !event.getPredecessorConditions().isEmpty();
+		if (EXTENDED_ASSERTION_CHECKING) {
+			assert !mUnfolding.pairwiseConflictOrCausalRelation(event.getPredecessorConditions());
+		}
+		PetriNetRun<L, P> run = new PetriNetRun<>(initialMarking.getMarking());
+		ConditionMarking<L, P> current = initialMarking;
+		for (final Condition<L, P> c : event.getPredecessorConditions()) {
+			if (current.contains(c)) {
+				continue;
+			}
+			final RunAndConditionMarking result = constructRun(c.getPredecessorEvent(), current);
+			run = run.concatenate(result.mRunInner);
+			current = result.mMarking;
+		}
+		assert current != null;
+
+		final ConditionMarking<L, P> finalMarking = current.fireEvent(event);
+		final Transition<L, P> t = event.getTransition();
+		final PetriNetRun<L, P> appendix =
+				new PetriNetRun<>(current.getMarking(), t.getSymbol(), finalMarking.getMarking());
+		run = run.concatenate(appendix);
+
+		mLogger.debug("Event  : " + event);
+		mLogger.debug("Marking: " + run.getMarking(run.getWord().length()));
+		return new RunAndConditionMarking(run, finalMarking);
+	}
+
+	private boolean parentIsCutoffEvent(final Event<L, P> event) {
+		for (final Condition<L, P> c : event.getPredecessorConditions()) {
+			if (c.getPredecessorEvent().isCutoffEvent()) {
+				return true;
+			}
+		}
+		return false;
+	}
+
+	/**
+	 * @return Some accepting run of PetriNet net, return null if net does not have an accepting run.
+	 */
+	public PetriNetRun<L, P> getAcceptingRun() {
+		return mRun;
+	}
+
+	/**
+	 * @return The occurrence net which is the finite prefix of the unfolding of net.
+	 */
+	public BranchingProcess<L, P> getFinitePrefix() {
+		return mUnfolding;
+	}
+
+	public enum EventOrderEnum {
+		DBO("Depth-based Order"), ERV("Esparza Römer Vogler"), KMM("Ken McMillan"),;
+
+		private String mDescription;
+
+		EventOrderEnum(final String name) {
+			mDescription = name;
+		}
+
+		public String getDescription() {
+			return mDescription;
+		}
+	}
+
+	public BranchingProcess<L, P> getResult() {
+		return mUnfolding;
+	}
+
+	public boolean checkResult(final IPetriNet2FiniteAutomatonStateFactory<P> stateFactory)
+			throws AutomataOperationCanceledException, PetriNetNot1SafeException {
+		mLogger.info("Testing correctness of emptinessCheck");
+
+		boolean correct;
+		if (mRun == null) {
+			final NestedRun<L, P> automataRun = (new IsEmpty<>(mServices,
+					(new PetriNet2FiniteAutomaton<>(mServices, stateFactory, mOperand)).getResult())).getNestedRun();
+			if (automataRun != null) {
+				// TODO Christian 2016-09-30: This assignment is useless - a bug?
+				correct = false;
+				mLogger.error("EmptinessCheck says empty, but net accepts: " + automataRun.getWord());
+			}
+			correct = automataRun == null;
+		} else {
+			final Word<L> word = mRun.getWord();
+			if (new Accepts<>(mServices, mOperand, word).getResult()) {
+				correct = true;
+			} else {
+				mLogger.error("Result of EmptinessCheck, but not accepted: " + word);
+				correct = false;
+			}
+		}
+		mLogger.info("Finished testing correctness of emptinessCheck");
+		return correct;
+	}
+
+	class RunAndConditionMarking {
+		private final PetriNetRun<L, P> mRunInner;
+		private final ConditionMarking<L, P> mMarking;
+
+		public RunAndConditionMarking(final PetriNetRun<L, P> run, final ConditionMarking<L, P> marking) {
+			mRunInner = run;
+			mMarking = marking;
+		}
+	}
+
+	/**
+	 * FIXME documentation.
+	 */
+	public class Statistics {
+		private final Map<Transition<L, P>, Map<Marking<P>, Set<Event<L, P>>>> mTrans2Mark2Events = new HashMap<>();
+		private int mCutOffEvents;
+		private int mNonCutOffEvents;
+
+		public void add(final Event<L, P> event) {
+			// TODO: The hash operations here take A LOT of time (~20% on the VMCAI2021) benchmarks
+			final Marking<P> marking = event.getMark();
+			final Transition<L, P> transition = event.getTransition();
+			Map<Marking<P>, Set<Event<L, P>>> mark2Events = mTrans2Mark2Events.get(transition);
+			if (mark2Events == null) {
+				mark2Events = new HashMap<>();
+				mTrans2Mark2Events.put(transition, mark2Events);
+			}
+			Set<Event<L, P>> events = mark2Events.get(marking);
+			if (events == null) {
+				events = new HashSet<>();
+				mark2Events.put(marking, events);
+			}
+			if (events.size() > 2) {
+				// 2019-12-15 Matthias: Adding an event twice for a transition-marking pair is
+				// very natural.
+				// We write log messages only if an event was added three or more times. This
+				// can even happen for total orders
+				mLogger.info("inserting event number " + (events.size() + 1) + " for the transition-marking pair ("
+						+ transition + ", " + marking + ")");
+				mLogger.info("this new event has " + event.getAncestors() + " ancestors and is "
+						+ (event.isCutoffEvent() ? "" : "not ") + "cut-off event");
+				for (final Event<L, P> event2 : events) {
+					mLogger.info("  existing Event has " + event2.getAncestors() + " ancestors and is "
+							+ (event.isCutoffEvent() ? "" : "not ") + "cut-off event");
+					assert event2.getAncestors() == event.getAncestors() || event.isCutoffEvent()
+							|| event2.isCutoffEvent() : "if there is "
+									+ "already an event that has the same marking and a different size of "
+									+ "local configuration then the new event must be cut-off event";
+				}
+			}
+			events.add(event);
+			if (event.isCutoffEvent()) {
+				mCutOffEvents++;
+			} else {
+				mNonCutOffEvents++;
+			}
+		}
+
+		public String prettyprintCutOffInformation() {
+			return getCutOffEvents() + "/" + (getCutOffEvents() + getNonCutOffEvents()) + " cut-off events.";
+		}
+
+		public String prettyprintCoRelationInformation() {
+			return "For " + getCoRelationQueriesYes() + "/" + (getCoRelationQueriesYes() + getCoRelationQueriesNo())
+					+ " co-relation queries the response was YES.";
+		}
+
+		public String prettyprintPossibleExtensionCandidatesInformation() {
+			return getNumberOfUselessExtensionCandidates() + "/" + getNumberOfExtensionCandidates()
+					+ " useless extension candidates.";
+		}
+
+		public String prettyprintPossibleExtensionsMaximalSize() {
+			return "Maximal size of possible extension queue " + getMaximalSizeOfPossibleExtensions() + ".";
+		}
+
+		public String prettyprintCoRelationMaximalDegree() {
+			return "Maximal degree in co-relation " + computeCoRelationMaximalDegree() + ".";
+		}
+
+		public String prettyprintConditionPerPlaceMax() {
+			return "Up to " + computeConditionPerPlaceMax() + " conditions per place.";
+		}
+
+		public String prettyprintNumberOfEventComparisons() {
+			return "Compared " + getNumberOfConfigurationComparisons() + " event pairs, "
+					+ getNumberOfFoataBasedConfigurationComparisons() + " based on Foata normal form.";
+		}
+
+		public long getCoRelationQueriesYes() {
+			return mUnfolding.getCoRelation().getQueryCounterYes();
+		}
+
+		public long getCoRelationQueriesNo() {
+			return mUnfolding.getCoRelation().getQueryCounterNo();
+		}
+
+		public int getCutOffEvents() {
+			return mCutOffEvents;
+		}
+
+		public int getNonCutOffEvents() {
+			return mNonCutOffEvents;
+		}
+
+		public int getNumberOfConfigurationComparisons() {
+			return mOrder.getNumberOfComparisons();
+		}
+
+		public int getNumberOfFoataBasedConfigurationComparisons() {
+			return mOrder.getFotateNormalFormComparisons();
+		}
+
+		/**
+		 * @return Number of transitions that can never be fired in operand Petri net.
+		 */
+		public long unreachableTransitionsInOperand() {
+			// This statistic could be computed more efficiently when using a Set<Transition> in
+			// this class' add(Event) method. But doing so would slow down computation
+			// even in cases in which this statistic is not needed.
+			final int transitionsInNet = ((IPetriNet<L, P>) mOperand).getTransitions().size();
+			final long reachableTransitions = RemoveUnreachable.reachableTransitions(mUnfolding).size();
+			return transitionsInNet - reachableTransitions;
+		}
+
+		public int getNumberOfUselessExtensionCandidates() {
+			return mPossibleExtensions.getUselessExtensionCandidates();
+		}
+
+		public int getNumberOfExtensionCandidates() {
+			return mPossibleExtensions.getUsefulExtensionCandidates() + getNumberOfUselessExtensionCandidates();
+		}
+
+		public int computeCoRelationMaximalDegree() {
+			return mUnfolding.getCoRelation().computeMaximalDegree();
+		}
+
+		public int computeConditionPerPlaceMax() {
+			return mUnfolding.computeConditionPerPlaceMax();
+		}
+
+		public int getMaximalSizeOfPossibleExtensions() {
+			return mPossibleExtensions.getMaximalSize();
+		}
+
+	}
+}
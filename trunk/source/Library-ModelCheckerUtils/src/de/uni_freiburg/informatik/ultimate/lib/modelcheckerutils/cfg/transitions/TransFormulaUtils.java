--- conflicted
+++ resolved
@@ -1,1274 +1,1229 @@
-/*
- * Copyright (C) 2014-2015 Daniel Dietsch (dietsch@informatik.uni-freiburg.de)
- * Copyright (C) 2010-2015 Matthias Heizmann (heizmann@informatik.uni-freiburg.de)
- * Copyright (C) 2017 Dennis Wölfing
- * Copyright (C) 2012-2017 University of Freiburg
- *
- * This file is part of the ULTIMATE ModelCheckerUtils Library.
- *
- * The ULTIMATE ModelCheckerUtils Library is free software: you can redistribute it and/or modify
- * it under the terms of the GNU Lesser General Public License as published
- * by the Free Software Foundation, either version 3 of the License, or
- * (at your option) any later version.
- *
- * The ULTIMATE ModelCheckerUtils Library is distributed in the hope that it will be useful,
- * but WITHOUT ANY WARRANTY; without even the implied warranty of
- * MERCHANTABILITY or FITNESS FOR A PARTICULAR PURPOSE.  See the
- * GNU Lesser General Public License for more details.
- *
- * You should have received a copy of the GNU Lesser General Public License
- * along with the ULTIMATE ModelCheckerUtils Library. If not, see <http://www.gnu.org/licenses/>.
- *
- * Additional permission under GNU GPL version 3 section 7:
- * If you modify the ULTIMATE ModelCheckerUtils Library, or any covered work, by linking
- * or combining it with Eclipse RCP (or a modified version of Eclipse RCP),
- * containing parts covered by the terms of the Eclipse Public License, the
- * licensors of the ULTIMATE ModelCheckerUtils Library grant you additional permission
- * to convey the resulting work.
- */
-package de.uni_freiburg.informatik.ultimate.lib.modelcheckerutils.cfg.transitions;
-
-import java.util.ArrayList;
-import java.util.Arrays;
-import java.util.Collections;
-import java.util.HashMap;
-import java.util.HashSet;
-import java.util.List;
-import java.util.Map;
-import java.util.Map.Entry;
-import java.util.Set;
-import java.util.function.Function;
-import java.util.stream.Collectors;
-
-import de.uni_freiburg.informatik.ultimate.core.lib.exceptions.RunningTaskInfo;
-import de.uni_freiburg.informatik.ultimate.core.lib.exceptions.ToolchainCanceledException;
-import de.uni_freiburg.informatik.ultimate.core.model.services.ILogger;
-import de.uni_freiburg.informatik.ultimate.core.model.services.IUltimateServiceProvider;
-import de.uni_freiburg.informatik.ultimate.lib.modelcheckerutils.cfg.IIcfgSymbolTable;
-import de.uni_freiburg.informatik.ultimate.lib.modelcheckerutils.cfg.ModifiableGlobalsTable;
-import de.uni_freiburg.informatik.ultimate.lib.modelcheckerutils.cfg.transitions.UnmodifiableTransFormula.Infeasibility;
-import de.uni_freiburg.informatik.ultimate.lib.modelcheckerutils.cfg.variables.ILocalProgramVar;
-import de.uni_freiburg.informatik.ultimate.lib.modelcheckerutils.cfg.variables.IProgramConst;
-import de.uni_freiburg.informatik.ultimate.lib.modelcheckerutils.cfg.variables.IProgramNonOldVar;
-import de.uni_freiburg.informatik.ultimate.lib.modelcheckerutils.cfg.variables.IProgramOldVar;
-import de.uni_freiburg.informatik.ultimate.lib.modelcheckerutils.cfg.variables.IProgramVar;
-import de.uni_freiburg.informatik.ultimate.lib.modelcheckerutils.cfg.variables.IProgramVarOrConst;
-import de.uni_freiburg.informatik.ultimate.lib.modelcheckerutils.smt.ConstantFinder;
-import de.uni_freiburg.informatik.ultimate.lib.modelcheckerutils.smt.MonolithicImplicationChecker;
-import de.uni_freiburg.informatik.ultimate.lib.modelcheckerutils.smt.SMTPrettyPrinter;
-import de.uni_freiburg.informatik.ultimate.lib.modelcheckerutils.smt.predicates.BasicPredicateFactory;
-import de.uni_freiburg.informatik.ultimate.lib.modelcheckerutils.smt.predicates.IPredicate;
-import de.uni_freiburg.informatik.ultimate.lib.modelcheckerutils.smt.predicates.PredicateTransformer;
-import de.uni_freiburg.informatik.ultimate.lib.modelcheckerutils.smt.predicates.TermDomainOperationProvider;
-import de.uni_freiburg.informatik.ultimate.lib.smtlibutils.ApplicationTermFinder;
-import de.uni_freiburg.informatik.ultimate.lib.smtlibutils.DagSizePrinter;
-import de.uni_freiburg.informatik.ultimate.lib.smtlibutils.IncrementalPlicationChecker.Validity;
-import de.uni_freiburg.informatik.ultimate.lib.smtlibutils.ManagedScript;
-import de.uni_freiburg.informatik.ultimate.lib.smtlibutils.SmtSortUtils;
-import de.uni_freiburg.informatik.ultimate.lib.smtlibutils.SmtUtils;
-import de.uni_freiburg.informatik.ultimate.lib.smtlibutils.SmtUtils.SimplificationTechnique;
-import de.uni_freiburg.informatik.ultimate.lib.smtlibutils.SmtUtils.XnfConversionTechnique;
-import de.uni_freiburg.informatik.ultimate.lib.smtlibutils.Substitution;
-import de.uni_freiburg.informatik.ultimate.lib.smtlibutils.SubstitutionWithLocalSimplification;
-import de.uni_freiburg.informatik.ultimate.lib.smtlibutils.SubtermPropertyChecker;
-import de.uni_freiburg.informatik.ultimate.lib.smtlibutils.quantifier.PartialQuantifierElimination;
-import de.uni_freiburg.informatik.ultimate.lib.smtlibutils.quantifier.PrenexNormalForm;
-import de.uni_freiburg.informatik.ultimate.lib.smtlibutils.quantifier.QuantifierPusher.PqeTechniques;
-import de.uni_freiburg.informatik.ultimate.lib.smtlibutils.quantifier.XnfDer;
-import de.uni_freiburg.informatik.ultimate.logic.ApplicationTerm;
-import de.uni_freiburg.informatik.ultimate.logic.LetTerm;
-import de.uni_freiburg.informatik.ultimate.logic.QuantifiedFormula;
-import de.uni_freiburg.informatik.ultimate.logic.Script;
-import de.uni_freiburg.informatik.ultimate.logic.Script.LBool;
-import de.uni_freiburg.informatik.ultimate.logic.Sort;
-import de.uni_freiburg.informatik.ultimate.logic.Term;
-import de.uni_freiburg.informatik.ultimate.logic.TermVariable;
-import de.uni_freiburg.informatik.ultimate.logic.Util;
-import de.uni_freiburg.informatik.ultimate.util.DebugMessage;
-import de.uni_freiburg.informatik.ultimate.util.datastructures.DataStructureUtils;
-import de.uni_freiburg.informatik.ultimate.util.datastructures.relation.Pair;
-
-/**
- * Static auxiliary methods for {@link TransFormula}s
- *
- * @author heizmann@informatik.uni-freiburg.de
- */
-public final class TransFormulaUtils {
-
-	public static final String TRANS_FORMULA_OF_RETURN_MUST_NOT_CONTAIN_AUX_VARS =
-			"TransFormula of return must not contain auxVars";
-	public static final String OLD_VAR_ASSIGNMENTS_MUST_NOT_CONTAIN_AUX_VARS =
-			"oldVarAssignments must not contain auxVars";
-	public static final String GLOBAL_VARS_ASSIGNMENTS_MUST_NOT_CONTAIN_AUX_VARS =
-			"globalVarsAssignments must not contain auxVars";
-
-	private TransFormulaUtils() {
-		// do not instantiate utility class
-	}
-
-	/**
-	 * compute the assigned/updated variables. A variable is updated by this transition if it occurs as outVar and - it
-	 * does not occur as inVar - or the inVar is represented by a different TermVariable
-	 */
-	public static Set<IProgramVar> computeAssignedVars(final Map<IProgramVar, TermVariable> inVars,
-			final Map<IProgramVar, TermVariable> outVars) {
-		final HashSet<IProgramVar> assignedVars = new HashSet<>();
-		for (final Entry<IProgramVar, TermVariable> entry : outVars.entrySet()) {
-			assert entry.getValue() != null;
-			if (entry.getValue() != inVars.get(entry.getKey())) {
-				assignedVars.add(entry.getKey());
-			}
-		}
-		return assignedVars;
-	}
-
-	/**
-	 * @param services
-	 * @param tryAuxVarElimination
-	 *            Apply our partial quantifier elimination and try to eliminate auxVars. This is a postprocessing that
-	 *            we apply to the resulting formula which produces an equivalent formula with less auxvars.
-	 * @return the relational composition (concatenation) of transformula1 and transformula2
-	 */
-	public static UnmodifiableTransFormula sequentialComposition(final ILogger logger,
-			final IUltimateServiceProvider services, final ManagedScript mgdScript, final boolean simplify,
-			final boolean tryAuxVarElimination, final boolean tranformToCNF,
-			final XnfConversionTechnique xnfConversionTechnique, final SimplificationTechnique simplificationTechnique,
-			final List<UnmodifiableTransFormula> transFormula) {
-		return sequentialComposition(logger, services, mgdScript, simplify, tryAuxVarElimination, tranformToCNF, true,
-				xnfConversionTechnique, simplificationTechnique, transFormula);
-	}
-
-	public static UnmodifiableTransFormula sequentialComposition(final ILogger logger,
-			final IUltimateServiceProvider services, final ManagedScript mgdScript, final boolean simplify,
-			final boolean tryAuxVarElimination, final boolean tranformToCNF, final boolean checkSat,
-			final XnfConversionTechnique xnfConversionTechnique, final SimplificationTechnique simplificationTechnique,
-			final List<UnmodifiableTransFormula> transFormula) {
-		if (logger.isDebugEnabled()) {
-			logger.debug("sequential composition with" + (simplify ? "" : "out") + " formula simplification");
-		}
-		final Script script = mgdScript.getScript();
-		final Set<TermVariable> auxVars = new HashSet<>();
-		Term formula = mgdScript.getScript().term("true");
-
-		final TransFormulaBuilder tfb = new TransFormulaBuilder(null, null, false, null, false, null, false);
-		final Set<IProgramConst> nonTheoryConsts = new HashSet<>();
-
-		final Map<Term, Term> substitutionMapping = new HashMap<>();
-		for (int i = transFormula.size() - 1; i >= 0; i--) {
-			for (final IProgramVar var : transFormula.get(i).getOutVars().keySet()) {
-
-				final TermVariable outVar = transFormula.get(i).getOutVars().get(var);
-				TermVariable newOutVar;
-				if (tfb.containsInVar(var)) {
-					newOutVar = tfb.getInVar(var);
-				} else {
-					newOutVar = mgdScript.constructFreshTermVariable(var.getGloballyUniqueId(),
-							var.getTermVariable().getSort());
-				}
-				substitutionMapping.put(outVar, newOutVar);
-				// add to outvars if var is not outvar
-				if (!tfb.containsOutVar(var)) {
-					tfb.addOutVar(var, newOutVar);
-				}
-				final TermVariable inVar = transFormula.get(i).getInVars().get(var);
-				if (inVar == null) {
-					// case: var is assigned without reading or havoced
-					if (tfb.getOutVar(var) != newOutVar) {
-						// add to auxVars if not already outVar
-						auxVars.add(newOutVar);
-					}
-					tfb.removeInVar(var);
-				} else if (inVar == outVar) {
-					// case: var is not modified
-					tfb.addInVar(var, newOutVar);
-				} else {
-					// case: var is read and written
-					final TermVariable newInVar = mgdScript.constructFreshTermVariable(var.getGloballyUniqueId(),
-							var.getTermVariable().getSort());
-					substitutionMapping.put(inVar, newInVar);
-					tfb.addInVar(var, newInVar);
-					if (tfb.getOutVar(var) != newOutVar) {
-						// add to auxVars if not already outVar
-						auxVars.add(newOutVar);
-					}
-				}
-			}
-			for (final TermVariable oldAuxVar : transFormula.get(i).getAuxVars()) {
-				final TermVariable newAuxVar = mgdScript.constructFreshCopy(oldAuxVar);
-				substitutionMapping.put(oldAuxVar, newAuxVar);
-				auxVars.add(newAuxVar);
-			}
-			tfb.addBranchEncoders(transFormula.get(i).getBranchEncoders());
-
-			for (final IProgramVar var : transFormula.get(i).getInVars().keySet()) {
-				if (transFormula.get(i).getOutVars().containsKey(var)) {
-					// nothing do to, this var was already considered above
-				} else {
-					// case var occurs only as inVar: var is not modfied.
-					final TermVariable inVar = transFormula.get(i).getInVars().get(var);
-					TermVariable newInVar;
-					if (tfb.containsInVar(var)) {
-						newInVar = tfb.getInVar(var);
-					} else {
-						newInVar = mgdScript.constructFreshTermVariable(var.getGloballyUniqueId(),
-								var.getTermVariable().getSort());
-						tfb.addInVar(var, newInVar);
-					}
-					substitutionMapping.put(inVar, newInVar);
-				}
-			}
-			final Term originalFormula = transFormula.get(i).getFormula();
-			final Term updatedFormula =
-					new SubstitutionWithLocalSimplification(mgdScript, substitutionMapping).transform(originalFormula);
-			nonTheoryConsts.addAll(transFormula.get(i).getNonTheoryConsts());
-			formula = SmtUtils.and(script, formula, updatedFormula);
-		}
-
-		assert !new SubtermPropertyChecker(LetTerm.class::isInstance)
-				.isSatisfiedBySomeSubterm(formula) : "formula contains LetTerm";
-
-		if (simplify) {
-			try {
-				final Term simplified = SmtUtils.simplify(mgdScript, formula, services, simplificationTechnique);
-				formula = simplified;
-			} catch (final ToolchainCanceledException tce) {
-				final String taskDescription =
-						"doing sequential composition of " + transFormula.size() + " TransFormulas";
-				tce.addRunningTaskInfo(new RunningTaskInfo(TransFormulaUtils.class, taskDescription));
-				throw tce;
-			}
-		}
-
-		if (tryAuxVarElimination) {
-			final Term eliminated;
-			// eliminated = PartialQuantifierElimination.elim(mgdScript, QuantifiedFormula.EXISTS, auxVars,
-			// formula, services, logger, simplificationTechnique, xnfConversionTechnique);
-			final Term quantified = SmtUtils.quantifier(script, QuantifiedFormula.EXISTS, auxVars, formula);
-			auxVars.clear();
-			final Term partiallyEliminated = PartialQuantifierElimination.eliminateCompat(services, mgdScript,
-					simplificationTechnique, quantified);
-			final Term pnf = new PrenexNormalForm(mgdScript).transform(partiallyEliminated);
-			if (pnf instanceof QuantifiedFormula
-					&& ((QuantifiedFormula) pnf).getQuantifier() == QuantifiedFormula.EXISTS) {
-				final QuantifiedFormula qf = (QuantifiedFormula) pnf;
-				auxVars.addAll(Arrays.asList(qf.getVariables()));
-				eliminated = qf.getSubformula();
-			} else {
-				eliminated = pnf;
-			}
-			logger.debug(new DebugMessage("DAG size before PQE {0}, DAG size after PQE {1}",
-					new DagSizePrinter(formula), new DagSizePrinter(eliminated)));
-			formula = eliminated;
-		} else {
-			final XnfDer xnfDer = new XnfDer(mgdScript, services);
-			formula = SmtUtils.and(script,
-					xnfDer.tryToEliminate(QuantifiedFormula.EXISTS, SmtUtils.getConjuncts(formula), auxVars));
-		}
-		if (simplify) {
-			formula = SmtUtils.simplify(mgdScript, formula, services, simplificationTechnique);
-		} else if (checkSat) {
-			final LBool isSat = Util.checkSat(script, formula);
-			if (isSat == LBool.UNSAT) {
-				if (logger.isDebugEnabled()) {
-					logger.debug("CodeBlock already infeasible");
-				}
-				formula = script.term("false");
-			}
-		}
-
-		Infeasibility infeasibility;
-		if (formula == script.term("false")) {
-			infeasibility = Infeasibility.INFEASIBLE;
-		} else if (simplify || checkSat) {
-			infeasibility = Infeasibility.UNPROVEABLE;
-		} else {
-			infeasibility = Infeasibility.NOT_DETERMINED;
-		}
-
-		if (tranformToCNF) {
-			final Term cnf = SmtUtils.toCnf(services, mgdScript, formula, xnfConversionTechnique);
-			formula = cnf;
-		}
-
-		TransFormulaUtils.addConstantsIfInFormula(tfb, formula, nonTheoryConsts);
-		tfb.setFormula(formula);
-		tfb.setInfeasibility(infeasibility);
-		for (final TermVariable auxVar : auxVars) {
-			tfb.addAuxVar(auxVar);
-		}
-		return tfb.finishConstruction(mgdScript);
-	}
-
-	/**
-	 * The parallel composition of transFormulas is the disjunction of the underlying relations. If we check
-	 * satisfiability of a path which contains this transFormula we want know one disjuncts that is satisfiable. We use
-	 * additional boolean variables called branchIndicators to encode this disjunction. Example: Assume we have two
-	 * TransFormulas tf1 and tf2. Instead of the Formula tf1 || tf2 we use the following formula. (BI1 -> tf1) && (BI2
-	 * -> tf2) && (BI1 || BI2) The following holds
-	 * <ul>
-	 * <li>tf1 || tf2 is satisfiable iff (BI1 -> tf1) && (BI2 -> tf2) && (BI1 || BI2) is satisfiable.
-	 * <li>in a satisfying assignment BIi can only be true if tfi is true for i \in {1,2}
-	 *
-	 * @param logger
-	 * @param services
-	 * @param xnfConversionTechnique
-	 */
-	public static UnmodifiableTransFormula parallelComposition(final ILogger logger,
-			final IUltimateServiceProvider services, final ManagedScript mgdScript,
-			final TermVariable[] branchIndicators, final boolean tranformToCNF,
-			final XnfConversionTechnique xnfConversionTechnique, final UnmodifiableTransFormula... transFormulas) {
-		logger.debug("parallel composition");
-
-		final boolean useBranchEncoders = branchIndicators != null;
-		if (useBranchEncoders && branchIndicators.length != transFormulas.length) {
-			throw new IllegalArgumentException();
-		}
-
-		final TransFormulaBuilder tfb;
-		if (useBranchEncoders) {
-			tfb = new TransFormulaBuilder(null, null, false, null, false, Arrays.asList(branchIndicators), false);
-		} else {
-			tfb = new TransFormulaBuilder(null, null, false, null, true, null, false);
-		}
-
-		final TransFormulaUnification unification = new TransFormulaUnification(mgdScript, transFormulas);
-		tfb.addInVars(unification.getInVars());
-		tfb.addOutVars(unification.getOutVars());
-		for (final TermVariable auxVar : unification.getAuxVars()) {
-			tfb.addAuxVar(auxVar);
-		}
-
-		final Term[] renamedFormulas = new Term[transFormulas.length];
-		for (int i = 0; i < transFormulas.length; i++) {
-<<<<<<< HEAD
-			final Term unifiedFormula = unification.getUnifiedFormula(i);
-=======
-			tfb.addBranchEncoders(transFormulas[i].getBranchEncoders());
-			final Map<Term, Term> substitutionMapping = new HashMap<>();
-			for (final IProgramVar bv : transFormulas[i].getInVars().keySet()) {
-				final TermVariable inVar = transFormulas[i].getInVars().get(bv);
-				substitutionMapping.put(inVar, tfb.getInVar(bv));
-			}
-			for (final IProgramVar bv : transFormulas[i].getOutVars().keySet()) {
-				final TermVariable outVar = transFormulas[i].getOutVars().get(bv);
-				final TermVariable inVar = transFormulas[i].getInVars().get(bv);
-
-				final boolean isAssignedVar = inVar != outVar;
-				if (isAssignedVar) {
-					substitutionMapping.put(outVar, tfb.getOutVar(bv));
-				} else {
-					assert substitutionMapping.containsKey(outVar);
-					assert substitutionMapping.containsValue(tfb.getInVar(bv));
-				}
-			}
-			for (final TermVariable oldAuxVar : transFormulas[i].getAuxVars()) {
-				final TermVariable newAuxVar = mgdScript.constructFreshCopy(oldAuxVar);
-				substitutionMapping.put(oldAuxVar, newAuxVar);
-				auxVars.add(newAuxVar);
-			}
-			final Term originalFormula = transFormulas[i].getFormula();
-			renamedFormulas[i] =
-					new SubstitutionWithLocalSimplification(mgdScript, substitutionMapping).transform(originalFormula);
-
-			for (final IProgramVar bv : assignedInSomeBranch.keySet()) {
-				final TermVariable inVar = transFormulas[i].getInVars().get(bv);
-				final TermVariable outVar = transFormulas[i].getOutVars().get(bv);
-				if (inVar == null && outVar == null || inVar == outVar) {
-					// bv does not occur in transFormula or bv is not modified in transFormula
-					final TermVariable termInVar = tfb.getInVar(bv);
-					final TermVariable termOutVar = tfb.getOutVar(bv);
-					assert termInVar != null;
-					assert termOutVar != null;
-					final Term equality = mgdScript.getScript().term("=", termInVar, termOutVar);
-					renamedFormulas[i] = SmtUtils.and(mgdScript.getScript(), renamedFormulas[i], equality);
-				}
-			}
-
->>>>>>> 20ed64ec
-			if (useBranchEncoders) {
-				renamedFormulas[i] = Util.implies(mgdScript.getScript(), branchIndicators[i], unifiedFormula);
-			} else {
-				renamedFormulas[i] = unifiedFormula;
-			}
-		}
-
-		Term resultFormula;
-		if (useBranchEncoders) {
-			resultFormula = SmtUtils.and(mgdScript.getScript(), renamedFormulas);
-			final Term atLeastOneBranchTaken = SmtUtils.or(mgdScript.getScript(), branchIndicators);
-			resultFormula = SmtUtils.and(mgdScript.getScript(), resultFormula, atLeastOneBranchTaken);
-		} else {
-			resultFormula = SmtUtils.or(mgdScript.getScript(), renamedFormulas);
-		}
-		final LBool termSat = Util.checkSat(mgdScript.getScript(), resultFormula);
-		Infeasibility inFeasibility;
-		if (termSat == LBool.UNSAT) {
-			inFeasibility = Infeasibility.INFEASIBLE;
-		} else {
-			inFeasibility = Infeasibility.UNPROVEABLE;
-		}
-		if (tranformToCNF) {
-			resultFormula = SmtUtils.toCnf(services, mgdScript, resultFormula, xnfConversionTechnique);
-		}
-
-		final Set<IProgramConst> nonTheoryConsts = Arrays.stream(transFormulas)
-				.flatMap(tf -> tf.getNonTheoryConsts().stream()).collect(Collectors.toSet());
-		TransFormulaUtils.addConstantsIfInFormula(tfb, resultFormula, nonTheoryConsts);
-
-		tfb.setFormula(resultFormula);
-		tfb.setInfeasibility(inFeasibility);
-		return tfb.finishConstruction(mgdScript);
-	}
-
-	/**
-	 * Returns TransFormula that describes a sequence of code blocks that contains a pending call. Note the the scope of
-	 * inVars and outVars is different. Do not compose the result with the default/intraprocedural composition.
-	 *
-	 * @param beforeCall
-	 *            TransFormula that describes transition relation before the call.
-	 * @param callTf
-	 *            TransFormula that describes parameter assignment of call.
-	 * @param oldVarsAssignment
-	 *            TransFormula that assigns to oldVars of modifiable globals the value of the global var.
-	 * @param globalVarsAssignment
-	 *            TODO
-	 * @param afterCall
-	 *            TransFormula that describes the transition relation after the call.
-	 * @param logger
-	 * @param services
-	 * @param modifiableGlobalsOfEndProcedure
-	 *            Set of variables that are modifiable globals in the procedure in which the afterCall TransFormula
-	 *            ends.
-	 * @param symbolTable
-	 */
-	public static UnmodifiableTransFormula sequentialCompositionWithPendingCall(final ManagedScript mgdScript,
-			final boolean simplify, final boolean extPqe, final boolean transformToCNF,
-			final List<UnmodifiableTransFormula> beforeCall, final UnmodifiableTransFormula callTf,
-			final UnmodifiableTransFormula oldVarsAssignment, final UnmodifiableTransFormula globalVarsAssignment,
-			final UnmodifiableTransFormula afterCall, final ILogger logger, final IUltimateServiceProvider services,
-			final Set<IProgramNonOldVar> modifiableGlobalsOfEndProcedure,
-			final XnfConversionTechnique xnfConversionTechnique, final SimplificationTechnique simplificationTechnique,
-			final IIcfgSymbolTable symbolTable, final String procAtStart, final String procBeforeCall,
-			final String procAfterCall, final String procAtEnd, final ModifiableGlobalsTable modifiableGlobalsTable) {
-		assert procAtStart != null : "proc at start must not be null";
-		if (!procAtStart.equals(procBeforeCall)) {
-			throw new UnsupportedOperationException("proc change before call");
-		}
-
-		logger.debug(
-				"sequential composition (pending call) with" + (simplify ? "" : "out") + " formula simplification");
-		final UnmodifiableTransFormula callAndBeforeTF;
-		{
-			final List<UnmodifiableTransFormula> callAndBefore = new ArrayList<>(beforeCall);
-			callAndBefore.add(callTf);
-			callAndBefore.add(oldVarsAssignment);
-			final UnmodifiableTransFormula composition = sequentialComposition(logger, services, mgdScript, simplify,
-					extPqe, transformToCNF, xnfConversionTechnique, simplificationTechnique, callAndBefore);
-
-			// remove outVars that are not "interface variables"
-			// see isInterfaceVariable()
-			final List<IProgramVar> outVarsToRemove = new ArrayList<>();
-			for (final IProgramVar bv : composition.getOutVars().keySet()) {
-				final boolean isInterfaceVariable =
-						isInterfaceVariable(bv, callTf, oldVarsAssignment, procBeforeCall, procAfterCall, true, false);
-				if (isInterfaceVariable) {
-					// keep variable
-				} else {
-					outVarsToRemove.add(bv);
-				}
-			}
-
-			final Map<IProgramVar, TermVariable> varsToHavoc = new HashMap<>();
-			// we havoc all oldvars that are modifiable by the caller
-			// but not modifiable y the callee
-			final Set<IProgramNonOldVar> modifiableByCaller =
-					modifiableGlobalsTable.getModifiedBoogieVars(procBeforeCall);
-			for (final IProgramNonOldVar modifiable : modifiableByCaller) {
-				final IProgramOldVar oldVar = modifiable.getOldVar();
-				final boolean modifiableByCallee = oldVarsAssignment.getAssignedVars().contains(oldVar);
-				if (!modifiableByCallee) {
-					varsToHavoc.put(oldVar, mgdScript.constructFreshCopy(oldVar.getTermVariable()));
-				}
-			}
-
-			// we havoc all local variables of the caller (unless they are inparams of callee)
-			final Set<ILocalProgramVar> locals = symbolTable.getLocals(procBeforeCall);
-			for (final ILocalProgramVar localVar : locals) {
-				final boolean isInParamOfCallee = callTf.getAssignedVars().contains(localVar);
-				if (!isInParamOfCallee) {
-					varsToHavoc.put(localVar, mgdScript.constructFreshCopy(localVar.getTermVariable()));
-				}
-			}
-
-			callAndBeforeTF = TransFormulaBuilder.constructCopy(mgdScript, composition, Collections.emptySet(),
-					outVarsToRemove, varsToHavoc);
-
-		}
-
-		final UnmodifiableTransFormula globalVarAssignAndAfterTF;
-		{
-			final List<UnmodifiableTransFormula> oldAssignAndAfterList = new ArrayList<>(Arrays.asList(afterCall));
-			oldAssignAndAfterList.add(0, globalVarsAssignment);
-			final UnmodifiableTransFormula composition = sequentialComposition(logger, services, mgdScript, simplify,
-					extPqe, transformToCNF, xnfConversionTechnique, simplificationTechnique, oldAssignAndAfterList);
-
-			// remove inVars that are not "interface variables"
-			// see isInterfaceVariable()
-			final List<IProgramVar> inVarsToRemove = new ArrayList<>();
-			for (final IProgramVar bv : composition.getInVars().keySet()) {
-				final boolean isInterfaceVariable =
-						isInterfaceVariable(bv, callTf, oldVarsAssignment, procBeforeCall, procAfterCall, false, true);
-				if (isInterfaceVariable) {
-					// keep variable
-				} else {
-					inVarsToRemove.add(bv);
-				}
-			}
-
-			globalVarAssignAndAfterTF = TransFormulaBuilder.constructCopy(mgdScript, composition, inVarsToRemove,
-					Collections.emptySet(), Collections.emptyMap());
-		}
-
-		final UnmodifiableTransFormula preliminaryResult = sequentialComposition(logger, services, mgdScript, simplify,
-				extPqe, transformToCNF, xnfConversionTechnique, simplificationTechnique,
-				Arrays.asList(callAndBeforeTF, globalVarAssignAndAfterTF));
-
-		// If the procedure does not change after the call, we already have
-		// the result. Otherwise we have to remove the inparams since they
-		// do not have the scope of the procedure at the end
-		// Note that in case of recursive procedure calls we do not have to
-		// remove anything. If the after-call-formula was build correctly
-		// it ensures that the inparam instances are not outvars after the
-		// composition above.
-		final UnmodifiableTransFormula result;
-		if (procAfterCall.equals(procAtEnd)) {
-			result = preliminaryResult;
-		} else {
-			final List<IProgramVar> outVarsToRemove = new ArrayList<>();
-			// remove inparams of callee that are still in the outvars
-			for (final IProgramVar pv : preliminaryResult.getOutVars().keySet()) {
-				if (callTf.getAssignedVars().contains(pv)) {
-					// pv is inparam, we have to remove it
-					outVarsToRemove.add(pv);
-				}
-			}
-			if (outVarsToRemove.isEmpty()) {
-				// nothing to remove
-				result = preliminaryResult;
-			} else {
-				result = TransFormulaBuilder.constructCopy(mgdScript, preliminaryResult, Collections.emptySet(),
-						outVarsToRemove, Collections.emptyMap());
-			}
-		}
-
-		assert !result.getBranchEncoders().isEmpty()
-				|| predicateBasedResultCheck(services, mgdScript, xnfConversionTechnique, simplificationTechnique,
-						beforeCall, callTf, oldVarsAssignment, globalVarsAssignment, afterCall, result, symbolTable,
-						modifiableGlobalsOfEndProcedure) : "sequentialCompositionWithPendingCall - incorrect result";
-		return result;
-	}
-
-	/**
-	 * Check if {@link IProgramVar} is variable at the interface between caller and callee. This is used for
-	 * interprocedural sequential compositions with pending calls. We say that a variable is an interface variable if it
-	 * is either - an inparam of the callee (local variable) - an oldvar that is in the callee's set of modifiable
-	 * variables - an non-old global variable that is not in the callee's set of modifiable variables.
-	 */
-	private static boolean isInterfaceVariable(final IProgramVar bv, final UnmodifiableTransFormula callTf,
-			final UnmodifiableTransFormula oldVarsAssignment, final String procBeforeCall, final String procAfterCall,
-			final boolean tolerateLocalVarsOfCaller, final boolean tolerateLocalVarsOfCallee) {
-		final boolean isInterfaceVariable;
-		if (bv.isGlobal()) {
-			if (bv.isOldvar()) {
-				if (!oldVarsAssignment.getOutVars().containsKey(bv)) {
-					// has to be renamed to non-old var
-					throw new AssertionError("oldvars not yet implemented");
-				}
-				// is a modifiable oldvar
-				isInterfaceVariable = true;
-			} else {
-				if (oldVarsAssignment.getInVars().containsKey(bv)) {
-					isInterfaceVariable = false;
-				} else {
-					// global and not modified by procedure
-					isInterfaceVariable = true;
-				}
-			}
-		} else if (bv.getProcedure().equals(procAfterCall)) {
-			if (callTf.getAssignedVars().contains(bv)) {
-				// is an inparam
-				isInterfaceVariable = true;
-			} else {
-				if (tolerateLocalVarsOfCallee) {
-					// no AssertionError
-				} else {
-					if (!procBeforeCall.equals(procAfterCall) || !tolerateLocalVarsOfCaller) {
-						throw new AssertionError("local var of callee is no inparam " + bv);
-					}
-				}
-				isInterfaceVariable = false;
-			}
-		} else if (bv.getProcedure().equals(procBeforeCall)) {
-			if (!tolerateLocalVarsOfCaller) {
-				throw new AssertionError("local var of caller " + bv);
-			}
-			isInterfaceVariable = false;
-		} else {
-			throw new AssertionError("local var neither from caller nor callee " + bv);
-		}
-		return isInterfaceVariable;
-	}
-
-	private static boolean predicateBasedResultCheck(final IUltimateServiceProvider services,
-			final ManagedScript mgdScript, final XnfConversionTechnique xnfConversionTechnique,
-			final SimplificationTechnique simplificationTechnique, final List<UnmodifiableTransFormula> beforeCall,
-			final UnmodifiableTransFormula callTf, final UnmodifiableTransFormula oldVarsAssignment,
-			final UnmodifiableTransFormula globalVarsAssignment, final UnmodifiableTransFormula afterCallTf,
-			final UnmodifiableTransFormula result, final IIcfgSymbolTable symbolTable,
-			final Set<IProgramNonOldVar> modifiableGlobalsOfEndProcedure) {
-		assert result.getBranchEncoders().isEmpty() : "result check not applicable with branch encoders";
-		final PredicateTransformer<Term, IPredicate, TransFormula> pt =
-				new PredicateTransformer<>(mgdScript, new TermDomainOperationProvider(services, mgdScript));
-		final BasicPredicateFactory bpf = new BasicPredicateFactory(services, mgdScript, symbolTable);
-		final IPredicate truePredicate = bpf.newPredicate(mgdScript.getScript().term("true"));
-		Term resultComposition = pt.strongestPostcondition(truePredicate, result);
-		resultComposition = PartialQuantifierElimination.eliminateCompat(services, mgdScript, true,
-				PqeTechniques.ALL_LOCAL, SimplificationTechnique.NONE, resultComposition);
-		final IPredicate resultCompositionPredicate = bpf.newPredicate(resultComposition);
-		IPredicate beforeCallPredicate = truePredicate;
-		for (final UnmodifiableTransFormula tf : beforeCall) {
-			final Term tmp = pt.strongestPostcondition(beforeCallPredicate, tf);
-			beforeCallPredicate = bpf.newPredicate(tmp);
-		}
-		final Term afterCallTerm = pt.strongestPostconditionCall(beforeCallPredicate, callTf, globalVarsAssignment,
-				oldVarsAssignment, modifiableGlobalsOfEndProcedure);
-		final IPredicate afterCallPredicate = bpf.newPredicate(afterCallTerm);
-		Term endTerm = pt.strongestPostcondition(afterCallPredicate, afterCallTf);
-		endTerm = PartialQuantifierElimination.eliminateCompat(services, mgdScript, true, PqeTechniques.ALL_LOCAL,
-				SimplificationTechnique.NONE, endTerm);
-		final IPredicate endPredicate = bpf.newPredicate(endTerm);
-		final MonolithicImplicationChecker mic = new MonolithicImplicationChecker(services, mgdScript);
-		final Validity check1 = mic.checkImplication(endPredicate, false, resultCompositionPredicate, false);
-		final Validity check2 = mic.checkImplication(resultCompositionPredicate, false, endPredicate, false);
-		assert check1 != Validity.INVALID
-				&& check2 != Validity.INVALID : "sequentialCompositionWithPendingCall - incorrect result";
-		return check1 != Validity.INVALID && check2 != Validity.INVALID;
-	}
-
-	/**
-	 * Returns a TransFormula that can be seen as procedure summary.
-	 *
-	 * @param callTf
-	 *            TransFormula that describes parameter assignment of call.
-	 * @param oldVarsAssignment
-	 *            TransFormula that assigns to oldVars of modifiable globals the value of the global var.
-	 * @param procedureTf
-	 *            TransFormula that describes the procedure.
-	 * @param returnTf
-	 *            TransFormula that assigns the result of the procedure call.
-	 * @param logger
-	 * @param services
-	 * @param symbolTable
-	 * @param modifiableGlobalsOfCallee
-	 */
-	public static UnmodifiableTransFormula sequentialCompositionWithCallAndReturn(final ManagedScript mgdScript,
-			final boolean simplify, final boolean extPqe, final boolean transformToCNF,
-			final UnmodifiableTransFormula callTf, final UnmodifiableTransFormula oldVarsAssignment,
-			final UnmodifiableTransFormula globalVarsAssignment, final UnmodifiableTransFormula procedureTf,
-			final UnmodifiableTransFormula returnTf, final ILogger logger, final IUltimateServiceProvider services,
-			final XnfConversionTechnique xnfConversionTechnique, final SimplificationTechnique simplificationTechnique,
-			final IIcfgSymbolTable symbolTable, final Set<IProgramNonOldVar> modifiableGlobalsOfCallee) {
-		// if (!callTf.getAuxVars().isEmpty()) {
-		// throw new UnsupportedOperationException(TransFormulaUtils.AUX_VARS_IN_CALL_TF);
-		// }
-		if (!returnTf.getAuxVars().isEmpty()) {
-			throw new AssertionError(TransFormulaUtils.TRANS_FORMULA_OF_RETURN_MUST_NOT_CONTAIN_AUX_VARS);
-		}
-		if (!oldVarsAssignment.getAuxVars().isEmpty()) {
-			throw new AssertionError(TransFormulaUtils.OLD_VAR_ASSIGNMENTS_MUST_NOT_CONTAIN_AUX_VARS);
-		}
-		if (!globalVarsAssignment.getAuxVars().isEmpty()) {
-			throw new AssertionError(TransFormulaUtils.GLOBAL_VARS_ASSIGNMENTS_MUST_NOT_CONTAIN_AUX_VARS);
-		}
-
-		logger.debug("sequential composition (call/return) with" + (simplify ? "" : "out") + " formula simplification");
-		final UnmodifiableTransFormula composition = sequentialComposition(logger, services, mgdScript, simplify,
-				extPqe, transformToCNF, xnfConversionTechnique, simplificationTechnique,
-				Arrays.asList(callTf, oldVarsAssignment, globalVarsAssignment, procedureTf, returnTf));
-
-		// remove invars except for
-		// local vars that occur in arguments of the call
-		// oldvars that are modifiable by the callee unless they occur in
-		// arguments of the call
-		final List<IProgramVar> inVarsToRemove = new ArrayList<>();
-		for (final IProgramVar bv : composition.getInVars().keySet()) {
-			if (bv.isGlobal()) {
-				if (bv.isOldvar()) {
-					final boolean isModifiableByCallee = oldVarsAssignment.getAssignedVars().contains(bv);
-					if (isModifiableByCallee) {
-						final boolean occursInArguments = callTf.getInVars().containsKey(bv);
-						if (occursInArguments) {
-							// keep, invar instance refers to start of caller
-						} else {
-							// remove, invar instance refers to start of callee
-							inVarsToRemove.add(bv);
-						}
-					} else {
-						// keep, invar instance refers to start of caller
-					}
-				} else {
-					// keep, invar instance's scope is caller or before
-					// (because for the modifiables the oldvarsassignment
-					// introduced a new instance
-				}
-			} else {
-				final boolean occursInArguments = callTf.getInVars().containsKey(bv);
-				if (occursInArguments) {
-					// keep, invar instance's scope is caller
-				} else {
-					// remove, this is a local variables of callee
-					inVarsToRemove.add(bv);
-				}
-			}
-		}
-
-		// remove outvars except for
-		// local vars that are outvars of return
-		// oldvars that are modifiable by the callee
-		// note that it is not possible that return assigns an oldvar
-		final List<IProgramVar> outVarsToRemove = new ArrayList<>();
-		for (final IProgramVar bv : composition.getOutVars().keySet()) {
-			if (bv.isGlobal()) {
-				if (bv.isOldvar()) {
-					final boolean isModifiableByCallee = oldVarsAssignment.getAssignedVars().contains(bv);
-					if (isModifiableByCallee) {
-						// remove, outvar instance refers to instance at beginning of calleee
-						outVarsToRemove.add(bv);
-					} else {
-						// keep, outvar instance refers to start of caller
-					}
-				} else {
-					// keep
-				}
-			} else if (!returnTf.getOutVars().containsKey(bv)) {
-				// bv is local var of callee
-				outVarsToRemove.add(bv);
-			}
-		}
-		// our composition might have introduced arguments of the caller as
-		// inVars, they should not count as havoced, we have to add them to
-		// outvars
-		final Map<IProgramVar, TermVariable> additionalOutVars = new HashMap<>();
-		for (final Entry<IProgramVar, TermVariable> entry : callTf.getInVars().entrySet()) {
-			// we add the invar as outvar if there is not yet an outvar,
-			// or we remove the outvar (e.g., in recursive programs in can
-			// happen that the outvar instance does not coincide with
-			// the invar but the outvar instance belongs to the caller
-			if (!composition.getOutVars().containsKey(entry.getKey()) || outVarsToRemove.contains(entry.getKey())) {
-				final TermVariable inVar = composition.getInVars().get(entry.getKey());
-				if (inVar == null) {
-					// do nothing, not in formula any more
-				} else {
-					additionalOutVars.put(entry.getKey(), inVar);
-				}
-			}
-		}
-		final UnmodifiableTransFormula result = TransFormulaBuilder.constructCopy(mgdScript, composition,
-				inVarsToRemove, outVarsToRemove, additionalOutVars);
-
-		assert SmtUtils.neitherKeyNorValueIsNull(
-				result.getOutVars()) : "sequentialCompositionWithCallAndReturn introduced null entries";
-		assert isIntraprocedural(result);
-		assert !result.getBranchEncoders().isEmpty() || predicateBasedResultCheck(services, logger, mgdScript,
-				xnfConversionTechnique, simplificationTechnique, callTf, oldVarsAssignment, globalVarsAssignment,
-				procedureTf, returnTf, result, symbolTable,
-				modifiableGlobalsOfCallee) : "sequentialCompositionWithCallAndReturn - incorrect result";
-		return result;
-	}
-
-	private static boolean predicateBasedResultCheck(final IUltimateServiceProvider services, final ILogger logger,
-			final ManagedScript mgdScript, final XnfConversionTechnique xnfConversionTechnique,
-			final SimplificationTechnique simplificationTechnique, final UnmodifiableTransFormula callTf,
-			final UnmodifiableTransFormula oldVarsAssignment, final UnmodifiableTransFormula globalVarsAssignment,
-			final UnmodifiableTransFormula procedureTf, final UnmodifiableTransFormula returnTf,
-			final UnmodifiableTransFormula result, final IIcfgSymbolTable symbolTable,
-			final Set<IProgramNonOldVar> modifiableGlobals) {
-		assert result.getBranchEncoders().isEmpty() : "result check not applicable with branch encoders";
-		final PredicateTransformer<Term, IPredicate, TransFormula> pt =
-				new PredicateTransformer<>(mgdScript, new TermDomainOperationProvider(services, mgdScript));
-		final BasicPredicateFactory bpf = new BasicPredicateFactory(services, mgdScript, symbolTable);
-		final IPredicate truePredicate = bpf.newPredicate(mgdScript.getScript().term("true"));
-		Term resultComposition = pt.strongestPostcondition(truePredicate, result);
-		resultComposition = PartialQuantifierElimination.eliminateCompat(services, mgdScript, true,
-				PqeTechniques.ALL_LOCAL, SimplificationTechnique.NONE, resultComposition);
-		final IPredicate resultCompositionPredicate = bpf.newPredicate(resultComposition);
-		final Term afterCallTerm = pt.strongestPostconditionCall(truePredicate, callTf, globalVarsAssignment,
-				oldVarsAssignment, modifiableGlobals);
-		final IPredicate afterCallPredicate = bpf.newPredicate(afterCallTerm);
-		final Term beforeReturnTerm = pt.strongestPostcondition(afterCallPredicate, procedureTf);
-		final IPredicate beforeReturnPredicate = bpf.newPredicate(beforeReturnTerm);
-		Term afterReturnTerm = pt.strongestPostconditionReturn(beforeReturnPredicate, truePredicate, returnTf, callTf,
-				oldVarsAssignment, modifiableGlobals);
-		afterReturnTerm = PartialQuantifierElimination.eliminateCompat(services, mgdScript, true,
-				PqeTechniques.ALL_LOCAL, SimplificationTechnique.NONE, afterReturnTerm);
-		final IPredicate afterReturnPredicate = bpf.newPredicate(afterReturnTerm);
-		final MonolithicImplicationChecker mic = new MonolithicImplicationChecker(services, mgdScript);
-		final Validity check1 = mic.checkImplication(afterReturnPredicate, false, resultCompositionPredicate, false);
-		final Validity check2 = mic.checkImplication(resultCompositionPredicate, false, afterReturnPredicate, false);
-		assert check1 != Validity.INVALID
-				&& check2 != Validity.INVALID : "sequentialCompositionWithCallAndReturn - incorrect result";
-		if (check1 == Validity.UNKNOWN || check2 == Validity.UNKNOWN) {
-			logger.warn("predicate-based correctness check returned UNKNOWN, "
-					+ "hence correctness of interprocedural sequential composition was not checked.");
-		}
-		return check1 != Validity.INVALID && check2 != Validity.INVALID;
-	}
-
-	/**
-	 * Returns true iff all local variables in tf belong to a single procedure.
-	 */
-	static boolean isIntraprocedural(final UnmodifiableTransFormula tf) {
-		final Set<String> procedures = new HashSet<>();
-		for (final IProgramVar bv : tf.getInVars().keySet()) {
-			if (!bv.isGlobal()) {
-				procedures.add(bv.getProcedure());
-			}
-		}
-		for (final IProgramVar bv : tf.getOutVars().keySet()) {
-			if (!bv.isGlobal()) {
-				procedures.add(bv.getProcedure());
-			}
-		}
-		return procedures.size() <= 1;
-	}
-
-	public static UnmodifiableTransFormula computeGuard(final UnmodifiableTransFormula tf,
-			final ManagedScript mgdScript, final IUltimateServiceProvider services, final ILogger logger) {
-		final Set<TermVariable> auxVars = new HashSet<>(tf.getAuxVars());
-		for (final IProgramVar bv : tf.getAssignedVars()) {
-			final TermVariable outVar = tf.getOutVars().get(bv);
-			if (Arrays.asList(tf.getFormula().getFreeVars()).contains(outVar)) {
-				auxVars.add(outVar);
-			}
-		}
-		if (!tf.getBranchEncoders().isEmpty()) {
-			throw new AssertionError("I think this does not make sense with branch enconders");
-		}
-		// yes! outVars of result are indeed the inVars of input
-
-		final Pair<Term, Set<TermVariable>> termAndAuxVars =
-				tryToEliminateAuxVars(services, logger, mgdScript, tf.getFormula(), auxVars);
-
-		final TransFormulaBuilder tfb =
-				new TransFormulaBuilder(tf.getInVars(), tf.getInVars(), tf.getNonTheoryConsts().isEmpty(),
-						tf.getNonTheoryConsts().isEmpty() ? null : tf.getNonTheoryConsts(), true, null, false);
-		tfb.setFormula(termAndAuxVars.getFirst());
-		tfb.setInfeasibility(tf.isInfeasible());
-		tfb.addAuxVarsButRenameToFreshCopies(termAndAuxVars.getSecond(), mgdScript);
-		return tfb.finishConstruction(mgdScript);
-	}
-
-	/**
-	 * The "guarded havoc" is the transition relation in which we keep the guard (for all inVars) but havoc all
-	 * variables that are updated.
-	 * <p>
-	 * TODO Matthias 2018-12-22: This could be improved to a result where we keep also guards on outVars. E.g., the
-	 * forumula that corresponds to the sequence <code>x := 0 havoc y; assume y>=0</code> would be translated to 'true'.
-	 * However since only outVars are affected we would like to keep this information. This could be achieved by taking
-	 * the conjunction of the current implementation together with a copy of this formula in which all inVars have been
-	 * existentially quantified.
-	 * <p>
-	 * We would afterwards change the documentation as follows. The idea of this method is to provide an
-	 * {@link UnmodifiableTransFormula} in which all information about the connection between inVars and outVars is
-	 * dropped, with one exception: the information that a variable does not changes its value may be kept. (We cannot
-	 * guarantee that this information is kept because the equality of two variables might be hidden in complicated
-	 * formula and we cannot detect the equality without using an SMT solver.
-	 */
-	public static UnmodifiableTransFormula computeGuardedHavoc(final UnmodifiableTransFormula tf,
-			final ManagedScript mgdScript, final IUltimateServiceProvider services, final ILogger logger,
-			final boolean cellPrecisionForArrays) {
-		final Set<TermVariable> auxVars = new HashSet<>(tf.getAuxVars());
-		final Map<Term, Term> substitutionMapping = new HashMap<>();
-		for (final IProgramVar bv : tf.getAssignedVars()) {
-			if (cellPrecisionForArrays && SmtSortUtils.isArraySort(bv.getTermVariable().getSort())) {
-				final Set<ApplicationTerm> stores =
-						new ApplicationTermFinder("store", false).findMatchingSubterms(tf.getFormula());
-				for (final ApplicationTerm appTerm : stores) {
-					final Term storedValue = appTerm.getParameters()[2];
-					if (!SmtSortUtils.isArraySort(storedValue.getSort())) {
-						final TermVariable aux = mgdScript.constructFreshTermVariable("rosehip", storedValue.getSort());
-						final Term array = appTerm.getParameters()[0];
-						final Term index = appTerm.getParameters()[1];
-						final Term newSelect = SmtUtils.store(mgdScript.getScript(), array, index, aux);
-						substitutionMapping.put(appTerm, newSelect);
-						auxVars.add(aux);
-					}
-				}
-			} else {
-				final TermVariable outVar = tf.getOutVars().get(bv);
-				final TermVariable aux = mgdScript.constructFreshCopy(outVar);
-				substitutionMapping.put(outVar, aux);
-				auxVars.add(aux);
-			}
-		}
-		if (!tf.getBranchEncoders().isEmpty()) {
-			throw new AssertionError("I think this does not make sense with branch enconders");
-		}
-		final Term term = new Substitution(mgdScript, substitutionMapping).transform(tf.getFormula());
-		final Pair<Term, Set<TermVariable>> termAndAuxVars =
-				tryToEliminateAuxVars(services, logger, mgdScript, term, auxVars);
-
-		final TransFormulaBuilder tfb =
-				new TransFormulaBuilder(tf.getInVars(), tf.getOutVars(), tf.getNonTheoryConsts().isEmpty(),
-						tf.getNonTheoryConsts().isEmpty() ? null : tf.getNonTheoryConsts(), true, null, false);
-		tfb.setFormula(termAndAuxVars.getFirst());
-		tfb.setInfeasibility(tf.isInfeasible());
-		tfb.addAuxVarsButRenameToFreshCopies(termAndAuxVars.getSecond(), mgdScript);
-		return tfb.finishConstruction(mgdScript);
-	}
-
-	public static UnmodifiableTransFormula negate(final UnmodifiableTransFormula tf, final ManagedScript maScript,
-			final IUltimateServiceProvider services, final ILogger logger,
-			final XnfConversionTechnique xnfConversionTechnique,
-			final SimplificationTechnique simplificationTechnique) {
-		if (!tf.getBranchEncoders().isEmpty()) {
-			throw new AssertionError("I think this does not make sense with branch enconders");
-		}
-		final Pair<Term, Set<TermVariable>> termAndAuxVars =
-				tryToEliminateAuxVars(services, logger, maScript, tf.getFormula(), tf.getAuxVars());
-		if (!termAndAuxVars.getSecond().isEmpty()) {
-			throw new UnsupportedOperationException("cannot negate if there are auxVars");
-		}
-		final Term formula = SmtUtils.not(maScript.getScript(), termAndAuxVars.getFirst());
-
-		final TransFormulaBuilder tfb = new TransFormulaBuilder(tf.getInVars(), tf.getOutVars(),
-				tf.getNonTheoryConsts().isEmpty(), tf.getNonTheoryConsts().isEmpty() ? null : tf.getNonTheoryConsts(),
-				false, tf.getBranchEncoders(), true);
-		tfb.setFormula(formula);
-		tfb.setInfeasibility(Infeasibility.NOT_DETERMINED);
-		return tfb.finishConstruction(maScript);
-	}
-
-	/**
-	 * Given the return of a {@link Transformula} try to eliminate auxvars.
-	 *
-	 * @return new term and set of remaining auxvars.
-	 */
-	private static Pair<Term, Set<TermVariable>> tryToEliminateAuxVars(final IUltimateServiceProvider services,
-			final ILogger logger, final ManagedScript maScript, final Term formula,
-			final Set<TermVariable> oldAuxVars) {
-		final Term resultTerm = PartialQuantifierElimination.quantifier(services, logger, maScript,
-				SimplificationTechnique.SIMPLIFY_DDA, XnfConversionTechnique.BOTTOM_UP_WITH_LOCAL_SIMPLIFICATION,
-				QuantifiedFormula.EXISTS, oldAuxVars, formula);
-		final Set<TermVariable> freeVars = new HashSet<>(Arrays.asList(resultTerm.getFreeVars()));
-		freeVars.retainAll(oldAuxVars);
-		final Pair<Term, Set<TermVariable>> result = new Pair<>(resultTerm, freeVars);
-		return result;
-	}
-
-	public static UnmodifiableTransFormula computeMarkhorTransFormula(final UnmodifiableTransFormula tf,
-			final ManagedScript maScript, final IUltimateServiceProvider services, final ILogger logger,
-			final XnfConversionTechnique xnfConversionTechnique,
-			final SimplificationTechnique simplificationTechnique) {
-		final UnmodifiableTransFormula guard = computeGuard(tf, maScript, services, logger);
-		final UnmodifiableTransFormula negGuard =
-				negate(guard, maScript, services, logger, xnfConversionTechnique, simplificationTechnique);
-		final UnmodifiableTransFormula markhor =
-				parallelComposition(logger, services, maScript, null, false, xnfConversionTechnique, tf, negGuard);
-		return markhor;
-	}
-
-	public static UnmodifiableTransFormula computeEncodedBranchFormula(final UnmodifiableTransFormula tf,
-			final UnmodifiableTransFormula altPath, final ManagedScript maScript,
-			final IUltimateServiceProvider services, final ILogger logger,
-			final XnfConversionTechnique xnfConversionTechnique,
-			final SimplificationTechnique simplificationTechnique) {
-
-		final UnmodifiableTransFormula blockEnoded =
-				parallelComposition(logger, services, maScript, null, false, xnfConversionTechnique, tf, altPath);
-		return blockEnoded;
-
-	}
-
-	/**
-	 * Add all elements of progConsts to tfb that occur in formula, ignore the those that do not occur in the formula.
-	 */
-	public static <T extends IProgramConst> void addConstantsIfInFormula(final TransFormulaBuilder tfb,
-			final Term formula, final Set<T> progConsts) {
-		final Set<ApplicationTerm> constsInFormula = new ConstantFinder().findConstants(formula, false);
-		for (final IProgramConst progConst : progConsts) {
-			if (constsInFormula.contains(progConst.getDefaultConstant())) {
-				tfb.addProgramConst(progConst);
-			}
-		}
-	}
-
-	public static <V, K> Map<V, K> constructReverseMapping(final Map<K, V> map) {
-		return map.entrySet().stream().collect(Collectors.toMap(Entry::getValue, Entry::getKey));
-	}
-
-	public static Map<TermVariable, TermVariable> constructInvarsToDefaultvarsMap(final TransFormula tf) {
-		return tf.getInVars().entrySet().stream()
-				.collect(Collectors.toMap(Entry::getValue, x -> x.getKey().getTermVariable()));
-	}
-
-	public static Map<TermVariable, TermVariable> constructOutvarsToDefaultvarsMap(final TransFormula tf) {
-		return tf.getOutVars().entrySet().stream()
-				.collect(Collectors.toMap(Entry::getValue, x -> x.getKey().getTermVariable()));
-	}
-
-	public static Map<TermVariable, TermVariable> constructInvarsToOutvarsMap(final TransFormula tf) {
-		return tf.getInVars().entrySet().stream().filter(x -> tf.getOutVars().containsKey(x.getKey()))
-				.collect(Collectors.toMap(Entry::getValue, x -> tf.getOutVars().get(x.getKey())));
-	}
-
-	public static Map<TermVariable, TermVariable> constructOutvarsToInvarsMap(final TransFormula tf) {
-		return tf.getOutVars().entrySet().stream().filter(x -> tf.getInVars().containsKey(x.getKey()))
-				.collect(Collectors.toMap(Entry::getValue, x -> tf.getInVars().get(x.getKey())));
-	}
-
-	public static boolean eachFreeVarIsInvar(final TransFormula tf, final Term term) {
-		final Set<TermVariable> inVars =
-				tf.getInVars().entrySet().stream().map(Entry::getValue).collect(Collectors.toSet());
-		return Arrays.stream(term.getFreeVars()).allMatch(inVars::contains);
-	}
-
-	public static boolean eachFreeVarIsOutvar(final TransFormula tf, final Term term) {
-		final Set<TermVariable> outVars =
-				tf.getOutVars().entrySet().stream().map(Entry::getValue).collect(Collectors.toSet());
-		return Arrays.stream(term.getFreeVars()).allMatch(outVars::contains);
-	}
-
-	public static Term renameInvarsToDefaultVars(final TransFormula tf, final ManagedScript mgdScript,
-			final Term term) {
-		final Map<TermVariable, TermVariable> map = constructInvarsToDefaultvarsMap(tf);
-		return new Substitution(mgdScript, map).transform(term);
-	}
-
-	public static Term renameOutvarsToDefaultVars(final TransFormula tf, final ManagedScript mgdScript,
-			final Term term) {
-		final Map<TermVariable, TermVariable> map = constructOutvarsToDefaultvarsMap(tf);
-		return new Substitution(mgdScript, map).transform(term);
-	}
-
-	public static Term renameInvars(final TransFormula tf, final ManagedScript mgdScript,
-			final Map<IProgramVar, Term> map) {
-		final HashMap<Term, Term> substitutionMapping = new HashMap<>();
-		for (final Entry<IProgramVar, TermVariable> entry : tf.getInVars().entrySet()) {
-			if (!map.containsKey(entry.getKey())) {
-				throw new IllegalArgumentException("did not provide mapping for " + entry.getKey());
-			}
-			substitutionMapping.put(entry.getValue(), map.get(entry.getKey()));
-		}
-		return new SubstitutionWithLocalSimplification(mgdScript, substitutionMapping).transform(tf.getFormula());
-	}
-
-	public static UnmodifiableTransFormula constructHavoc(final TransFormula tf, final ManagedScript mgdScript) {
-		final TransFormulaBuilder tfb = new TransFormulaBuilder(tf.getInVars(), tf.getOutVars(), false,
-				tf.getNonTheoryConsts(), true, null, false);
-		tfb.setFormula(mgdScript.getScript().term("true"));
-		tfb.setInfeasibility(Infeasibility.UNPROVEABLE);
-		return tfb.finishConstruction(mgdScript);
-	}
-
-	public static UnmodifiableTransFormula constructHavoc(final Set<IProgramVar> havocedVars,
-			final ManagedScript mgdScript) {
-		final Function<IProgramVar, TermVariable> valueMap = x -> mgdScript.constructFreshCopy(x.getTermVariable());
-		final Map<IProgramVar, TermVariable> outVars =
-				havocedVars.stream().collect(Collectors.toMap(Function.identity(), valueMap));
-		final TransFormulaBuilder tfb = new TransFormulaBuilder(Collections.emptyMap(), outVars, false,
-				Collections.emptySet(), true, null, false);
-		tfb.setFormula(mgdScript.getScript().term("true"));
-		tfb.setInfeasibility(Infeasibility.UNPROVEABLE);
-		return tfb.finishConstruction(mgdScript);
-	}
-
-	/**
-	 * This method first computes the guards of the input {@link UnmodifiableTransFormula}s. It then returns a
-	 * {@link UnmodifiableTransFormula} that is satisfied for some input variables iff none of the guards is satisfied.
-	 * The output variables of the result are simply set to the input variables.
-	 *
-	 * This method will not always work: in case the disjunction contains auxvars that cannot be eliminated this method
-	 * will throw an Exception.
-	 *
-	 *
-	 *
-	 * @param logger
-	 * @param services
-	 * @param serialNumber
-	 *            Use a different number in each call. This is an ugly workaround and will be removed in the future.
-	 * @param mgdScript
-	 * @param transFormulas
-	 *            The other TransFormulas.
-	 * @return A TransFormula in guard form.
-	 */
-	public static UnmodifiableTransFormula constructRemainderGuard(final ILogger logger,
-			final IUltimateServiceProvider services, final ManagedScript mgdScript,
-			final UnmodifiableTransFormula... transFormulas) {
-		final UnmodifiableTransFormula disjunction = parallelComposition(logger, services, mgdScript, null, false,
-				XnfConversionTechnique.BOTTOM_UP_WITH_LOCAL_SIMPLIFICATION, transFormulas);
-		final UnmodifiableTransFormula guardOfDisjunction = computeGuard(disjunction, mgdScript, services, logger);
-		return negate(guardOfDisjunction, mgdScript, services, logger,
-				XnfConversionTechnique.BOTTOM_UP_WITH_LOCAL_SIMPLIFICATION, SimplificationTechnique.SIMPLIFY_DDA);
-	}
-
-	/**
-	 * Substitutes TermVariables in the given TransFormula by other given TermVariables.
-	 *
-	 * @param tf
-	 *            The TransFormula
-	 * @param mgdScript
-	 *            A ManagedScript
-	 * @param mapping
-	 *            A map from the to be replaced variables to their replacements.
-	 * @return A new UnmodifiableTransFormula where the variables have been substituted.
-	 */
-	public static UnmodifiableTransFormula substituteTermVars(final TransFormula tf, final ManagedScript mgdScript,
-			final Map<TermVariable, TermVariable> mapping) {
-		final Map<IProgramVar, TermVariable> inVars = tf.getInVars().entrySet().stream()
-				.collect(Collectors.toMap(Entry::getKey, e -> mapping.getOrDefault(e.getValue(), e.getValue())));
-		final Map<IProgramVar, TermVariable> outVars = tf.getOutVars().entrySet().stream()
-				.collect(Collectors.toMap(Entry::getKey, e -> mapping.getOrDefault(e.getValue(), e.getValue())));
-		final Set<TermVariable> auxVars = new HashSet<>();
-		for (final TermVariable auxVar : tf.getAuxVars()) {
-			auxVars.add(mapping.getOrDefault(auxVar, auxVar));
-		}
-
-		final Map<Term, Term> substitutionMapping = new HashMap<>(mapping);
-		final Term term = new Substitution(mgdScript, substitutionMapping).transform(tf.getFormula());
-		final TransFormulaBuilder builder = new TransFormulaBuilder(inVars, outVars, true, null, true, null, false);
-		builder.setFormula(term);
-		builder.setInfeasibility(Infeasibility.NOT_DETERMINED);
-		builder.addAuxVarsButRenameToFreshCopies(auxVars, mgdScript);
-		return builder.finishConstruction(mgdScript);
-	}
-
-	/**
-	 * Checks if for a pair of {@link UnmodifiableTransFormula}s (lhs,rhs) if lhs implies rhs, i.e., if the relation
-	 * represented by lhs is a subset of the relation by rhs.
-	 *
-	 * @param mgdScript
-	 *            {@link ManagedScript} that is not locked.
-	 * @return UNSAT if the implication holds, SAT if the implication does not hold, UNKNOWN if the SMT solver was
-	 *         unable to check satisfiability.
-	 */
-	public static LBool checkImplication(final UnmodifiableTransFormula lhs, final UnmodifiableTransFormula rhs,
-			final ManagedScript mgdScript) {
-		mgdScript.lock(lhs);
-		mgdScript.push(lhs, 1);
-
-		final Script script = mgdScript.getScript();
-
-		// Get the core part of the transition formulas.
-		// The RHS formula must be explicitly quantified, as it will be negated.
-		final Term lhsClosedFormula = lhs.getClosedFormula();
-		final Term rhsQuantFormula =
-				SmtUtils.quantifier(script, QuantifiedFormula.EXISTS, rhs.getAuxVars(), rhs.getFormula());
-		final Term rhsClosedFormula = UnmodifiableTransFormula.computeClosedFormula(rhsQuantFormula, rhs.getInVars(),
-				rhs.getOutVars(), new HashSet<>(), mgdScript);
-
-		// Add explicit equalities for variables mentioned in one, but not the other,
-		// transition formula.
-		final Set<IProgramVar> lhsUnmodified =
-				DataStructureUtils.difference(rhs.getAssignedVars(), lhs.getAssignedVars());
-		final Term lhsEqualities = constructExplicitEqualities(script, lhsUnmodified);
-		final Term lhsFormula = SmtUtils.and(script, lhsClosedFormula, lhsEqualities);
-
-		final Set<IProgramVar> rhsUnmodified =
-				DataStructureUtils.difference(lhs.getAssignedVars(), rhs.getAssignedVars());
-		final Term rhsEqualities = constructExplicitEqualities(script, rhsUnmodified);
-		final Term rhsFormula = SmtUtils.and(script, rhsClosedFormula, rhsEqualities);
-
-		mgdScript.assertTerm(lhs, lhsFormula);
-		mgdScript.assertTerm(lhs, SmtUtils.not(script, rhsFormula));
-
-		final LBool result = mgdScript.checkSat(lhs);
-
-		mgdScript.pop(lhs, 1);
-		mgdScript.unlock(lhs);
-
-		return result;
-	}
-
-	private static Term constructExplicitEqualities(final Script script, final Set<IProgramVar> variables) {
-		final List<Term> equalities = new ArrayList<>(variables.size());
-		for (final IProgramVar progVar : variables) {
-			final Term equality =
-					SmtUtils.binaryEquality(script, progVar.getDefaultConstant(), progVar.getPrimedConstant());
-			equalities.add(equality);
-		}
-		return SmtUtils.and(script, equalities);
-	}
-
-	/**
-	 * Attempts to find the IProgramVarOrConst that corresponds to the given term in the given TransFormula.
-	 *
-	 * @author Alexander Nutz (nutz@informatik.uni-freiburg.de)
-	 *
-	 * @param tf
-	 * @param term
-	 * @return The IProgramVarOrConst that corresponds to term in tf. Null if there is none.
-	 */
-	public static IProgramVarOrConst getProgramVarOrConstForTerm(final TransFormula tf, final Term term) {
-		if (term instanceof TermVariable) {
-			return getProgramVarForTerm(tf, (TermVariable) term);
-		}
-		if (term instanceof ApplicationTerm) {
-			for (final IProgramConst ntc : tf.getNonTheoryConsts()) {
-				if (ntc.getDefaultConstant().equals(term)) {
-					return ntc;
-				}
-			}
-		}
-		return null;
-	}
-
-	/**
-	 * Attempts to find the IProgramVar that corresponds to the given term in the given TransFormula.
-	 *
-	 * @author Alexander Nutz (nutz@informatik.uni-freiburg.de)
-	 *
-	 * @param tf
-	 * @param tv
-	 * @return The IProgramVar that corresponds to tv in tf. Null if there is none.
-	 */
-	public static IProgramVarOrConst getProgramVarForTerm(final TransFormula tf, final TermVariable tv) {
-		for (final Entry<IProgramVar, TermVariable> en : tf.getInVars().entrySet()) {
-			if (en.getValue().equals(tv)) {
-				return en.getKey();
-			}
-		}
-		for (final Entry<IProgramVar, TermVariable> en : tf.getOutVars().entrySet()) {
-			if (en.getValue().equals(tv)) {
-				return en.getKey();
-			}
-		}
-		return null;
-	}
-
-	/**
-	 * Pretty print a TransFormula by adding some line breaks to its normal {@link Object#toString()} representation.
-	 * Uses some simple heuristics like "align equality constraints which are argument to the same and/or by the same
-	 * indentation".
-	 *
-	 * @param tf
-	 * @return
-	 */
-	public static String prettyPrint(final TransFormula tf) {
-		final StringBuilder sb = new StringBuilder();
-
-		// pretty print formula
-		final String prettyPrintedFormula = new SMTPrettyPrinter(tf.getFormula()).toString();
-		sb.append(prettyPrintedFormula);
-		sb.append("\n");
-
-		sb.append("Invars:\n");
-		sb.append(tf.getInVars());
-		sb.append("\n");
-
-		sb.append("Outvars:\n");
-		sb.append(tf.getOutVars());
-
-		return sb.toString();
-	}
-}
+/*
+ * Copyright (C) 2014-2015 Daniel Dietsch (dietsch@informatik.uni-freiburg.de)
+ * Copyright (C) 2010-2015 Matthias Heizmann (heizmann@informatik.uni-freiburg.de)
+ * Copyright (C) 2017 Dennis Wölfing
+ * Copyright (C) 2012-2017 University of Freiburg
+ *
+ * This file is part of the ULTIMATE ModelCheckerUtils Library.
+ *
+ * The ULTIMATE ModelCheckerUtils Library is free software: you can redistribute it and/or modify
+ * it under the terms of the GNU Lesser General Public License as published
+ * by the Free Software Foundation, either version 3 of the License, or
+ * (at your option) any later version.
+ *
+ * The ULTIMATE ModelCheckerUtils Library is distributed in the hope that it will be useful,
+ * but WITHOUT ANY WARRANTY; without even the implied warranty of
+ * MERCHANTABILITY or FITNESS FOR A PARTICULAR PURPOSE.  See the
+ * GNU Lesser General Public License for more details.
+ *
+ * You should have received a copy of the GNU Lesser General Public License
+ * along with the ULTIMATE ModelCheckerUtils Library. If not, see <http://www.gnu.org/licenses/>.
+ *
+ * Additional permission under GNU GPL version 3 section 7:
+ * If you modify the ULTIMATE ModelCheckerUtils Library, or any covered work, by linking
+ * or combining it with Eclipse RCP (or a modified version of Eclipse RCP),
+ * containing parts covered by the terms of the Eclipse Public License, the
+ * licensors of the ULTIMATE ModelCheckerUtils Library grant you additional permission
+ * to convey the resulting work.
+ */
+package de.uni_freiburg.informatik.ultimate.lib.modelcheckerutils.cfg.transitions;
+
+import java.util.ArrayList;
+import java.util.Arrays;
+import java.util.Collections;
+import java.util.HashMap;
+import java.util.HashSet;
+import java.util.List;
+import java.util.Map;
+import java.util.Map.Entry;
+import java.util.Set;
+import java.util.function.Function;
+import java.util.stream.Collectors;
+
+import de.uni_freiburg.informatik.ultimate.core.lib.exceptions.RunningTaskInfo;
+import de.uni_freiburg.informatik.ultimate.core.lib.exceptions.ToolchainCanceledException;
+import de.uni_freiburg.informatik.ultimate.core.model.services.ILogger;
+import de.uni_freiburg.informatik.ultimate.core.model.services.IUltimateServiceProvider;
+import de.uni_freiburg.informatik.ultimate.lib.modelcheckerutils.cfg.IIcfgSymbolTable;
+import de.uni_freiburg.informatik.ultimate.lib.modelcheckerutils.cfg.ModifiableGlobalsTable;
+import de.uni_freiburg.informatik.ultimate.lib.modelcheckerutils.cfg.transitions.UnmodifiableTransFormula.Infeasibility;
+import de.uni_freiburg.informatik.ultimate.lib.modelcheckerutils.cfg.variables.ILocalProgramVar;
+import de.uni_freiburg.informatik.ultimate.lib.modelcheckerutils.cfg.variables.IProgramConst;
+import de.uni_freiburg.informatik.ultimate.lib.modelcheckerutils.cfg.variables.IProgramNonOldVar;
+import de.uni_freiburg.informatik.ultimate.lib.modelcheckerutils.cfg.variables.IProgramOldVar;
+import de.uni_freiburg.informatik.ultimate.lib.modelcheckerutils.cfg.variables.IProgramVar;
+import de.uni_freiburg.informatik.ultimate.lib.modelcheckerutils.cfg.variables.IProgramVarOrConst;
+import de.uni_freiburg.informatik.ultimate.lib.modelcheckerutils.smt.ConstantFinder;
+import de.uni_freiburg.informatik.ultimate.lib.modelcheckerutils.smt.MonolithicImplicationChecker;
+import de.uni_freiburg.informatik.ultimate.lib.modelcheckerutils.smt.SMTPrettyPrinter;
+import de.uni_freiburg.informatik.ultimate.lib.modelcheckerutils.smt.predicates.BasicPredicateFactory;
+import de.uni_freiburg.informatik.ultimate.lib.modelcheckerutils.smt.predicates.IPredicate;
+import de.uni_freiburg.informatik.ultimate.lib.modelcheckerutils.smt.predicates.PredicateTransformer;
+import de.uni_freiburg.informatik.ultimate.lib.modelcheckerutils.smt.predicates.TermDomainOperationProvider;
+import de.uni_freiburg.informatik.ultimate.lib.smtlibutils.ApplicationTermFinder;
+import de.uni_freiburg.informatik.ultimate.lib.smtlibutils.DagSizePrinter;
+import de.uni_freiburg.informatik.ultimate.lib.smtlibutils.IncrementalPlicationChecker.Validity;
+import de.uni_freiburg.informatik.ultimate.lib.smtlibutils.ManagedScript;
+import de.uni_freiburg.informatik.ultimate.lib.smtlibutils.SmtSortUtils;
+import de.uni_freiburg.informatik.ultimate.lib.smtlibutils.SmtUtils;
+import de.uni_freiburg.informatik.ultimate.lib.smtlibutils.SmtUtils.SimplificationTechnique;
+import de.uni_freiburg.informatik.ultimate.lib.smtlibutils.SmtUtils.XnfConversionTechnique;
+import de.uni_freiburg.informatik.ultimate.lib.smtlibutils.Substitution;
+import de.uni_freiburg.informatik.ultimate.lib.smtlibutils.SubstitutionWithLocalSimplification;
+import de.uni_freiburg.informatik.ultimate.lib.smtlibutils.SubtermPropertyChecker;
+import de.uni_freiburg.informatik.ultimate.lib.smtlibutils.quantifier.PartialQuantifierElimination;
+import de.uni_freiburg.informatik.ultimate.lib.smtlibutils.quantifier.PrenexNormalForm;
+import de.uni_freiburg.informatik.ultimate.lib.smtlibutils.quantifier.QuantifierPusher.PqeTechniques;
+import de.uni_freiburg.informatik.ultimate.lib.smtlibutils.quantifier.XnfDer;
+import de.uni_freiburg.informatik.ultimate.logic.ApplicationTerm;
+import de.uni_freiburg.informatik.ultimate.logic.LetTerm;
+import de.uni_freiburg.informatik.ultimate.logic.QuantifiedFormula;
+import de.uni_freiburg.informatik.ultimate.logic.Script;
+import de.uni_freiburg.informatik.ultimate.logic.Script.LBool;
+import de.uni_freiburg.informatik.ultimate.logic.Term;
+import de.uni_freiburg.informatik.ultimate.logic.TermVariable;
+import de.uni_freiburg.informatik.ultimate.logic.Util;
+import de.uni_freiburg.informatik.ultimate.util.DebugMessage;
+import de.uni_freiburg.informatik.ultimate.util.datastructures.DataStructureUtils;
+import de.uni_freiburg.informatik.ultimate.util.datastructures.relation.Pair;
+
+/**
+ * Static auxiliary methods for {@link TransFormula}s
+ *
+ * @author heizmann@informatik.uni-freiburg.de
+ */
+public final class TransFormulaUtils {
+
+	public static final String TRANS_FORMULA_OF_RETURN_MUST_NOT_CONTAIN_AUX_VARS =
+			"TransFormula of return must not contain auxVars";
+	public static final String OLD_VAR_ASSIGNMENTS_MUST_NOT_CONTAIN_AUX_VARS =
+			"oldVarAssignments must not contain auxVars";
+	public static final String GLOBAL_VARS_ASSIGNMENTS_MUST_NOT_CONTAIN_AUX_VARS =
+			"globalVarsAssignments must not contain auxVars";
+
+	private TransFormulaUtils() {
+		// do not instantiate utility class
+	}
+
+	/**
+	 * compute the assigned/updated variables. A variable is updated by this transition if it occurs as outVar and - it
+	 * does not occur as inVar - or the inVar is represented by a different TermVariable
+	 */
+	public static Set<IProgramVar> computeAssignedVars(final Map<IProgramVar, TermVariable> inVars,
+			final Map<IProgramVar, TermVariable> outVars) {
+		final HashSet<IProgramVar> assignedVars = new HashSet<>();
+		for (final Entry<IProgramVar, TermVariable> entry : outVars.entrySet()) {
+			assert entry.getValue() != null;
+			if (entry.getValue() != inVars.get(entry.getKey())) {
+				assignedVars.add(entry.getKey());
+			}
+		}
+		return assignedVars;
+	}
+
+	/**
+	 * @param services
+	 * @param tryAuxVarElimination
+	 *            Apply our partial quantifier elimination and try to eliminate auxVars. This is a postprocessing that
+	 *            we apply to the resulting formula which produces an equivalent formula with less auxvars.
+	 * @return the relational composition (concatenation) of transformula1 and transformula2
+	 */
+	public static UnmodifiableTransFormula sequentialComposition(final ILogger logger,
+			final IUltimateServiceProvider services, final ManagedScript mgdScript, final boolean simplify,
+			final boolean tryAuxVarElimination, final boolean tranformToCNF,
+			final XnfConversionTechnique xnfConversionTechnique, final SimplificationTechnique simplificationTechnique,
+			final List<UnmodifiableTransFormula> transFormula) {
+		return sequentialComposition(logger, services, mgdScript, simplify, tryAuxVarElimination, tranformToCNF, true,
+				xnfConversionTechnique, simplificationTechnique, transFormula);
+	}
+
+	public static UnmodifiableTransFormula sequentialComposition(final ILogger logger,
+			final IUltimateServiceProvider services, final ManagedScript mgdScript, final boolean simplify,
+			final boolean tryAuxVarElimination, final boolean tranformToCNF, final boolean checkSat,
+			final XnfConversionTechnique xnfConversionTechnique, final SimplificationTechnique simplificationTechnique,
+			final List<UnmodifiableTransFormula> transFormula) {
+		if (logger.isDebugEnabled()) {
+			logger.debug("sequential composition with" + (simplify ? "" : "out") + " formula simplification");
+		}
+		final Script script = mgdScript.getScript();
+		final Set<TermVariable> auxVars = new HashSet<>();
+		Term formula = mgdScript.getScript().term("true");
+
+		final TransFormulaBuilder tfb = new TransFormulaBuilder(null, null, false, null, false, null, false);
+		final Set<IProgramConst> nonTheoryConsts = new HashSet<>();
+
+		final Map<Term, Term> substitutionMapping = new HashMap<>();
+		for (int i = transFormula.size() - 1; i >= 0; i--) {
+			for (final IProgramVar var : transFormula.get(i).getOutVars().keySet()) {
+
+				final TermVariable outVar = transFormula.get(i).getOutVars().get(var);
+				TermVariable newOutVar;
+				if (tfb.containsInVar(var)) {
+					newOutVar = tfb.getInVar(var);
+				} else {
+					newOutVar = mgdScript.constructFreshTermVariable(var.getGloballyUniqueId(),
+							var.getTermVariable().getSort());
+				}
+				substitutionMapping.put(outVar, newOutVar);
+				// add to outvars if var is not outvar
+				if (!tfb.containsOutVar(var)) {
+					tfb.addOutVar(var, newOutVar);
+				}
+				final TermVariable inVar = transFormula.get(i).getInVars().get(var);
+				if (inVar == null) {
+					// case: var is assigned without reading or havoced
+					if (tfb.getOutVar(var) != newOutVar) {
+						// add to auxVars if not already outVar
+						auxVars.add(newOutVar);
+					}
+					tfb.removeInVar(var);
+				} else if (inVar == outVar) {
+					// case: var is not modified
+					tfb.addInVar(var, newOutVar);
+				} else {
+					// case: var is read and written
+					final TermVariable newInVar = mgdScript.constructFreshTermVariable(var.getGloballyUniqueId(),
+							var.getTermVariable().getSort());
+					substitutionMapping.put(inVar, newInVar);
+					tfb.addInVar(var, newInVar);
+					if (tfb.getOutVar(var) != newOutVar) {
+						// add to auxVars if not already outVar
+						auxVars.add(newOutVar);
+					}
+				}
+			}
+			for (final TermVariable oldAuxVar : transFormula.get(i).getAuxVars()) {
+				final TermVariable newAuxVar = mgdScript.constructFreshCopy(oldAuxVar);
+				substitutionMapping.put(oldAuxVar, newAuxVar);
+				auxVars.add(newAuxVar);
+			}
+			tfb.addBranchEncoders(transFormula.get(i).getBranchEncoders());
+
+			for (final IProgramVar var : transFormula.get(i).getInVars().keySet()) {
+				if (transFormula.get(i).getOutVars().containsKey(var)) {
+					// nothing do to, this var was already considered above
+				} else {
+					// case var occurs only as inVar: var is not modfied.
+					final TermVariable inVar = transFormula.get(i).getInVars().get(var);
+					TermVariable newInVar;
+					if (tfb.containsInVar(var)) {
+						newInVar = tfb.getInVar(var);
+					} else {
+						newInVar = mgdScript.constructFreshTermVariable(var.getGloballyUniqueId(),
+								var.getTermVariable().getSort());
+						tfb.addInVar(var, newInVar);
+					}
+					substitutionMapping.put(inVar, newInVar);
+				}
+			}
+			final Term originalFormula = transFormula.get(i).getFormula();
+			final Term updatedFormula =
+					new SubstitutionWithLocalSimplification(mgdScript, substitutionMapping).transform(originalFormula);
+			nonTheoryConsts.addAll(transFormula.get(i).getNonTheoryConsts());
+			formula = SmtUtils.and(script, formula, updatedFormula);
+		}
+
+		assert !new SubtermPropertyChecker(LetTerm.class::isInstance)
+				.isSatisfiedBySomeSubterm(formula) : "formula contains LetTerm";
+
+		if (simplify) {
+			try {
+				final Term simplified = SmtUtils.simplify(mgdScript, formula, services, simplificationTechnique);
+				formula = simplified;
+			} catch (final ToolchainCanceledException tce) {
+				final String taskDescription =
+						"doing sequential composition of " + transFormula.size() + " TransFormulas";
+				tce.addRunningTaskInfo(new RunningTaskInfo(TransFormulaUtils.class, taskDescription));
+				throw tce;
+			}
+		}
+
+		if (tryAuxVarElimination) {
+			final Term eliminated;
+			// eliminated = PartialQuantifierElimination.elim(mgdScript, QuantifiedFormula.EXISTS, auxVars,
+			// formula, services, logger, simplificationTechnique, xnfConversionTechnique);
+			final Term quantified = SmtUtils.quantifier(script, QuantifiedFormula.EXISTS, auxVars, formula);
+			auxVars.clear();
+			final Term partiallyEliminated = PartialQuantifierElimination.eliminateCompat(services, mgdScript,
+					simplificationTechnique, quantified);
+			final Term pnf = new PrenexNormalForm(mgdScript).transform(partiallyEliminated);
+			if (pnf instanceof QuantifiedFormula
+					&& ((QuantifiedFormula) pnf).getQuantifier() == QuantifiedFormula.EXISTS) {
+				final QuantifiedFormula qf = (QuantifiedFormula) pnf;
+				auxVars.addAll(Arrays.asList(qf.getVariables()));
+				eliminated = qf.getSubformula();
+			} else {
+				eliminated = pnf;
+			}
+			logger.debug(new DebugMessage("DAG size before PQE {0}, DAG size after PQE {1}",
+					new DagSizePrinter(formula), new DagSizePrinter(eliminated)));
+			formula = eliminated;
+		} else {
+			final XnfDer xnfDer = new XnfDer(mgdScript, services);
+			formula = SmtUtils.and(script,
+					xnfDer.tryToEliminate(QuantifiedFormula.EXISTS, SmtUtils.getConjuncts(formula), auxVars));
+		}
+		if (simplify) {
+			formula = SmtUtils.simplify(mgdScript, formula, services, simplificationTechnique);
+		} else if (checkSat) {
+			final LBool isSat = Util.checkSat(script, formula);
+			if (isSat == LBool.UNSAT) {
+				if (logger.isDebugEnabled()) {
+					logger.debug("CodeBlock already infeasible");
+				}
+				formula = script.term("false");
+			}
+		}
+
+		Infeasibility infeasibility;
+		if (formula == script.term("false")) {
+			infeasibility = Infeasibility.INFEASIBLE;
+		} else if (simplify || checkSat) {
+			infeasibility = Infeasibility.UNPROVEABLE;
+		} else {
+			infeasibility = Infeasibility.NOT_DETERMINED;
+		}
+
+		if (tranformToCNF) {
+			final Term cnf = SmtUtils.toCnf(services, mgdScript, formula, xnfConversionTechnique);
+			formula = cnf;
+		}
+
+		TransFormulaUtils.addConstantsIfInFormula(tfb, formula, nonTheoryConsts);
+		tfb.setFormula(formula);
+		tfb.setInfeasibility(infeasibility);
+		for (final TermVariable auxVar : auxVars) {
+			tfb.addAuxVar(auxVar);
+		}
+		return tfb.finishConstruction(mgdScript);
+	}
+
+	/**
+	 * The parallel composition of transFormulas is the disjunction of the underlying relations. If we check
+	 * satisfiability of a path which contains this transFormula we want know one disjuncts that is satisfiable. We use
+	 * additional boolean variables called branchIndicators to encode this disjunction. Example: Assume we have two
+	 * TransFormulas tf1 and tf2. Instead of the Formula tf1 || tf2 we use the following formula. (BI1 -> tf1) && (BI2
+	 * -> tf2) && (BI1 || BI2) The following holds
+	 * <ul>
+	 * <li>tf1 || tf2 is satisfiable iff (BI1 -> tf1) && (BI2 -> tf2) && (BI1 || BI2) is satisfiable.
+	 * <li>in a satisfying assignment BIi can only be true if tfi is true for i \in {1,2}
+	 *
+	 * @param logger
+	 * @param services
+	 * @param xnfConversionTechnique
+	 */
+	public static UnmodifiableTransFormula parallelComposition(final ILogger logger,
+			final IUltimateServiceProvider services, final ManagedScript mgdScript,
+			final TermVariable[] branchIndicators, final boolean tranformToCNF,
+			final XnfConversionTechnique xnfConversionTechnique, final UnmodifiableTransFormula... transFormulas) {
+		logger.debug("parallel composition");
+
+		final boolean useBranchEncoders = branchIndicators != null;
+		if (useBranchEncoders && branchIndicators.length != transFormulas.length) {
+			throw new IllegalArgumentException();
+		}
+
+		final TransFormulaBuilder tfb;
+		if (useBranchEncoders) {
+			tfb = new TransFormulaBuilder(null, null, false, null, false, Arrays.asList(branchIndicators), false);
+		} else {
+			tfb = new TransFormulaBuilder(null, null, false, null, true, null, false);
+		}
+
+		final TransFormulaUnification unification = new TransFormulaUnification(mgdScript, transFormulas);
+		tfb.addInVars(unification.getInVars());
+		tfb.addOutVars(unification.getOutVars());
+		for (final TermVariable auxVar : unification.getAuxVars()) {
+			tfb.addAuxVar(auxVar);
+		}
+
+		final Term[] renamedFormulas = new Term[transFormulas.length];
+		for (int i = 0; i < transFormulas.length; i++) {
+			final Term unifiedFormula = unification.getUnifiedFormula(i);
+			if (useBranchEncoders) {
+				renamedFormulas[i] = Util.implies(mgdScript.getScript(), branchIndicators[i], unifiedFormula);
+			} else {
+				renamedFormulas[i] = unifiedFormula;
+			}
+		}
+
+		Term resultFormula;
+		if (useBranchEncoders) {
+			resultFormula = SmtUtils.and(mgdScript.getScript(), renamedFormulas);
+			final Term atLeastOneBranchTaken = SmtUtils.or(mgdScript.getScript(), branchIndicators);
+			resultFormula = SmtUtils.and(mgdScript.getScript(), resultFormula, atLeastOneBranchTaken);
+		} else {
+			resultFormula = SmtUtils.or(mgdScript.getScript(), renamedFormulas);
+		}
+		final LBool termSat = Util.checkSat(mgdScript.getScript(), resultFormula);
+		Infeasibility inFeasibility;
+		if (termSat == LBool.UNSAT) {
+			inFeasibility = Infeasibility.INFEASIBLE;
+		} else {
+			inFeasibility = Infeasibility.UNPROVEABLE;
+		}
+		if (tranformToCNF) {
+			resultFormula = SmtUtils.toCnf(services, mgdScript, resultFormula, xnfConversionTechnique);
+		}
+
+		final Set<IProgramConst> nonTheoryConsts = Arrays.stream(transFormulas)
+				.flatMap(tf -> tf.getNonTheoryConsts().stream()).collect(Collectors.toSet());
+		TransFormulaUtils.addConstantsIfInFormula(tfb, resultFormula, nonTheoryConsts);
+
+		tfb.setFormula(resultFormula);
+		tfb.setInfeasibility(inFeasibility);
+		return tfb.finishConstruction(mgdScript);
+	}
+
+	/**
+	 * Returns TransFormula that describes a sequence of code blocks that contains a pending call. Note the the scope of
+	 * inVars and outVars is different. Do not compose the result with the default/intraprocedural composition.
+	 *
+	 * @param beforeCall
+	 *            TransFormula that describes transition relation before the call.
+	 * @param callTf
+	 *            TransFormula that describes parameter assignment of call.
+	 * @param oldVarsAssignment
+	 *            TransFormula that assigns to oldVars of modifiable globals the value of the global var.
+	 * @param globalVarsAssignment
+	 *            TODO
+	 * @param afterCall
+	 *            TransFormula that describes the transition relation after the call.
+	 * @param logger
+	 * @param services
+	 * @param modifiableGlobalsOfEndProcedure
+	 *            Set of variables that are modifiable globals in the procedure in which the afterCall TransFormula
+	 *            ends.
+	 * @param symbolTable
+	 */
+	public static UnmodifiableTransFormula sequentialCompositionWithPendingCall(final ManagedScript mgdScript,
+			final boolean simplify, final boolean extPqe, final boolean transformToCNF,
+			final List<UnmodifiableTransFormula> beforeCall, final UnmodifiableTransFormula callTf,
+			final UnmodifiableTransFormula oldVarsAssignment, final UnmodifiableTransFormula globalVarsAssignment,
+			final UnmodifiableTransFormula afterCall, final ILogger logger, final IUltimateServiceProvider services,
+			final Set<IProgramNonOldVar> modifiableGlobalsOfEndProcedure,
+			final XnfConversionTechnique xnfConversionTechnique, final SimplificationTechnique simplificationTechnique,
+			final IIcfgSymbolTable symbolTable, final String procAtStart, final String procBeforeCall,
+			final String procAfterCall, final String procAtEnd, final ModifiableGlobalsTable modifiableGlobalsTable) {
+		assert procAtStart != null : "proc at start must not be null";
+		if (!procAtStart.equals(procBeforeCall)) {
+			throw new UnsupportedOperationException("proc change before call");
+		}
+
+		logger.debug(
+				"sequential composition (pending call) with" + (simplify ? "" : "out") + " formula simplification");
+		final UnmodifiableTransFormula callAndBeforeTF;
+		{
+			final List<UnmodifiableTransFormula> callAndBefore = new ArrayList<>(beforeCall);
+			callAndBefore.add(callTf);
+			callAndBefore.add(oldVarsAssignment);
+			final UnmodifiableTransFormula composition = sequentialComposition(logger, services, mgdScript, simplify,
+					extPqe, transformToCNF, xnfConversionTechnique, simplificationTechnique, callAndBefore);
+
+			// remove outVars that are not "interface variables"
+			// see isInterfaceVariable()
+			final List<IProgramVar> outVarsToRemove = new ArrayList<>();
+			for (final IProgramVar bv : composition.getOutVars().keySet()) {
+				final boolean isInterfaceVariable =
+						isInterfaceVariable(bv, callTf, oldVarsAssignment, procBeforeCall, procAfterCall, true, false);
+				if (isInterfaceVariable) {
+					// keep variable
+				} else {
+					outVarsToRemove.add(bv);
+				}
+			}
+
+			final Map<IProgramVar, TermVariable> varsToHavoc = new HashMap<>();
+			// we havoc all oldvars that are modifiable by the caller
+			// but not modifiable y the callee
+			final Set<IProgramNonOldVar> modifiableByCaller =
+					modifiableGlobalsTable.getModifiedBoogieVars(procBeforeCall);
+			for (final IProgramNonOldVar modifiable : modifiableByCaller) {
+				final IProgramOldVar oldVar = modifiable.getOldVar();
+				final boolean modifiableByCallee = oldVarsAssignment.getAssignedVars().contains(oldVar);
+				if (!modifiableByCallee) {
+					varsToHavoc.put(oldVar, mgdScript.constructFreshCopy(oldVar.getTermVariable()));
+				}
+			}
+
+			// we havoc all local variables of the caller (unless they are inparams of callee)
+			final Set<ILocalProgramVar> locals = symbolTable.getLocals(procBeforeCall);
+			for (final ILocalProgramVar localVar : locals) {
+				final boolean isInParamOfCallee = callTf.getAssignedVars().contains(localVar);
+				if (!isInParamOfCallee) {
+					varsToHavoc.put(localVar, mgdScript.constructFreshCopy(localVar.getTermVariable()));
+				}
+			}
+
+			callAndBeforeTF = TransFormulaBuilder.constructCopy(mgdScript, composition, Collections.emptySet(),
+					outVarsToRemove, varsToHavoc);
+
+		}
+
+		final UnmodifiableTransFormula globalVarAssignAndAfterTF;
+		{
+			final List<UnmodifiableTransFormula> oldAssignAndAfterList = new ArrayList<>(Arrays.asList(afterCall));
+			oldAssignAndAfterList.add(0, globalVarsAssignment);
+			final UnmodifiableTransFormula composition = sequentialComposition(logger, services, mgdScript, simplify,
+					extPqe, transformToCNF, xnfConversionTechnique, simplificationTechnique, oldAssignAndAfterList);
+
+			// remove inVars that are not "interface variables"
+			// see isInterfaceVariable()
+			final List<IProgramVar> inVarsToRemove = new ArrayList<>();
+			for (final IProgramVar bv : composition.getInVars().keySet()) {
+				final boolean isInterfaceVariable =
+						isInterfaceVariable(bv, callTf, oldVarsAssignment, procBeforeCall, procAfterCall, false, true);
+				if (isInterfaceVariable) {
+					// keep variable
+				} else {
+					inVarsToRemove.add(bv);
+				}
+			}
+
+			globalVarAssignAndAfterTF = TransFormulaBuilder.constructCopy(mgdScript, composition, inVarsToRemove,
+					Collections.emptySet(), Collections.emptyMap());
+		}
+
+		final UnmodifiableTransFormula preliminaryResult = sequentialComposition(logger, services, mgdScript, simplify,
+				extPqe, transformToCNF, xnfConversionTechnique, simplificationTechnique,
+				Arrays.asList(callAndBeforeTF, globalVarAssignAndAfterTF));
+
+		// If the procedure does not change after the call, we already have
+		// the result. Otherwise we have to remove the inparams since they
+		// do not have the scope of the procedure at the end
+		// Note that in case of recursive procedure calls we do not have to
+		// remove anything. If the after-call-formula was build correctly
+		// it ensures that the inparam instances are not outvars after the
+		// composition above.
+		final UnmodifiableTransFormula result;
+		if (procAfterCall.equals(procAtEnd)) {
+			result = preliminaryResult;
+		} else {
+			final List<IProgramVar> outVarsToRemove = new ArrayList<>();
+			// remove inparams of callee that are still in the outvars
+			for (final IProgramVar pv : preliminaryResult.getOutVars().keySet()) {
+				if (callTf.getAssignedVars().contains(pv)) {
+					// pv is inparam, we have to remove it
+					outVarsToRemove.add(pv);
+				}
+			}
+			if (outVarsToRemove.isEmpty()) {
+				// nothing to remove
+				result = preliminaryResult;
+			} else {
+				result = TransFormulaBuilder.constructCopy(mgdScript, preliminaryResult, Collections.emptySet(),
+						outVarsToRemove, Collections.emptyMap());
+			}
+		}
+
+		assert !result.getBranchEncoders().isEmpty()
+				|| predicateBasedResultCheck(services, mgdScript, xnfConversionTechnique, simplificationTechnique,
+						beforeCall, callTf, oldVarsAssignment, globalVarsAssignment, afterCall, result, symbolTable,
+						modifiableGlobalsOfEndProcedure) : "sequentialCompositionWithPendingCall - incorrect result";
+		return result;
+	}
+
+	/**
+	 * Check if {@link IProgramVar} is variable at the interface between caller and callee. This is used for
+	 * interprocedural sequential compositions with pending calls. We say that a variable is an interface variable if it
+	 * is either - an inparam of the callee (local variable) - an oldvar that is in the callee's set of modifiable
+	 * variables - an non-old global variable that is not in the callee's set of modifiable variables.
+	 */
+	private static boolean isInterfaceVariable(final IProgramVar bv, final UnmodifiableTransFormula callTf,
+			final UnmodifiableTransFormula oldVarsAssignment, final String procBeforeCall, final String procAfterCall,
+			final boolean tolerateLocalVarsOfCaller, final boolean tolerateLocalVarsOfCallee) {
+		final boolean isInterfaceVariable;
+		if (bv.isGlobal()) {
+			if (bv.isOldvar()) {
+				if (!oldVarsAssignment.getOutVars().containsKey(bv)) {
+					// has to be renamed to non-old var
+					throw new AssertionError("oldvars not yet implemented");
+				}
+				// is a modifiable oldvar
+				isInterfaceVariable = true;
+			} else {
+				if (oldVarsAssignment.getInVars().containsKey(bv)) {
+					isInterfaceVariable = false;
+				} else {
+					// global and not modified by procedure
+					isInterfaceVariable = true;
+				}
+			}
+		} else if (bv.getProcedure().equals(procAfterCall)) {
+			if (callTf.getAssignedVars().contains(bv)) {
+				// is an inparam
+				isInterfaceVariable = true;
+			} else {
+				if (tolerateLocalVarsOfCallee) {
+					// no AssertionError
+				} else {
+					if (!procBeforeCall.equals(procAfterCall) || !tolerateLocalVarsOfCaller) {
+						throw new AssertionError("local var of callee is no inparam " + bv);
+					}
+				}
+				isInterfaceVariable = false;
+			}
+		} else if (bv.getProcedure().equals(procBeforeCall)) {
+			if (!tolerateLocalVarsOfCaller) {
+				throw new AssertionError("local var of caller " + bv);
+			}
+			isInterfaceVariable = false;
+		} else {
+			throw new AssertionError("local var neither from caller nor callee " + bv);
+		}
+		return isInterfaceVariable;
+	}
+
+	private static boolean predicateBasedResultCheck(final IUltimateServiceProvider services,
+			final ManagedScript mgdScript, final XnfConversionTechnique xnfConversionTechnique,
+			final SimplificationTechnique simplificationTechnique, final List<UnmodifiableTransFormula> beforeCall,
+			final UnmodifiableTransFormula callTf, final UnmodifiableTransFormula oldVarsAssignment,
+			final UnmodifiableTransFormula globalVarsAssignment, final UnmodifiableTransFormula afterCallTf,
+			final UnmodifiableTransFormula result, final IIcfgSymbolTable symbolTable,
+			final Set<IProgramNonOldVar> modifiableGlobalsOfEndProcedure) {
+		assert result.getBranchEncoders().isEmpty() : "result check not applicable with branch encoders";
+		final PredicateTransformer<Term, IPredicate, TransFormula> pt =
+				new PredicateTransformer<>(mgdScript, new TermDomainOperationProvider(services, mgdScript));
+		final BasicPredicateFactory bpf = new BasicPredicateFactory(services, mgdScript, symbolTable);
+		final IPredicate truePredicate = bpf.newPredicate(mgdScript.getScript().term("true"));
+		Term resultComposition = pt.strongestPostcondition(truePredicate, result);
+		resultComposition = PartialQuantifierElimination.eliminateCompat(services, mgdScript, true,
+				PqeTechniques.ALL_LOCAL, SimplificationTechnique.NONE, resultComposition);
+		final IPredicate resultCompositionPredicate = bpf.newPredicate(resultComposition);
+		IPredicate beforeCallPredicate = truePredicate;
+		for (final UnmodifiableTransFormula tf : beforeCall) {
+			final Term tmp = pt.strongestPostcondition(beforeCallPredicate, tf);
+			beforeCallPredicate = bpf.newPredicate(tmp);
+		}
+		final Term afterCallTerm = pt.strongestPostconditionCall(beforeCallPredicate, callTf, globalVarsAssignment,
+				oldVarsAssignment, modifiableGlobalsOfEndProcedure);
+		final IPredicate afterCallPredicate = bpf.newPredicate(afterCallTerm);
+		Term endTerm = pt.strongestPostcondition(afterCallPredicate, afterCallTf);
+		endTerm = PartialQuantifierElimination.eliminateCompat(services, mgdScript, true, PqeTechniques.ALL_LOCAL,
+				SimplificationTechnique.NONE, endTerm);
+		final IPredicate endPredicate = bpf.newPredicate(endTerm);
+		final MonolithicImplicationChecker mic = new MonolithicImplicationChecker(services, mgdScript);
+		final Validity check1 = mic.checkImplication(endPredicate, false, resultCompositionPredicate, false);
+		final Validity check2 = mic.checkImplication(resultCompositionPredicate, false, endPredicate, false);
+		assert check1 != Validity.INVALID
+				&& check2 != Validity.INVALID : "sequentialCompositionWithPendingCall - incorrect result";
+		return check1 != Validity.INVALID && check2 != Validity.INVALID;
+	}
+
+	/**
+	 * Returns a TransFormula that can be seen as procedure summary.
+	 *
+	 * @param callTf
+	 *            TransFormula that describes parameter assignment of call.
+	 * @param oldVarsAssignment
+	 *            TransFormula that assigns to oldVars of modifiable globals the value of the global var.
+	 * @param procedureTf
+	 *            TransFormula that describes the procedure.
+	 * @param returnTf
+	 *            TransFormula that assigns the result of the procedure call.
+	 * @param logger
+	 * @param services
+	 * @param symbolTable
+	 * @param modifiableGlobalsOfCallee
+	 */
+	public static UnmodifiableTransFormula sequentialCompositionWithCallAndReturn(final ManagedScript mgdScript,
+			final boolean simplify, final boolean extPqe, final boolean transformToCNF,
+			final UnmodifiableTransFormula callTf, final UnmodifiableTransFormula oldVarsAssignment,
+			final UnmodifiableTransFormula globalVarsAssignment, final UnmodifiableTransFormula procedureTf,
+			final UnmodifiableTransFormula returnTf, final ILogger logger, final IUltimateServiceProvider services,
+			final XnfConversionTechnique xnfConversionTechnique, final SimplificationTechnique simplificationTechnique,
+			final IIcfgSymbolTable symbolTable, final Set<IProgramNonOldVar> modifiableGlobalsOfCallee) {
+		// if (!callTf.getAuxVars().isEmpty()) {
+		// throw new UnsupportedOperationException(TransFormulaUtils.AUX_VARS_IN_CALL_TF);
+		// }
+		if (!returnTf.getAuxVars().isEmpty()) {
+			throw new AssertionError(TransFormulaUtils.TRANS_FORMULA_OF_RETURN_MUST_NOT_CONTAIN_AUX_VARS);
+		}
+		if (!oldVarsAssignment.getAuxVars().isEmpty()) {
+			throw new AssertionError(TransFormulaUtils.OLD_VAR_ASSIGNMENTS_MUST_NOT_CONTAIN_AUX_VARS);
+		}
+		if (!globalVarsAssignment.getAuxVars().isEmpty()) {
+			throw new AssertionError(TransFormulaUtils.GLOBAL_VARS_ASSIGNMENTS_MUST_NOT_CONTAIN_AUX_VARS);
+		}
+
+		logger.debug("sequential composition (call/return) with" + (simplify ? "" : "out") + " formula simplification");
+		final UnmodifiableTransFormula composition = sequentialComposition(logger, services, mgdScript, simplify,
+				extPqe, transformToCNF, xnfConversionTechnique, simplificationTechnique,
+				Arrays.asList(callTf, oldVarsAssignment, globalVarsAssignment, procedureTf, returnTf));
+
+		// remove invars except for
+		// local vars that occur in arguments of the call
+		// oldvars that are modifiable by the callee unless they occur in
+		// arguments of the call
+		final List<IProgramVar> inVarsToRemove = new ArrayList<>();
+		for (final IProgramVar bv : composition.getInVars().keySet()) {
+			if (bv.isGlobal()) {
+				if (bv.isOldvar()) {
+					final boolean isModifiableByCallee = oldVarsAssignment.getAssignedVars().contains(bv);
+					if (isModifiableByCallee) {
+						final boolean occursInArguments = callTf.getInVars().containsKey(bv);
+						if (occursInArguments) {
+							// keep, invar instance refers to start of caller
+						} else {
+							// remove, invar instance refers to start of callee
+							inVarsToRemove.add(bv);
+						}
+					} else {
+						// keep, invar instance refers to start of caller
+					}
+				} else {
+					// keep, invar instance's scope is caller or before
+					// (because for the modifiables the oldvarsassignment
+					// introduced a new instance
+				}
+			} else {
+				final boolean occursInArguments = callTf.getInVars().containsKey(bv);
+				if (occursInArguments) {
+					// keep, invar instance's scope is caller
+				} else {
+					// remove, this is a local variables of callee
+					inVarsToRemove.add(bv);
+				}
+			}
+		}
+
+		// remove outvars except for
+		// local vars that are outvars of return
+		// oldvars that are modifiable by the callee
+		// note that it is not possible that return assigns an oldvar
+		final List<IProgramVar> outVarsToRemove = new ArrayList<>();
+		for (final IProgramVar bv : composition.getOutVars().keySet()) {
+			if (bv.isGlobal()) {
+				if (bv.isOldvar()) {
+					final boolean isModifiableByCallee = oldVarsAssignment.getAssignedVars().contains(bv);
+					if (isModifiableByCallee) {
+						// remove, outvar instance refers to instance at beginning of calleee
+						outVarsToRemove.add(bv);
+					} else {
+						// keep, outvar instance refers to start of caller
+					}
+				} else {
+					// keep
+				}
+			} else if (!returnTf.getOutVars().containsKey(bv)) {
+				// bv is local var of callee
+				outVarsToRemove.add(bv);
+			}
+		}
+		// our composition might have introduced arguments of the caller as
+		// inVars, they should not count as havoced, we have to add them to
+		// outvars
+		final Map<IProgramVar, TermVariable> additionalOutVars = new HashMap<>();
+		for (final Entry<IProgramVar, TermVariable> entry : callTf.getInVars().entrySet()) {
+			// we add the invar as outvar if there is not yet an outvar,
+			// or we remove the outvar (e.g., in recursive programs in can
+			// happen that the outvar instance does not coincide with
+			// the invar but the outvar instance belongs to the caller
+			if (!composition.getOutVars().containsKey(entry.getKey()) || outVarsToRemove.contains(entry.getKey())) {
+				final TermVariable inVar = composition.getInVars().get(entry.getKey());
+				if (inVar == null) {
+					// do nothing, not in formula any more
+				} else {
+					additionalOutVars.put(entry.getKey(), inVar);
+				}
+			}
+		}
+		final UnmodifiableTransFormula result = TransFormulaBuilder.constructCopy(mgdScript, composition,
+				inVarsToRemove, outVarsToRemove, additionalOutVars);
+
+		assert SmtUtils.neitherKeyNorValueIsNull(
+				result.getOutVars()) : "sequentialCompositionWithCallAndReturn introduced null entries";
+		assert isIntraprocedural(result);
+		assert !result.getBranchEncoders().isEmpty() || predicateBasedResultCheck(services, logger, mgdScript,
+				xnfConversionTechnique, simplificationTechnique, callTf, oldVarsAssignment, globalVarsAssignment,
+				procedureTf, returnTf, result, symbolTable,
+				modifiableGlobalsOfCallee) : "sequentialCompositionWithCallAndReturn - incorrect result";
+		return result;
+	}
+
+	private static boolean predicateBasedResultCheck(final IUltimateServiceProvider services, final ILogger logger,
+			final ManagedScript mgdScript, final XnfConversionTechnique xnfConversionTechnique,
+			final SimplificationTechnique simplificationTechnique, final UnmodifiableTransFormula callTf,
+			final UnmodifiableTransFormula oldVarsAssignment, final UnmodifiableTransFormula globalVarsAssignment,
+			final UnmodifiableTransFormula procedureTf, final UnmodifiableTransFormula returnTf,
+			final UnmodifiableTransFormula result, final IIcfgSymbolTable symbolTable,
+			final Set<IProgramNonOldVar> modifiableGlobals) {
+		assert result.getBranchEncoders().isEmpty() : "result check not applicable with branch encoders";
+		final PredicateTransformer<Term, IPredicate, TransFormula> pt =
+				new PredicateTransformer<>(mgdScript, new TermDomainOperationProvider(services, mgdScript));
+		final BasicPredicateFactory bpf = new BasicPredicateFactory(services, mgdScript, symbolTable);
+		final IPredicate truePredicate = bpf.newPredicate(mgdScript.getScript().term("true"));
+		Term resultComposition = pt.strongestPostcondition(truePredicate, result);
+		resultComposition = PartialQuantifierElimination.eliminateCompat(services, mgdScript, true,
+				PqeTechniques.ALL_LOCAL, SimplificationTechnique.NONE, resultComposition);
+		final IPredicate resultCompositionPredicate = bpf.newPredicate(resultComposition);
+		final Term afterCallTerm = pt.strongestPostconditionCall(truePredicate, callTf, globalVarsAssignment,
+				oldVarsAssignment, modifiableGlobals);
+		final IPredicate afterCallPredicate = bpf.newPredicate(afterCallTerm);
+		final Term beforeReturnTerm = pt.strongestPostcondition(afterCallPredicate, procedureTf);
+		final IPredicate beforeReturnPredicate = bpf.newPredicate(beforeReturnTerm);
+		Term afterReturnTerm = pt.strongestPostconditionReturn(beforeReturnPredicate, truePredicate, returnTf, callTf,
+				oldVarsAssignment, modifiableGlobals);
+		afterReturnTerm = PartialQuantifierElimination.eliminateCompat(services, mgdScript, true,
+				PqeTechniques.ALL_LOCAL, SimplificationTechnique.NONE, afterReturnTerm);
+		final IPredicate afterReturnPredicate = bpf.newPredicate(afterReturnTerm);
+		final MonolithicImplicationChecker mic = new MonolithicImplicationChecker(services, mgdScript);
+		final Validity check1 = mic.checkImplication(afterReturnPredicate, false, resultCompositionPredicate, false);
+		final Validity check2 = mic.checkImplication(resultCompositionPredicate, false, afterReturnPredicate, false);
+		assert check1 != Validity.INVALID
+				&& check2 != Validity.INVALID : "sequentialCompositionWithCallAndReturn - incorrect result";
+		if (check1 == Validity.UNKNOWN || check2 == Validity.UNKNOWN) {
+			logger.warn("predicate-based correctness check returned UNKNOWN, "
+					+ "hence correctness of interprocedural sequential composition was not checked.");
+		}
+		return check1 != Validity.INVALID && check2 != Validity.INVALID;
+	}
+
+	/**
+	 * Returns true iff all local variables in tf belong to a single procedure.
+	 */
+	static boolean isIntraprocedural(final UnmodifiableTransFormula tf) {
+		final Set<String> procedures = new HashSet<>();
+		for (final IProgramVar bv : tf.getInVars().keySet()) {
+			if (!bv.isGlobal()) {
+				procedures.add(bv.getProcedure());
+			}
+		}
+		for (final IProgramVar bv : tf.getOutVars().keySet()) {
+			if (!bv.isGlobal()) {
+				procedures.add(bv.getProcedure());
+			}
+		}
+		return procedures.size() <= 1;
+	}
+
+	public static UnmodifiableTransFormula computeGuard(final UnmodifiableTransFormula tf,
+			final ManagedScript mgdScript, final IUltimateServiceProvider services, final ILogger logger) {
+		final Set<TermVariable> auxVars = new HashSet<>(tf.getAuxVars());
+		for (final IProgramVar bv : tf.getAssignedVars()) {
+			final TermVariable outVar = tf.getOutVars().get(bv);
+			if (Arrays.asList(tf.getFormula().getFreeVars()).contains(outVar)) {
+				auxVars.add(outVar);
+			}
+		}
+		if (!tf.getBranchEncoders().isEmpty()) {
+			throw new AssertionError("I think this does not make sense with branch enconders");
+		}
+		// yes! outVars of result are indeed the inVars of input
+
+		final Pair<Term, Set<TermVariable>> termAndAuxVars =
+				tryToEliminateAuxVars(services, logger, mgdScript, tf.getFormula(), auxVars);
+
+		final TransFormulaBuilder tfb =
+				new TransFormulaBuilder(tf.getInVars(), tf.getInVars(), tf.getNonTheoryConsts().isEmpty(),
+						tf.getNonTheoryConsts().isEmpty() ? null : tf.getNonTheoryConsts(), true, null, false);
+		tfb.setFormula(termAndAuxVars.getFirst());
+		tfb.setInfeasibility(tf.isInfeasible());
+		tfb.addAuxVarsButRenameToFreshCopies(termAndAuxVars.getSecond(), mgdScript);
+		return tfb.finishConstruction(mgdScript);
+	}
+
+	/**
+	 * The "guarded havoc" is the transition relation in which we keep the guard (for all inVars) but havoc all
+	 * variables that are updated.
+	 * <p>
+	 * TODO Matthias 2018-12-22: This could be improved to a result where we keep also guards on outVars. E.g., the
+	 * forumula that corresponds to the sequence <code>x := 0 havoc y; assume y>=0</code> would be translated to 'true'.
+	 * However since only outVars are affected we would like to keep this information. This could be achieved by taking
+	 * the conjunction of the current implementation together with a copy of this formula in which all inVars have been
+	 * existentially quantified.
+	 * <p>
+	 * We would afterwards change the documentation as follows. The idea of this method is to provide an
+	 * {@link UnmodifiableTransFormula} in which all information about the connection between inVars and outVars is
+	 * dropped, with one exception: the information that a variable does not changes its value may be kept. (We cannot
+	 * guarantee that this information is kept because the equality of two variables might be hidden in complicated
+	 * formula and we cannot detect the equality without using an SMT solver.
+	 */
+	public static UnmodifiableTransFormula computeGuardedHavoc(final UnmodifiableTransFormula tf,
+			final ManagedScript mgdScript, final IUltimateServiceProvider services, final ILogger logger,
+			final boolean cellPrecisionForArrays) {
+		final Set<TermVariable> auxVars = new HashSet<>(tf.getAuxVars());
+		final Map<Term, Term> substitutionMapping = new HashMap<>();
+		for (final IProgramVar bv : tf.getAssignedVars()) {
+			if (cellPrecisionForArrays && SmtSortUtils.isArraySort(bv.getTermVariable().getSort())) {
+				final Set<ApplicationTerm> stores =
+						new ApplicationTermFinder("store", false).findMatchingSubterms(tf.getFormula());
+				for (final ApplicationTerm appTerm : stores) {
+					final Term storedValue = appTerm.getParameters()[2];
+					if (!SmtSortUtils.isArraySort(storedValue.getSort())) {
+						final TermVariable aux = mgdScript.constructFreshTermVariable("rosehip", storedValue.getSort());
+						final Term array = appTerm.getParameters()[0];
+						final Term index = appTerm.getParameters()[1];
+						final Term newSelect = SmtUtils.store(mgdScript.getScript(), array, index, aux);
+						substitutionMapping.put(appTerm, newSelect);
+						auxVars.add(aux);
+					}
+				}
+			} else {
+				final TermVariable outVar = tf.getOutVars().get(bv);
+				final TermVariable aux = mgdScript.constructFreshCopy(outVar);
+				substitutionMapping.put(outVar, aux);
+				auxVars.add(aux);
+			}
+		}
+		if (!tf.getBranchEncoders().isEmpty()) {
+			throw new AssertionError("I think this does not make sense with branch enconders");
+		}
+		final Term term = new Substitution(mgdScript, substitutionMapping).transform(tf.getFormula());
+		final Pair<Term, Set<TermVariable>> termAndAuxVars =
+				tryToEliminateAuxVars(services, logger, mgdScript, term, auxVars);
+
+		final TransFormulaBuilder tfb =
+				new TransFormulaBuilder(tf.getInVars(), tf.getOutVars(), tf.getNonTheoryConsts().isEmpty(),
+						tf.getNonTheoryConsts().isEmpty() ? null : tf.getNonTheoryConsts(), true, null, false);
+		tfb.setFormula(termAndAuxVars.getFirst());
+		tfb.setInfeasibility(tf.isInfeasible());
+		tfb.addAuxVarsButRenameToFreshCopies(termAndAuxVars.getSecond(), mgdScript);
+		return tfb.finishConstruction(mgdScript);
+	}
+
+	public static UnmodifiableTransFormula negate(final UnmodifiableTransFormula tf, final ManagedScript maScript,
+			final IUltimateServiceProvider services, final ILogger logger,
+			final XnfConversionTechnique xnfConversionTechnique,
+			final SimplificationTechnique simplificationTechnique) {
+		if (!tf.getBranchEncoders().isEmpty()) {
+			throw new AssertionError("I think this does not make sense with branch enconders");
+		}
+		final Pair<Term, Set<TermVariable>> termAndAuxVars =
+				tryToEliminateAuxVars(services, logger, maScript, tf.getFormula(), tf.getAuxVars());
+		if (!termAndAuxVars.getSecond().isEmpty()) {
+			throw new UnsupportedOperationException("cannot negate if there are auxVars");
+		}
+		final Term formula = SmtUtils.not(maScript.getScript(), termAndAuxVars.getFirst());
+
+		final TransFormulaBuilder tfb = new TransFormulaBuilder(tf.getInVars(), tf.getOutVars(),
+				tf.getNonTheoryConsts().isEmpty(), tf.getNonTheoryConsts().isEmpty() ? null : tf.getNonTheoryConsts(),
+				false, tf.getBranchEncoders(), true);
+		tfb.setFormula(formula);
+		tfb.setInfeasibility(Infeasibility.NOT_DETERMINED);
+		return tfb.finishConstruction(maScript);
+	}
+
+	/**
+	 * Given the return of a {@link Transformula} try to eliminate auxvars.
+	 *
+	 * @return new term and set of remaining auxvars.
+	 */
+	private static Pair<Term, Set<TermVariable>> tryToEliminateAuxVars(final IUltimateServiceProvider services,
+			final ILogger logger, final ManagedScript maScript, final Term formula,
+			final Set<TermVariable> oldAuxVars) {
+		final Term resultTerm = PartialQuantifierElimination.quantifier(services, logger, maScript,
+				SimplificationTechnique.SIMPLIFY_DDA, XnfConversionTechnique.BOTTOM_UP_WITH_LOCAL_SIMPLIFICATION,
+				QuantifiedFormula.EXISTS, oldAuxVars, formula);
+		final Set<TermVariable> freeVars = new HashSet<>(Arrays.asList(resultTerm.getFreeVars()));
+		freeVars.retainAll(oldAuxVars);
+		final Pair<Term, Set<TermVariable>> result = new Pair<>(resultTerm, freeVars);
+		return result;
+	}
+
+	public static UnmodifiableTransFormula computeMarkhorTransFormula(final UnmodifiableTransFormula tf,
+			final ManagedScript maScript, final IUltimateServiceProvider services, final ILogger logger,
+			final XnfConversionTechnique xnfConversionTechnique,
+			final SimplificationTechnique simplificationTechnique) {
+		final UnmodifiableTransFormula guard = computeGuard(tf, maScript, services, logger);
+		final UnmodifiableTransFormula negGuard =
+				negate(guard, maScript, services, logger, xnfConversionTechnique, simplificationTechnique);
+		final UnmodifiableTransFormula markhor =
+				parallelComposition(logger, services, maScript, null, false, xnfConversionTechnique, tf, negGuard);
+		return markhor;
+	}
+
+	public static UnmodifiableTransFormula computeEncodedBranchFormula(final UnmodifiableTransFormula tf,
+			final UnmodifiableTransFormula altPath, final ManagedScript maScript,
+			final IUltimateServiceProvider services, final ILogger logger,
+			final XnfConversionTechnique xnfConversionTechnique,
+			final SimplificationTechnique simplificationTechnique) {
+
+		final UnmodifiableTransFormula blockEnoded =
+				parallelComposition(logger, services, maScript, null, false, xnfConversionTechnique, tf, altPath);
+		return blockEnoded;
+
+	}
+
+	/**
+	 * Add all elements of progConsts to tfb that occur in formula, ignore the those that do not occur in the formula.
+	 */
+	public static <T extends IProgramConst> void addConstantsIfInFormula(final TransFormulaBuilder tfb,
+			final Term formula, final Set<T> progConsts) {
+		final Set<ApplicationTerm> constsInFormula = new ConstantFinder().findConstants(formula, false);
+		for (final IProgramConst progConst : progConsts) {
+			if (constsInFormula.contains(progConst.getDefaultConstant())) {
+				tfb.addProgramConst(progConst);
+			}
+		}
+	}
+
+	public static <V, K> Map<V, K> constructReverseMapping(final Map<K, V> map) {
+		return map.entrySet().stream().collect(Collectors.toMap(Entry::getValue, Entry::getKey));
+	}
+
+	public static Map<TermVariable, TermVariable> constructInvarsToDefaultvarsMap(final TransFormula tf) {
+		return tf.getInVars().entrySet().stream()
+				.collect(Collectors.toMap(Entry::getValue, x -> x.getKey().getTermVariable()));
+	}
+
+	public static Map<TermVariable, TermVariable> constructOutvarsToDefaultvarsMap(final TransFormula tf) {
+		return tf.getOutVars().entrySet().stream()
+				.collect(Collectors.toMap(Entry::getValue, x -> x.getKey().getTermVariable()));
+	}
+
+	public static Map<TermVariable, TermVariable> constructInvarsToOutvarsMap(final TransFormula tf) {
+		return tf.getInVars().entrySet().stream().filter(x -> tf.getOutVars().containsKey(x.getKey()))
+				.collect(Collectors.toMap(Entry::getValue, x -> tf.getOutVars().get(x.getKey())));
+	}
+
+	public static Map<TermVariable, TermVariable> constructOutvarsToInvarsMap(final TransFormula tf) {
+		return tf.getOutVars().entrySet().stream().filter(x -> tf.getInVars().containsKey(x.getKey()))
+				.collect(Collectors.toMap(Entry::getValue, x -> tf.getInVars().get(x.getKey())));
+	}
+
+	public static boolean eachFreeVarIsInvar(final TransFormula tf, final Term term) {
+		final Set<TermVariable> inVars =
+				tf.getInVars().entrySet().stream().map(Entry::getValue).collect(Collectors.toSet());
+		return Arrays.stream(term.getFreeVars()).allMatch(inVars::contains);
+	}
+
+	public static boolean eachFreeVarIsOutvar(final TransFormula tf, final Term term) {
+		final Set<TermVariable> outVars =
+				tf.getOutVars().entrySet().stream().map(Entry::getValue).collect(Collectors.toSet());
+		return Arrays.stream(term.getFreeVars()).allMatch(outVars::contains);
+	}
+
+	public static Term renameInvarsToDefaultVars(final TransFormula tf, final ManagedScript mgdScript,
+			final Term term) {
+		final Map<TermVariable, TermVariable> map = constructInvarsToDefaultvarsMap(tf);
+		return new Substitution(mgdScript, map).transform(term);
+	}
+
+	public static Term renameOutvarsToDefaultVars(final TransFormula tf, final ManagedScript mgdScript,
+			final Term term) {
+		final Map<TermVariable, TermVariable> map = constructOutvarsToDefaultvarsMap(tf);
+		return new Substitution(mgdScript, map).transform(term);
+	}
+
+	public static Term renameInvars(final TransFormula tf, final ManagedScript mgdScript,
+			final Map<IProgramVar, Term> map) {
+		final HashMap<Term, Term> substitutionMapping = new HashMap<>();
+		for (final Entry<IProgramVar, TermVariable> entry : tf.getInVars().entrySet()) {
+			if (!map.containsKey(entry.getKey())) {
+				throw new IllegalArgumentException("did not provide mapping for " + entry.getKey());
+			}
+			substitutionMapping.put(entry.getValue(), map.get(entry.getKey()));
+		}
+		return new SubstitutionWithLocalSimplification(mgdScript, substitutionMapping).transform(tf.getFormula());
+	}
+
+	public static UnmodifiableTransFormula constructHavoc(final TransFormula tf, final ManagedScript mgdScript) {
+		final TransFormulaBuilder tfb = new TransFormulaBuilder(tf.getInVars(), tf.getOutVars(), false,
+				tf.getNonTheoryConsts(), true, null, false);
+		tfb.setFormula(mgdScript.getScript().term("true"));
+		tfb.setInfeasibility(Infeasibility.UNPROVEABLE);
+		return tfb.finishConstruction(mgdScript);
+	}
+
+	public static UnmodifiableTransFormula constructHavoc(final Set<IProgramVar> havocedVars,
+			final ManagedScript mgdScript) {
+		final Function<IProgramVar, TermVariable> valueMap = x -> mgdScript.constructFreshCopy(x.getTermVariable());
+		final Map<IProgramVar, TermVariable> outVars =
+				havocedVars.stream().collect(Collectors.toMap(Function.identity(), valueMap));
+		final TransFormulaBuilder tfb = new TransFormulaBuilder(Collections.emptyMap(), outVars, false,
+				Collections.emptySet(), true, null, false);
+		tfb.setFormula(mgdScript.getScript().term("true"));
+		tfb.setInfeasibility(Infeasibility.UNPROVEABLE);
+		return tfb.finishConstruction(mgdScript);
+	}
+
+	/**
+	 * This method first computes the guards of the input {@link UnmodifiableTransFormula}s. It then returns a
+	 * {@link UnmodifiableTransFormula} that is satisfied for some input variables iff none of the guards is satisfied.
+	 * The output variables of the result are simply set to the input variables.
+	 *
+	 * This method will not always work: in case the disjunction contains auxvars that cannot be eliminated this method
+	 * will throw an Exception.
+	 *
+	 *
+	 *
+	 * @param logger
+	 * @param services
+	 * @param serialNumber
+	 *            Use a different number in each call. This is an ugly workaround and will be removed in the future.
+	 * @param mgdScript
+	 * @param transFormulas
+	 *            The other TransFormulas.
+	 * @return A TransFormula in guard form.
+	 */
+	public static UnmodifiableTransFormula constructRemainderGuard(final ILogger logger,
+			final IUltimateServiceProvider services, final ManagedScript mgdScript,
+			final UnmodifiableTransFormula... transFormulas) {
+		final UnmodifiableTransFormula disjunction = parallelComposition(logger, services, mgdScript, null, false,
+				XnfConversionTechnique.BOTTOM_UP_WITH_LOCAL_SIMPLIFICATION, transFormulas);
+		final UnmodifiableTransFormula guardOfDisjunction = computeGuard(disjunction, mgdScript, services, logger);
+		return negate(guardOfDisjunction, mgdScript, services, logger,
+				XnfConversionTechnique.BOTTOM_UP_WITH_LOCAL_SIMPLIFICATION, SimplificationTechnique.SIMPLIFY_DDA);
+	}
+
+	/**
+	 * Substitutes TermVariables in the given TransFormula by other given TermVariables.
+	 *
+	 * @param tf
+	 *            The TransFormula
+	 * @param mgdScript
+	 *            A ManagedScript
+	 * @param mapping
+	 *            A map from the to be replaced variables to their replacements.
+	 * @return A new UnmodifiableTransFormula where the variables have been substituted.
+	 */
+	public static UnmodifiableTransFormula substituteTermVars(final TransFormula tf, final ManagedScript mgdScript,
+			final Map<TermVariable, TermVariable> mapping) {
+		final Map<IProgramVar, TermVariable> inVars = tf.getInVars().entrySet().stream()
+				.collect(Collectors.toMap(Entry::getKey, e -> mapping.getOrDefault(e.getValue(), e.getValue())));
+		final Map<IProgramVar, TermVariable> outVars = tf.getOutVars().entrySet().stream()
+				.collect(Collectors.toMap(Entry::getKey, e -> mapping.getOrDefault(e.getValue(), e.getValue())));
+		final Set<TermVariable> auxVars = new HashSet<>();
+		for (final TermVariable auxVar : tf.getAuxVars()) {
+			auxVars.add(mapping.getOrDefault(auxVar, auxVar));
+		}
+
+		final Map<Term, Term> substitutionMapping = new HashMap<>(mapping);
+		final Term term = new Substitution(mgdScript, substitutionMapping).transform(tf.getFormula());
+		final TransFormulaBuilder builder = new TransFormulaBuilder(inVars, outVars, true, null, true, null, false);
+		builder.setFormula(term);
+		builder.setInfeasibility(Infeasibility.NOT_DETERMINED);
+		builder.addAuxVarsButRenameToFreshCopies(auxVars, mgdScript);
+		return builder.finishConstruction(mgdScript);
+	}
+
+	/**
+	 * Checks if for a pair of {@link UnmodifiableTransFormula}s (lhs,rhs) if lhs implies rhs, i.e., if the relation
+	 * represented by lhs is a subset of the relation by rhs.
+	 *
+	 * @param mgdScript
+	 *            {@link ManagedScript} that is not locked.
+	 * @return UNSAT if the implication holds, SAT if the implication does not hold, UNKNOWN if the SMT solver was
+	 *         unable to check satisfiability.
+	 */
+	public static LBool checkImplication(final UnmodifiableTransFormula lhs, final UnmodifiableTransFormula rhs,
+			final ManagedScript mgdScript) {
+		mgdScript.lock(lhs);
+		mgdScript.push(lhs, 1);
+
+		final Script script = mgdScript.getScript();
+
+		// Get the core part of the transition formulas.
+		// The RHS formula must be explicitly quantified, as it will be negated.
+		final Term lhsClosedFormula = lhs.getClosedFormula();
+		final Term rhsQuantFormula =
+				SmtUtils.quantifier(script, QuantifiedFormula.EXISTS, rhs.getAuxVars(), rhs.getFormula());
+		final Term rhsClosedFormula = UnmodifiableTransFormula.computeClosedFormula(rhsQuantFormula, rhs.getInVars(),
+				rhs.getOutVars(), new HashSet<>(), mgdScript);
+
+		// Add explicit equalities for variables mentioned in one, but not the other,
+		// transition formula.
+		final Set<IProgramVar> lhsUnmodified =
+				DataStructureUtils.difference(rhs.getAssignedVars(), lhs.getAssignedVars());
+		final Term lhsEqualities = constructExplicitEqualities(script, lhsUnmodified);
+		final Term lhsFormula = SmtUtils.and(script, lhsClosedFormula, lhsEqualities);
+
+		final Set<IProgramVar> rhsUnmodified =
+				DataStructureUtils.difference(lhs.getAssignedVars(), rhs.getAssignedVars());
+		final Term rhsEqualities = constructExplicitEqualities(script, rhsUnmodified);
+		final Term rhsFormula = SmtUtils.and(script, rhsClosedFormula, rhsEqualities);
+
+		mgdScript.assertTerm(lhs, lhsFormula);
+		mgdScript.assertTerm(lhs, SmtUtils.not(script, rhsFormula));
+
+		final LBool result = mgdScript.checkSat(lhs);
+
+		mgdScript.pop(lhs, 1);
+		mgdScript.unlock(lhs);
+
+		return result;
+	}
+
+	private static Term constructExplicitEqualities(final Script script, final Set<IProgramVar> variables) {
+		final List<Term> equalities = new ArrayList<>(variables.size());
+		for (final IProgramVar progVar : variables) {
+			final Term equality =
+					SmtUtils.binaryEquality(script, progVar.getDefaultConstant(), progVar.getPrimedConstant());
+			equalities.add(equality);
+		}
+		return SmtUtils.and(script, equalities);
+	}
+
+	/**
+	 * Attempts to find the IProgramVarOrConst that corresponds to the given term in the given TransFormula.
+	 *
+	 * @author Alexander Nutz (nutz@informatik.uni-freiburg.de)
+	 *
+	 * @param tf
+	 * @param term
+	 * @return The IProgramVarOrConst that corresponds to term in tf. Null if there is none.
+	 */
+	public static IProgramVarOrConst getProgramVarOrConstForTerm(final TransFormula tf, final Term term) {
+		if (term instanceof TermVariable) {
+			return getProgramVarForTerm(tf, (TermVariable) term);
+		}
+		if (term instanceof ApplicationTerm) {
+			for (final IProgramConst ntc : tf.getNonTheoryConsts()) {
+				if (ntc.getDefaultConstant().equals(term)) {
+					return ntc;
+				}
+			}
+		}
+		return null;
+	}
+
+	/**
+	 * Attempts to find the IProgramVar that corresponds to the given term in the given TransFormula.
+	 *
+	 * @author Alexander Nutz (nutz@informatik.uni-freiburg.de)
+	 *
+	 * @param tf
+	 * @param tv
+	 * @return The IProgramVar that corresponds to tv in tf. Null if there is none.
+	 */
+	public static IProgramVarOrConst getProgramVarForTerm(final TransFormula tf, final TermVariable tv) {
+		for (final Entry<IProgramVar, TermVariable> en : tf.getInVars().entrySet()) {
+			if (en.getValue().equals(tv)) {
+				return en.getKey();
+			}
+		}
+		for (final Entry<IProgramVar, TermVariable> en : tf.getOutVars().entrySet()) {
+			if (en.getValue().equals(tv)) {
+				return en.getKey();
+			}
+		}
+		return null;
+	}
+
+	/**
+	 * Pretty print a TransFormula by adding some line breaks to its normal {@link Object#toString()} representation.
+	 * Uses some simple heuristics like "align equality constraints which are argument to the same and/or by the same
+	 * indentation".
+	 *
+	 * @param tf
+	 * @return
+	 */
+	public static String prettyPrint(final TransFormula tf) {
+		final StringBuilder sb = new StringBuilder();
+
+		// pretty print formula
+		final String prettyPrintedFormula = new SMTPrettyPrinter(tf.getFormula()).toString();
+		sb.append(prettyPrintedFormula);
+		sb.append("\n");
+
+		sb.append("Invars:\n");
+		sb.append(tf.getInVars());
+		sb.append("\n");
+
+		sb.append("Outvars:\n");
+		sb.append(tf.getOutVars());
+
+		return sb.toString();
+	}
+}
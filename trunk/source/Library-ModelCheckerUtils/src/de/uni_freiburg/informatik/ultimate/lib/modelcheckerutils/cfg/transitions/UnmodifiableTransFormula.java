--- conflicted
+++ resolved
@@ -1,366 +1,359 @@
-/*
- * Copyright (C) 2014-2015 Daniel Dietsch (dietsch@informatik.uni-freiburg.de)
- * Copyright (C) 2010-2015 Matthias Heizmann (heizmann@informatik.uni-freiburg.de)
- * Copyright (C) 2012-2015 University of Freiburg
- *
- * This file is part of the ULTIMATE ModelCheckerUtils Library.
- *
- * The ULTIMATE ModelCheckerUtils Library is free software: you can redistribute it and/or modify
- * it under the terms of the GNU Lesser General Public License as published
- * by the Free Software Foundation, either version 3 of the License, or
- * (at your option) any later version.
- *
- * The ULTIMATE ModelCheckerUtils Library is distributed in the hope that it will be useful,
- * but WITHOUT ANY WARRANTY; without even the implied warranty of
- * MERCHANTABILITY or FITNESS FOR A PARTICULAR PURPOSE.  See the
- * GNU Lesser General Public License for more details.
- *
- * You should have received a copy of the GNU Lesser General Public License
- * along with the ULTIMATE ModelCheckerUtils Library. If not, see <http://www.gnu.org/licenses/>.
- *
- * Additional permission under GNU GPL version 3 section 7:
- * If you modify the ULTIMATE ModelCheckerUtils Library, or any covered work, by linking
- * or combining it with Eclipse RCP (or a modified version of Eclipse RCP),
- * containing parts covered by the terms of the Eclipse Public License, the
- * licensors of the ULTIMATE ModelCheckerUtils Library grant you additional permission
- * to convey the resulting work.
- */
-package de.uni_freiburg.informatik.ultimate.lib.modelcheckerutils.cfg.transitions;
-
-import java.io.Serializable;
-import java.util.Arrays;
-import java.util.Collections;
-import java.util.HashMap;
-import java.util.HashSet;
-import java.util.Map;
-import java.util.Map.Entry;
-import java.util.Set;
-
-import de.uni_freiburg.informatik.ultimate.core.lib.results.TimeoutResult;
-import de.uni_freiburg.informatik.ultimate.core.model.services.ILogger;
-import de.uni_freiburg.informatik.ultimate.core.model.services.IUltimateServiceProvider;
-import de.uni_freiburg.informatik.ultimate.lib.modelcheckerutils.ModelCheckerUtils;
-import de.uni_freiburg.informatik.ultimate.lib.modelcheckerutils.cfg.variables.IProgramConst;
-import de.uni_freiburg.informatik.ultimate.lib.modelcheckerutils.cfg.variables.IProgramVar;
-import de.uni_freiburg.informatik.ultimate.lib.modelcheckerutils.cfg.variables.ProgramVarUtils;
-import de.uni_freiburg.informatik.ultimate.lib.modelcheckerutils.smt.ConstantFinder;
-import de.uni_freiburg.informatik.ultimate.lib.smtlibutils.ManagedScript;
-import de.uni_freiburg.informatik.ultimate.lib.smtlibutils.SmtUtils;
-import de.uni_freiburg.informatik.ultimate.lib.smtlibutils.Substitution;
-import de.uni_freiburg.informatik.ultimate.lib.smtlibutils.UltimateNormalFormUtils;
-import de.uni_freiburg.informatik.ultimate.logic.ApplicationTerm;
-import de.uni_freiburg.informatik.ultimate.logic.Term;
-import de.uni_freiburg.informatik.ultimate.logic.TermVariable;
-import de.uni_freiburg.informatik.ultimate.util.datastructures.ImmutableSet;
-
-/**
- * Unmodifiable variant of {@link TransFormula}
- *
- * @author heizmann@informatik.uni-freiburg.de
- */
-@SuppressWarnings("squid:S2055")
-public class UnmodifiableTransFormula extends TransFormula implements Serializable {
-	private static final long serialVersionUID = 7058102586141801399L;
-	private final Term mFormula;
-	private final Set<IProgramVar> mAssignedVars;
-	private final Set<TermVariable> mBranchEncoders;
-	private final Infeasibility mInfeasibility;
-	private final Term mClosedFormula;
-
-	/**
-	 * Was the solver able to prove infeasiblity of a TransFormula. UNPROVEABLE means that TransFormula could be
-	 * infeasible but the solver is not able to prove the infeasibility.
-	 */
-	public enum Infeasibility {
-		INFEASIBLE, UNPROVEABLE, NOT_DETERMINED,
-		// FIXME: Introduce value for FEASIBLE
-	}
-
-	/**
-	 * This constructor is package-private use {@link TransFormulaBuilder} to construct TransFormulas.
-	 *
-	 * @param nonTheoryConsts
-	 */
-	UnmodifiableTransFormula(final Term formula, final Map<IProgramVar, TermVariable> inVars,
-			final Map<IProgramVar, TermVariable> outVars, final ImmutableSet<IProgramConst> nonTheoryConsts,
-			final ImmutableSet<TermVariable> auxVars, final ImmutableSet<TermVariable> branchEncoders,
-			final Infeasibility infeasibility, final ManagedScript script) {
-		super(inVars, outVars, auxVars, nonTheoryConsts);
-		assert UltimateNormalFormUtils.respectsUltimateNormalForm(formula) : "Term not in UltimateNormalForm";
-		mFormula = formula;
-		mBranchEncoders = branchEncoders;
-		mInfeasibility = infeasibility;
-		mClosedFormula =
-				computeClosedFormula(formula, super.getInVars(), super.getOutVars(), super.getAuxVars(), script);
-
-		assert SmtUtils.neitherKeyNorValueIsNull(inVars) : "null in inVars";
-		assert SmtUtils.neitherKeyNorValueIsNull(outVars) : "null in outVars";
-		assert !branchEncoders.isEmpty() || mClosedFormula.getFreeVars().length == 0 : String
-				.format("free variables %s", Arrays.asList(mClosedFormula.getFreeVars()));
-		assert allSubsetInOutAuxBranch() : "unexpected vars in TransFormula";
-<<<<<<< HEAD
-		assert inAuxSubsetAll(false) : "superfluous vars in TransFormula";
-		assert disjointVarSets() : "non-disjoint vars in TransFormula";
-		// assert super.getOutVars().keySet().containsAll(super.getInVars().keySet()) :
-		// " strange inVar";
-=======
-		assert eachAuxVarOccursInForula() == null : "Superfluous aux var: " + eachAuxVarOccursInForula();
->>>>>>> 9e618615
-
-		mAssignedVars = TransFormulaUtils.computeAssignedVars(inVars, outVars);
-		// TODO: The following line is a workaround, in the future the set of
-		// constants will be part of the input and we use findConstants only
-		// in the assertion
-		assert doConstantConsistencyCheck() : "consts inconsistent";
-		// assert isSupersetOfOccurringConstants(mConstants, mFormula) :
-		// "forgotten constant";
-	}
-
-	private boolean doConstantConsistencyCheck() {
-		boolean consistent = true;
-		final Set<ApplicationTerm> constantsInFormula = new ConstantFinder().findConstants(mFormula, false);
-		final Set<ApplicationTerm> nonTheoryConstantTerms = new HashSet<>();
-		for (final IProgramConst programConsts : getNonTheoryConsts()) {
-			consistent &= !programConsts.getDefaultConstant().getFunction().isIntern();
-			assert consistent : "is theory symbol";
-			nonTheoryConstantTerms.add(programConsts.getDefaultConstant());
-			consistent &= constantsInFormula.contains(programConsts.getDefaultConstant());
-			assert consistent : "not in formula";
-		}
-		for (final ApplicationTerm constInFomula : constantsInFormula) {
-			if (!constInFomula.getFunction().isIntern()) {
-				consistent &= nonTheoryConstantTerms.contains(constInFomula);
-				assert consistent : "not in const set: " + constInFomula;
-			}
-		}
-		return consistent;
-	}
-
-	/**
-	 * Construct formula where
-	 * <ul>
-	 * <li>each inVar is replaced by default constant of corresponding BoogieVar
-	 * <li>and each outVar is replaced by primed constant of corresponding BoogieVar
-	 * <li>each auxVar is replaced by a constant (with the same name as the auxVar)
-	 * </ul>
-	 * If formula contained no branch encoders the result is a closed formula (does not contain free variables)
-	 *
-	 * @param existingAuxVarConsts
-	 *            if true we assume that the constants for the auxVars already exist, otherwise we construct them
-	 *
-	 */
-	public static Term computeClosedFormula(final Term formula, final Map<IProgramVar, TermVariable> inVars,
-			final Map<IProgramVar, TermVariable> outVars, final Set<TermVariable> auxVars, final ManagedScript script) {
-		final Map<Term, Term> substitutionMapping = new HashMap<>();
-		for (final Entry<IProgramVar, TermVariable> entry : inVars.entrySet()) {
-			final IProgramVar inVar = entry.getKey();
-			final TermVariable inTermVar = entry.getValue();
-			assert !substitutionMapping.containsKey(inTermVar);
-			substitutionMapping.put(inTermVar, getConstantForInVar(entry.getKey()));
-		}
-		for (final Entry<IProgramVar, TermVariable> entry : outVars.entrySet()) {
-			final IProgramVar outVar = entry.getKey();
-			final TermVariable outTermVar = entry.getValue();
-			if (inVars.get(outVar) == outTermVar) {
-				// is assigned var
-				continue;
-			}
-			substitutionMapping.put(outTermVar, getConstantForOutVar(entry.getKey(), inVars, outVars));
-		}
-		for (final TermVariable auxVarTv : auxVars) {
-			final Term auxVarConst = ProgramVarUtils.constructConstantForAuxVar(script, auxVarTv);
-			substitutionMapping.put(auxVarTv, auxVarConst);
-		}
-		final Term closedTerm = Substitution.apply(script, substitutionMapping, formula);
-		return closedTerm;
-	}
-
-	/**
-	 * Return the constant (resp. 0-ary function symbol) that represents the inVar of the {@link IProgramVar} pv in the
-	 * closed form of the formula of an {@link UnmodifiableTransFormula}.
-	 *
-	 */
-	public static Term getConstantForInVar(final IProgramVar pv) {
-		return pv.getDefaultConstant();
-	}
-
-	/**
-	 * Return the constant (resp. 0-ary function symbol) that represents the outVar of the {@link IProgramVar} pv in the
-	 * closed form of the formula of an {@link UnmodifiableTransFormula}.
-	 *
-	 */
-	public static Term getConstantForOutVar(final IProgramVar pv, final Map<IProgramVar, TermVariable> inVars,
-			final Map<IProgramVar, TermVariable> outVars) {
-		final Term inVar = inVars.get(pv);
-		final Term outVar = outVars.get(pv);
-		if (inVar == outVar) {
-			return pv.getDefaultConstant();
-		}
-		return pv.getPrimedConstant();
-	}
-
-	private static boolean allVarsContainsFreeVars(final Set<TermVariable> allVars, final Term term,
-			final ILogger logger) {
-		final Set<TermVariable> freeVars = new HashSet<>(Arrays.asList(term.getFreeVars()));
-		boolean result = true;
-		for (final TermVariable tv : freeVars) {
-			if (!allVars.contains(tv)) {
-				logger.error("not in allVars: " + tv);
-				result = false;
-			}
-		}
-		return result;
-	}
-
-	private static boolean freeVarsContainsAllVars(final Set<TermVariable> allVars, final Term term,
-			final ILogger logger) {
-		final Set<TermVariable> freeVars = new HashSet<>(Arrays.asList(term.getFreeVars()));
-		boolean result = true;
-		for (final TermVariable tv : allVars) {
-			if (!freeVars.contains(tv)) {
-				logger.error("not in allVars: " + tv);
-				result = false;
-			}
-		}
-		return result;
-	}
-
-	/**
-	 * Returns true iff all constants (ApplicationTerm with zero parameters) that occur in term are contained in the set
-	 * setOfConstants.
-	 */
-	private static boolean isSupersetOfOccurringConstants(final Set<ApplicationTerm> setOfConstants, final Term term) {
-		final Set<ApplicationTerm> constantsInTerm = new ConstantFinder().findConstants(term, false);
-		return setOfConstants.containsAll(constantsInTerm);
-	}
-
-	private static boolean freeVarsSubsetInOutAuxBranch(final Term term, final Map<IProgramVar, TermVariable> inVars,
-			final Map<IProgramVar, TermVariable> outVars, final Set<TermVariable> aux,
-			final Set<TermVariable> branchEncoders, final ILogger logger) {
-		final Set<TermVariable> freeVars = new HashSet<>(Arrays.asList(term.getFreeVars()));
-		boolean result = true;
-		for (final TermVariable tv : freeVars) {
-			if (inVars.containsValue(tv)) {
-				continue;
-			}
-			if (outVars.containsValue(tv)) {
-				continue;
-			}
-			if (aux.contains(tv)) {
-				continue;
-			}
-			if (branchEncoders.contains(tv)) {
-				continue;
-			}
-			logger.error("neither in out aux: " + tv);
-			result = false;
-		}
-		return result;
-	}
-
-	/**
-	 * Returns true if each Term variable in mVars occurs as inVar, outVar, auxVar, or branchEncoder
-	 */
-	private boolean allSubsetInOutAuxBranch() {
-		boolean result = true;
-		final HashSet<TermVariable> allVars = new HashSet<>(Arrays.asList(mFormula.getFreeVars()));
-		for (final TermVariable tv : allVars) {
-			result &= super.getInVars().values().contains(tv) || super.getOutVars().values().contains(tv)
-					|| super.getAuxVars().contains(tv) || mBranchEncoders.contains(tv);
-			assert result : "unexpected variable in formula";
-		}
-		for (final TermVariable tv : super.getAuxVars()) {
-			result &= allVars.contains(tv);
-			assert result : "unnecessary many vars in TransFormula";
-		}
-		return result;
-	}
-
-	private boolean disjointVarSets() {
-		boolean result = true;
-		for (final TermVariable tv : super.getInVars().values()) {
-			result &= !super.getAuxVars().contains(tv);
-			assert result : "in var is also aux var: " + tv;
-		}
-		for (final TermVariable tv : super.getOutVars().values()) {
-			result &= !super.getAuxVars().contains(tv);
-			assert result : "out var is also aux var: " + tv;
-		}
-		return result;
-	}
-
-	/**
-	 * Returns null if each auxVar is a free variable of the formula. Returns a
-	 * counterexample otherwise.
-	 */
-	private TermVariable eachAuxVarOccursInForula() {
-		final HashSet<TermVariable> allVars = new HashSet<>(Arrays.asList(mFormula.getFreeVars()));
-		for (final TermVariable tv : super.getAuxVars()) {
-			if (!allVars.contains(tv)) {
-				return tv;
-			}
-		}
-		return null;
-	}
-
-	/**
-	 * Returns null if each inVar is a free variable of the formula. Returns a counterexample otherwise. Note that
-	 * inVars (like outVars) need not occur in the formula. If we have an inVar that neither occurs as outVar nor in the
-	 * formula this indicates that the value of this variable may nondeterministically get any value.
-	 */
-	public IProgramVar eachInVarOccursInFormula() {
-		final HashSet<TermVariable> allVars = new HashSet<>(Arrays.asList(mFormula.getFreeVars()));
-		for (final IProgramVar bv : super.getInVars().keySet()) {
-			if (!allVars.contains(super.getInVars().get(bv))) {
-				return bv;
-			}
-		}
-		return null;
-	}
-
-	@Override
-	public Term getFormula() {
-		return mFormula;
-	}
-
-	public Set<TermVariable> getBranchEncoders() {
-		return Collections.unmodifiableSet(mBranchEncoders);
-	}
-
-	public Term getClosedFormula() {
-		return mClosedFormula;
-	}
-
-	/**
-	 * @return the mAssignedVars
-	 */
-	@Override
-	public Set<IProgramVar> getAssignedVars() {
-		return Collections.unmodifiableSet(mAssignedVars);
-	}
-
-	@Override
-	public String toString() {
-		return toStringInternal(mFormula.toString());
-	}
-
-	public String toStringDirect() {
-		return toStringInternal(mFormula.toStringDirect());
-	}
-
-	private String toStringInternal(final String formula) {
-		return "Formula: " + formula + "  InVars " + super.getInVars() + "  OutVars" + super.getOutVars() + "  AuxVars"
-				+ super.getAuxVars() + "  AssignedVars" + mAssignedVars;
-	}
-
-	public Infeasibility isInfeasible() {
-		return mInfeasibility;
-	}
-
-	private static void reportTimeoutResult(final IUltimateServiceProvider services) {
-		final String timeOutMessage = "Timeout during computation of TransFormula";
-		final TimeoutResult timeOutRes = new TimeoutResult(ModelCheckerUtils.PLUGIN_ID, timeOutMessage);
-		services.getResultService().reportResult(ModelCheckerUtils.PLUGIN_ID, timeOutRes);
-	}
-
-}
+/*
+ * Copyright (C) 2014-2015 Daniel Dietsch (dietsch@informatik.uni-freiburg.de)
+ * Copyright (C) 2010-2015 Matthias Heizmann (heizmann@informatik.uni-freiburg.de)
+ * Copyright (C) 2012-2015 University of Freiburg
+ *
+ * This file is part of the ULTIMATE ModelCheckerUtils Library.
+ *
+ * The ULTIMATE ModelCheckerUtils Library is free software: you can redistribute it and/or modify
+ * it under the terms of the GNU Lesser General Public License as published
+ * by the Free Software Foundation, either version 3 of the License, or
+ * (at your option) any later version.
+ *
+ * The ULTIMATE ModelCheckerUtils Library is distributed in the hope that it will be useful,
+ * but WITHOUT ANY WARRANTY; without even the implied warranty of
+ * MERCHANTABILITY or FITNESS FOR A PARTICULAR PURPOSE.  See the
+ * GNU Lesser General Public License for more details.
+ *
+ * You should have received a copy of the GNU Lesser General Public License
+ * along with the ULTIMATE ModelCheckerUtils Library. If not, see <http://www.gnu.org/licenses/>.
+ *
+ * Additional permission under GNU GPL version 3 section 7:
+ * If you modify the ULTIMATE ModelCheckerUtils Library, or any covered work, by linking
+ * or combining it with Eclipse RCP (or a modified version of Eclipse RCP),
+ * containing parts covered by the terms of the Eclipse Public License, the
+ * licensors of the ULTIMATE ModelCheckerUtils Library grant you additional permission
+ * to convey the resulting work.
+ */
+package de.uni_freiburg.informatik.ultimate.lib.modelcheckerutils.cfg.transitions;
+
+import java.io.Serializable;
+import java.util.Arrays;
+import java.util.Collections;
+import java.util.HashMap;
+import java.util.HashSet;
+import java.util.Map;
+import java.util.Map.Entry;
+import java.util.Set;
+
+import de.uni_freiburg.informatik.ultimate.core.lib.results.TimeoutResult;
+import de.uni_freiburg.informatik.ultimate.core.model.services.ILogger;
+import de.uni_freiburg.informatik.ultimate.core.model.services.IUltimateServiceProvider;
+import de.uni_freiburg.informatik.ultimate.lib.modelcheckerutils.ModelCheckerUtils;
+import de.uni_freiburg.informatik.ultimate.lib.modelcheckerutils.cfg.variables.IProgramConst;
+import de.uni_freiburg.informatik.ultimate.lib.modelcheckerutils.cfg.variables.IProgramVar;
+import de.uni_freiburg.informatik.ultimate.lib.modelcheckerutils.cfg.variables.ProgramVarUtils;
+import de.uni_freiburg.informatik.ultimate.lib.modelcheckerutils.smt.ConstantFinder;
+import de.uni_freiburg.informatik.ultimate.lib.smtlibutils.ManagedScript;
+import de.uni_freiburg.informatik.ultimate.lib.smtlibutils.SmtUtils;
+import de.uni_freiburg.informatik.ultimate.lib.smtlibutils.Substitution;
+import de.uni_freiburg.informatik.ultimate.lib.smtlibutils.UltimateNormalFormUtils;
+import de.uni_freiburg.informatik.ultimate.logic.ApplicationTerm;
+import de.uni_freiburg.informatik.ultimate.logic.Term;
+import de.uni_freiburg.informatik.ultimate.logic.TermVariable;
+import de.uni_freiburg.informatik.ultimate.util.datastructures.ImmutableSet;
+
+/**
+ * Unmodifiable variant of {@link TransFormula}
+ *
+ * @author heizmann@informatik.uni-freiburg.de
+ */
+@SuppressWarnings("squid:S2055")
+public class UnmodifiableTransFormula extends TransFormula implements Serializable {
+	private static final long serialVersionUID = 7058102586141801399L;
+	private final Term mFormula;
+	private final Set<IProgramVar> mAssignedVars;
+	private final Set<TermVariable> mBranchEncoders;
+	private final Infeasibility mInfeasibility;
+	private final Term mClosedFormula;
+
+	/**
+	 * Was the solver able to prove infeasiblity of a TransFormula. UNPROVEABLE means that TransFormula could be
+	 * infeasible but the solver is not able to prove the infeasibility.
+	 */
+	public enum Infeasibility {
+		INFEASIBLE, UNPROVEABLE, NOT_DETERMINED,
+		// FIXME: Introduce value for FEASIBLE
+	}
+
+	/**
+	 * This constructor is package-private use {@link TransFormulaBuilder} to construct TransFormulas.
+	 *
+	 * @param nonTheoryConsts
+	 */
+	UnmodifiableTransFormula(final Term formula, final Map<IProgramVar, TermVariable> inVars,
+			final Map<IProgramVar, TermVariable> outVars, final ImmutableSet<IProgramConst> nonTheoryConsts,
+			final ImmutableSet<TermVariable> auxVars, final ImmutableSet<TermVariable> branchEncoders,
+			final Infeasibility infeasibility, final ManagedScript script) {
+		super(inVars, outVars, auxVars, nonTheoryConsts);
+		assert UltimateNormalFormUtils.respectsUltimateNormalForm(formula) : "Term not in UltimateNormalForm";
+		mFormula = formula;
+		mBranchEncoders = branchEncoders;
+		mInfeasibility = infeasibility;
+		mClosedFormula =
+				computeClosedFormula(formula, super.getInVars(), super.getOutVars(), super.getAuxVars(), script);
+
+		assert SmtUtils.neitherKeyNorValueIsNull(inVars) : "null in inVars";
+		assert SmtUtils.neitherKeyNorValueIsNull(outVars) : "null in outVars";
+		assert !branchEncoders.isEmpty() || mClosedFormula.getFreeVars().length == 0 : String
+				.format("free variables %s", Arrays.asList(mClosedFormula.getFreeVars()));
+		assert allSubsetInOutAuxBranch() : "unexpected vars in TransFormula";
+		assert eachAuxVarOccursInForula() == null : "Superfluous aux var: " + eachAuxVarOccursInForula();
+		assert disjointVarSets() : "non-disjoint vars in TransFormula";
+
+		mAssignedVars = TransFormulaUtils.computeAssignedVars(inVars, outVars);
+		// TODO: The following line is a workaround, in the future the set of
+		// constants will be part of the input and we use findConstants only
+		// in the assertion
+		assert doConstantConsistencyCheck() : "consts inconsistent";
+		// assert isSupersetOfOccurringConstants(mConstants, mFormula) :
+		// "forgotten constant";
+	}
+
+	private boolean doConstantConsistencyCheck() {
+		boolean consistent = true;
+		final Set<ApplicationTerm> constantsInFormula = new ConstantFinder().findConstants(mFormula, false);
+		final Set<ApplicationTerm> nonTheoryConstantTerms = new HashSet<>();
+		for (final IProgramConst programConsts : getNonTheoryConsts()) {
+			consistent &= !programConsts.getDefaultConstant().getFunction().isIntern();
+			assert consistent : "is theory symbol";
+			nonTheoryConstantTerms.add(programConsts.getDefaultConstant());
+			consistent &= constantsInFormula.contains(programConsts.getDefaultConstant());
+			assert consistent : "not in formula";
+		}
+		for (final ApplicationTerm constInFomula : constantsInFormula) {
+			if (!constInFomula.getFunction().isIntern()) {
+				consistent &= nonTheoryConstantTerms.contains(constInFomula);
+				assert consistent : "not in const set: " + constInFomula;
+			}
+		}
+		return consistent;
+	}
+
+	/**
+	 * Construct formula where
+	 * <ul>
+	 * <li>each inVar is replaced by default constant of corresponding BoogieVar
+	 * <li>and each outVar is replaced by primed constant of corresponding BoogieVar
+	 * <li>each auxVar is replaced by a constant (with the same name as the auxVar)
+	 * </ul>
+	 * If formula contained no branch encoders the result is a closed formula (does not contain free variables)
+	 *
+	 * @param existingAuxVarConsts
+	 *            if true we assume that the constants for the auxVars already exist, otherwise we construct them
+	 *
+	 */
+	public static Term computeClosedFormula(final Term formula, final Map<IProgramVar, TermVariable> inVars,
+			final Map<IProgramVar, TermVariable> outVars, final Set<TermVariable> auxVars, final ManagedScript script) {
+		final Map<Term, Term> substitutionMapping = new HashMap<>();
+		for (final Entry<IProgramVar, TermVariable> entry : inVars.entrySet()) {
+			final IProgramVar inVar = entry.getKey();
+			final TermVariable inTermVar = entry.getValue();
+			assert !substitutionMapping.containsKey(inTermVar);
+			substitutionMapping.put(inTermVar, getConstantForInVar(entry.getKey()));
+		}
+		for (final Entry<IProgramVar, TermVariable> entry : outVars.entrySet()) {
+			final IProgramVar outVar = entry.getKey();
+			final TermVariable outTermVar = entry.getValue();
+			if (inVars.get(outVar) == outTermVar) {
+				// is assigned var
+				continue;
+			}
+			substitutionMapping.put(outTermVar, getConstantForOutVar(entry.getKey(), inVars, outVars));
+		}
+		for (final TermVariable auxVarTv : auxVars) {
+			final Term auxVarConst = ProgramVarUtils.constructConstantForAuxVar(script, auxVarTv);
+			substitutionMapping.put(auxVarTv, auxVarConst);
+		}
+		final Term closedTerm = Substitution.apply(script, substitutionMapping, formula);
+		return closedTerm;
+	}
+
+	/**
+	 * Return the constant (resp. 0-ary function symbol) that represents the inVar of the {@link IProgramVar} pv in the
+	 * closed form of the formula of an {@link UnmodifiableTransFormula}.
+	 *
+	 */
+	public static Term getConstantForInVar(final IProgramVar pv) {
+		return pv.getDefaultConstant();
+	}
+
+	/**
+	 * Return the constant (resp. 0-ary function symbol) that represents the outVar of the {@link IProgramVar} pv in the
+	 * closed form of the formula of an {@link UnmodifiableTransFormula}.
+	 *
+	 */
+	public static Term getConstantForOutVar(final IProgramVar pv, final Map<IProgramVar, TermVariable> inVars,
+			final Map<IProgramVar, TermVariable> outVars) {
+		final Term inVar = inVars.get(pv);
+		final Term outVar = outVars.get(pv);
+		if (inVar == outVar) {
+			return pv.getDefaultConstant();
+		}
+		return pv.getPrimedConstant();
+	}
+
+	private static boolean allVarsContainsFreeVars(final Set<TermVariable> allVars, final Term term,
+			final ILogger logger) {
+		final Set<TermVariable> freeVars = new HashSet<>(Arrays.asList(term.getFreeVars()));
+		boolean result = true;
+		for (final TermVariable tv : freeVars) {
+			if (!allVars.contains(tv)) {
+				logger.error("not in allVars: " + tv);
+				result = false;
+			}
+		}
+		return result;
+	}
+
+	private static boolean freeVarsContainsAllVars(final Set<TermVariable> allVars, final Term term,
+			final ILogger logger) {
+		final Set<TermVariable> freeVars = new HashSet<>(Arrays.asList(term.getFreeVars()));
+		boolean result = true;
+		for (final TermVariable tv : allVars) {
+			if (!freeVars.contains(tv)) {
+				logger.error("not in allVars: " + tv);
+				result = false;
+			}
+		}
+		return result;
+	}
+
+	/**
+	 * Returns true iff all constants (ApplicationTerm with zero parameters) that occur in term are contained in the set
+	 * setOfConstants.
+	 */
+	private static boolean isSupersetOfOccurringConstants(final Set<ApplicationTerm> setOfConstants, final Term term) {
+		final Set<ApplicationTerm> constantsInTerm = new ConstantFinder().findConstants(term, false);
+		return setOfConstants.containsAll(constantsInTerm);
+	}
+
+	private static boolean freeVarsSubsetInOutAuxBranch(final Term term, final Map<IProgramVar, TermVariable> inVars,
+			final Map<IProgramVar, TermVariable> outVars, final Set<TermVariable> aux,
+			final Set<TermVariable> branchEncoders, final ILogger logger) {
+		final Set<TermVariable> freeVars = new HashSet<>(Arrays.asList(term.getFreeVars()));
+		boolean result = true;
+		for (final TermVariable tv : freeVars) {
+			if (inVars.containsValue(tv)) {
+				continue;
+			}
+			if (outVars.containsValue(tv)) {
+				continue;
+			}
+			if (aux.contains(tv)) {
+				continue;
+			}
+			if (branchEncoders.contains(tv)) {
+				continue;
+			}
+			logger.error("neither in out aux: " + tv);
+			result = false;
+		}
+		return result;
+	}
+
+	/**
+	 * Returns true if each Term variable in mVars occurs as inVar, outVar, auxVar, or branchEncoder
+	 */
+	private boolean allSubsetInOutAuxBranch() {
+		boolean result = true;
+		final HashSet<TermVariable> allVars = new HashSet<>(Arrays.asList(mFormula.getFreeVars()));
+		for (final TermVariable tv : allVars) {
+			result &= super.getInVars().values().contains(tv) || super.getOutVars().values().contains(tv)
+					|| super.getAuxVars().contains(tv) || mBranchEncoders.contains(tv);
+			assert result : "unexpected variable in formula";
+		}
+		for (final TermVariable tv : super.getAuxVars()) {
+			result &= allVars.contains(tv);
+			assert result : "unnecessary many vars in TransFormula";
+		}
+		return result;
+	}
+
+	private boolean disjointVarSets() {
+		boolean result = true;
+		for (final TermVariable tv : super.getInVars().values()) {
+			result &= !super.getAuxVars().contains(tv);
+			assert result : "in var is also aux var: " + tv;
+		}
+		for (final TermVariable tv : super.getOutVars().values()) {
+			result &= !super.getAuxVars().contains(tv);
+			assert result : "out var is also aux var: " + tv;
+		}
+		return result;
+	}
+
+	/**
+	 * Returns null if each auxVar is a free variable of the formula. Returns a counterexample otherwise.
+	 */
+	private TermVariable eachAuxVarOccursInForula() {
+		final HashSet<TermVariable> allVars = new HashSet<>(Arrays.asList(mFormula.getFreeVars()));
+		for (final TermVariable tv : super.getAuxVars()) {
+			if (!allVars.contains(tv)) {
+				return tv;
+			}
+		}
+		return null;
+	}
+
+	/**
+	 * Returns null if each inVar is a free variable of the formula. Returns a counterexample otherwise. Note that
+	 * inVars (like outVars) need not occur in the formula. If we have an inVar that neither occurs as outVar nor in the
+	 * formula this indicates that the value of this variable may nondeterministically get any value.
+	 */
+	public IProgramVar eachInVarOccursInFormula() {
+		final HashSet<TermVariable> allVars = new HashSet<>(Arrays.asList(mFormula.getFreeVars()));
+		for (final IProgramVar bv : super.getInVars().keySet()) {
+			if (!allVars.contains(super.getInVars().get(bv))) {
+				return bv;
+			}
+		}
+		return null;
+	}
+
+	@Override
+	public Term getFormula() {
+		return mFormula;
+	}
+
+	public Set<TermVariable> getBranchEncoders() {
+		return Collections.unmodifiableSet(mBranchEncoders);
+	}
+
+	public Term getClosedFormula() {
+		return mClosedFormula;
+	}
+
+	/**
+	 * @return the mAssignedVars
+	 */
+	@Override
+	public Set<IProgramVar> getAssignedVars() {
+		return Collections.unmodifiableSet(mAssignedVars);
+	}
+
+	@Override
+	public String toString() {
+		return toStringInternal(mFormula.toString());
+	}
+
+	public String toStringDirect() {
+		return toStringInternal(mFormula.toStringDirect());
+	}
+
+	private String toStringInternal(final String formula) {
+		return "Formula: " + formula + "  InVars " + super.getInVars() + "  OutVars" + super.getOutVars() + "  AuxVars"
+				+ super.getAuxVars() + "  AssignedVars" + mAssignedVars;
+	}
+
+	public Infeasibility isInfeasible() {
+		return mInfeasibility;
+	}
+
+	private static void reportTimeoutResult(final IUltimateServiceProvider services) {
+		final String timeOutMessage = "Timeout during computation of TransFormula";
+		final TimeoutResult timeOutRes = new TimeoutResult(ModelCheckerUtils.PLUGIN_ID, timeOutMessage);
+		services.getResultService().reportResult(ModelCheckerUtils.PLUGIN_ID, timeOutRes);
+	}
+
+}
/*
 * Copyright (C) 2018 Matthias Heizmann (heizmann@informatik.uni-freiburg.de)
 * Copyright (C) 2018 Lars Nitzke (lars.nitzke@outlook.com)
 * Copyright (C) 2018 University of Freiburg
 *
 * This file is part of the ULTIMATE ModelCheckerUtils Library.
 *
 * The ULTIMATE ModelCheckerUtils Library is free software: you can redistribute it and/or modify
 * it under the terms of the GNU Lesser General Public License as published
 * by the Free Software Foundation, either version 3 of the License, or
 * (at your option) any later version.
 *
 * The ULTIMATE ModelCheckerUtils Library is distributed in the hope that it will be useful,
 * but WITHOUT ANY WARRANTY; without even the implied warranty of
 * MERCHANTABILITY or FITNESS FOR A PARTICULAR PURPOSE.  See the
 * GNU Lesser General Public License for more details.
 *
 * You should have received a copy of the GNU Lesser General Public License
 * along with the ULTIMATE ModelCheckerUtils Library. If not, see <http://www.gnu.org/licenses/>.
 *
 * Additional permission under GNU GPL version 3 section 7:
 * If you modify the ULTIMATE ModelCheckerUtils Library, or any covered work, by linking
 * or combining it with Eclipse RCP (or a modified version of Eclipse RCP),
 * containing parts covered by the terms of the Eclipse Public License, the
 * licensors of the ULTIMATE ModelCheckerUtils Library grant you additional permission
 * to convey the resulting work.
 */
package de.uni_freiburg.informatik.ultimate.lib.modelcheckerutils.cfg;

import java.util.ArrayList;
import java.util.Arrays;
import java.util.Collection;
import java.util.Collections;
import java.util.HashMap;
import java.util.List;
import java.util.Map;
import java.util.Set;
import java.util.stream.Collectors;

import de.uni_freiburg.informatik.ultimate.core.lib.models.annotation.Check;
import de.uni_freiburg.informatik.ultimate.core.lib.models.annotation.Check.Spec;
import de.uni_freiburg.informatik.ultimate.core.lib.models.annotation.Overapprox;
import de.uni_freiburg.informatik.ultimate.core.model.models.ILocation;
import de.uni_freiburg.informatik.ultimate.core.model.models.ModelUtils;
import de.uni_freiburg.informatik.ultimate.core.model.models.Payload;
import de.uni_freiburg.informatik.ultimate.core.model.services.ILogger;
import de.uni_freiburg.informatik.ultimate.core.model.services.IUltimateServiceProvider;
import de.uni_freiburg.informatik.ultimate.core.model.translation.AtomicTraceElement.StepInfo;
import de.uni_freiburg.informatik.ultimate.lib.modelcheckerutils.ModelCheckerUtils;
import de.uni_freiburg.informatik.ultimate.lib.modelcheckerutils.cfg.structure.IForkActionThreadCurrent.ForkSmtArguments;
import de.uni_freiburg.informatik.ultimate.lib.modelcheckerutils.cfg.structure.IIcfg;
import de.uni_freiburg.informatik.ultimate.lib.modelcheckerutils.cfg.structure.IIcfgForkTransitionThreadCurrent;
import de.uni_freiburg.informatik.ultimate.lib.modelcheckerutils.cfg.structure.IIcfgJoinTransitionThreadCurrent;
import de.uni_freiburg.informatik.ultimate.lib.modelcheckerutils.cfg.structure.IIcfgTransition;
import de.uni_freiburg.informatik.ultimate.lib.modelcheckerutils.cfg.structure.IJoinActionThreadCurrent.JoinSmtArguments;
import de.uni_freiburg.informatik.ultimate.lib.modelcheckerutils.cfg.structure.IcfgEdge;
import de.uni_freiburg.informatik.ultimate.lib.modelcheckerutils.cfg.structure.IcfgEdgeFactory;
import de.uni_freiburg.informatik.ultimate.lib.modelcheckerutils.cfg.structure.IcfgForkThreadOtherTransition;
import de.uni_freiburg.informatik.ultimate.lib.modelcheckerutils.cfg.structure.IcfgInternalTransition;
import de.uni_freiburg.informatik.ultimate.lib.modelcheckerutils.cfg.structure.IcfgJoinThreadOtherTransition;
import de.uni_freiburg.informatik.ultimate.lib.modelcheckerutils.cfg.structure.IcfgLocation;
import de.uni_freiburg.informatik.ultimate.lib.modelcheckerutils.cfg.structure.debugidentifiers.DebugIdentifier;
import de.uni_freiburg.informatik.ultimate.lib.modelcheckerutils.cfg.structure.debugidentifiers.ProcedureErrorDebugIdentifier.ProcedureErrorType;
import de.uni_freiburg.informatik.ultimate.lib.modelcheckerutils.cfg.structure.debugidentifiers.ProcedureErrorWithCheckDebugIdentifier;
import de.uni_freiburg.informatik.ultimate.lib.modelcheckerutils.cfg.transformations.BlockEncodingBacktranslator;
import de.uni_freiburg.informatik.ultimate.lib.modelcheckerutils.cfg.transitions.TransFormulaBuilder;
import de.uni_freiburg.informatik.ultimate.lib.modelcheckerutils.cfg.transitions.TransFormulaUtils;
import de.uni_freiburg.informatik.ultimate.lib.modelcheckerutils.cfg.transitions.UnmodifiableTransFormula;
import de.uni_freiburg.informatik.ultimate.lib.modelcheckerutils.cfg.variables.ILocalProgramVar;
import de.uni_freiburg.informatik.ultimate.lib.modelcheckerutils.cfg.variables.IProgramNonOldVar;
import de.uni_freiburg.informatik.ultimate.lib.modelcheckerutils.cfg.variables.IProgramVar;
import de.uni_freiburg.informatik.ultimate.lib.modelcheckerutils.cfg.variables.ProgramNonOldVar;
import de.uni_freiburg.informatik.ultimate.lib.modelcheckerutils.cfg.variables.ProgramVarUtils;
import de.uni_freiburg.informatik.ultimate.lib.smtlibutils.ManagedScript;
import de.uni_freiburg.informatik.ultimate.lib.smtlibutils.SmtUtils.SimplificationTechnique;
import de.uni_freiburg.informatik.ultimate.lib.smtlibutils.SmtUtils.XnfConversionTechnique;
import de.uni_freiburg.informatik.ultimate.logic.Sort;
import de.uni_freiburg.informatik.ultimate.logic.Term;
import de.uni_freiburg.informatik.ultimate.util.datastructures.relation.HashRelation;

/**
 * Adds thread instances to an ICFG
 *
 * @author heizmann@informatik.uni-freiburg.de
 * @author Frank Schüssele (schuessf@informatik.uni-freiburg.de)
 */

public class ThreadInstanceAdder {

	private final IUltimateServiceProvider mServices;
	private final ILogger mLogger;
	private final boolean mAddSelfLoops;

	public ThreadInstanceAdder(final IUltimateServiceProvider services, final boolean addSelfLoops) {
		mServices = services;
		mLogger = services.getLoggingService().getLogger(ModelCheckerUtils.PLUGIN_ID);
		mAddSelfLoops = addSelfLoops;
	}

	public IIcfg<IcfgLocation> connectThreadInstances(final IIcfg<IcfgLocation> icfg,
			final List<IIcfgForkTransitionThreadCurrent<IcfgLocation>> forkCurrentThreads,
			final List<IIcfgJoinTransitionThreadCurrent<IcfgLocation>> joinCurrentThreads,
			final Map<IIcfgForkTransitionThreadCurrent<IcfgLocation>, List<ThreadInstance>> threadInstanceMap,
			final Map<IIcfgForkTransitionThreadCurrent<IcfgLocation>, IcfgLocation> inUseErrorNodeMap,
<<<<<<< HEAD
			final BlockEncodingBacktranslator<IIcfgTransition<IcfgLocation>> backtranslator,
			final boolean addThreadInUseViolationEdges) {
=======
			final BlockEncodingBacktranslator backtranslator) {
>>>>>>> eb6e1922
		for (final IIcfgForkTransitionThreadCurrent<IcfgLocation> fct : forkCurrentThreads) {
			final IcfgLocation callerNode = fct.getSource();
			final IcfgLocation errorNode = inUseErrorNodeMap.get(fct);
			final IcfgEdgeFactory ef = icfg.getCfgSmtToolkit().getIcfgEdgeFactory();
			final UnmodifiableTransFormula errorTransformula =
					TransFormulaBuilder.getTrivialTransFormula(icfg.getCfgSmtToolkit().getManagedScript());
			final IcfgInternalTransition errorTransition =
					ef.createInternalTransition(callerNode, errorNode, new Payload(), errorTransformula);
			// Add a self loop to the in-use-error location, necessary for termination
			if (mAddSelfLoops) {
				final IcfgInternalTransition errorLoop =
						ef.createInternalTransition(errorNode, errorNode, new Payload(), errorTransformula);
				errorNode.addIncoming(errorLoop);
				errorNode.addOutgoing(errorLoop);
			}
			integrateForkEdge(fct, backtranslator, callerNode, errorNode, errorTransition);
			for (final ThreadInstance ti : threadInstanceMap.get(fct)) {
				addForkOtherThreadTransition(fct, ti.getIdVars(), icfg, ti.getThreadInstanceName(), backtranslator);
			}
		}

		int joinOtherThreadTransitions = 0;
		// For each implemented procedure, add a JoinOtherThreadTransition from the exit
		// location of the procedure
		// to all target locations of each JoinCurrentThreadEdge
		for (final IIcfgJoinTransitionThreadCurrent<IcfgLocation> jot : joinCurrentThreads) {
			for (final ThreadInstance ti : IcfgPetrifier.getAllInstances(threadInstanceMap)) {
				final boolean threadIdCompatible = isThreadIdCompatible(ti.getIdVars(),
						jot.getJoinSmtArguments().getThreadIdArguments().getTerms());
				final boolean returnValueCompatible =
						isReturnValueCompatible(jot.getJoinSmtArguments().getAssignmentLhs(),
								icfg.getCfgSmtToolkit().getOutParams().get(ti.getThreadInstanceName()));
				if (threadIdCompatible && returnValueCompatible) {
					addJoinOtherThreadTransition(jot, ti.getThreadInstanceName(), ti.getIdVars(), icfg, backtranslator);
					joinOtherThreadTransitions++;
				}
			}
		}
		mLogger.info("Constructed " + joinOtherThreadTransitions + " joinOtherThreadTransitions.");
		return icfg;
	}

	/**
	 * @return true iff
	 *         <ul>
	 *         <li>assignmentLhs is empty (which means that we do not care about the return value of this thread) and
	 *         <li>both list have same length and
	 *         <li>all Sorts are pairwise equivalent
	 *         </ul>
	 */
	private static boolean isReturnValueCompatible(final List<IProgramVar> assignmentLhs,
			final List<ILocalProgramVar> outParams) {
		if (assignmentLhs.isEmpty()) {
			return true;
		}
		if (assignmentLhs.size() != outParams.size()) {
			return false;
		}
		for (int i = 0; i < assignmentLhs.size(); i++) {
			if (!assignmentLhs.get(i).getTerm().getSort().equals(outParams.get(i).getTerm().getSort())) {
				return false;
			}
		}
		return true;
	}

	/**
	 * @return true iff
	 *         <ul>
	 *         <li>both arrays have same length and
	 *         <li>all Sorts are pairwise equivalent
	 *         </ul>
	 */
	private static boolean isThreadIdCompatible(final IProgramNonOldVar[] idVars, final Term[] terms) {
		if (idVars.length != terms.length) {
			return false;
		}
		for (int i = 0; i < idVars.length; i++) {
			if (!idVars[i].getTerm().getSort().equals(terms[i].getSort())) {
				return false;
			}
		}
		return true;
	}

	/**
	 * Add ForkOtherThreadEdge from the ForkCurrentThreadEdge source to the entry location of the forked procedure.
	 *
	 * @param backtranslator
	 * @param string
	 *
	 * @param edge
	 *            that points to the next step in the current thread.
	 */
	private void addForkOtherThreadTransition(final IIcfgForkTransitionThreadCurrent<IcfgLocation> fct,
			final IProgramNonOldVar[] threadIdVars, final IIcfg<? extends IcfgLocation> icfg,
<<<<<<< HEAD
			final String threadInstanceName,
			final BlockEncodingBacktranslator<IIcfgTransition<IcfgLocation>> backtranslator,
			final boolean addThreadInUseViolationEdges) {
=======
			final String threadInstanceName, final BlockEncodingBacktranslator backtranslator) {
>>>>>>> eb6e1922
		// FIXME Matthias 2018-08-17: check method, especially for terminology and
		// overapproximation flags

		assert icfg.getProcedureEntryNodes().containsKey(threadInstanceName) : "Thread instance " + threadInstanceName
				+ " missing.";

		// Add fork transition from callerNode to procedures entry node.
		final IcfgLocation callerNode = fct.getSource();
		final IcfgLocation calleeEntryLoc = icfg.getProcedureEntryNodes().get(threadInstanceName);

		final CfgSmtToolkit cfgSmtToolkit = icfg.getCfgSmtToolkit();

		final UnmodifiableTransFormula forkTransformula = constructForkTransFormula(fct.getForkSmtArguments(),
				Arrays.asList(threadIdVars), threadInstanceName, cfgSmtToolkit);

		final IcfgForkThreadOtherTransition forkThreadOther = cfgSmtToolkit.getIcfgEdgeFactory()
				.createForkThreadOtherTransition(callerNode, calleeEntryLoc, null, forkTransformula, fct);
		integrateForkEdge(fct, backtranslator, callerNode, calleeEntryLoc, forkThreadOther);

		// TODO Matthias 2018-09-15: Set overapproximations
		// Write tests that are run nightly.
		// Check if overapproximation flag "arrives" here
		// Think! Do we have to pass the overapproximation flag to both fork edges or is the "other" edge sufficient.
		// If source is Boogie program this happens only if we have a function symbol in arguments or thread ID.
		// Hence pthread programs are not sufficient for testing.
		// Do the same for Join statements.
		final Map<String, ILocation> overapproximations = new HashMap<>();
		if (!overapproximations.isEmpty()) {
			new Overapprox(overapproximations).annotate(fct);
		}
	}

<<<<<<< HEAD
	private static void integrateForkEdge(final IIcfgForkTransitionThreadCurrent<IcfgLocation> originProvider,
			final BlockEncodingBacktranslator<IIcfgTransition<IcfgLocation>> backtranslator, final IcfgLocation source,
			final IcfgLocation target, final IcfgEdge newEdge) {
=======
	private UnmodifiableTransFormula constructForkTransFormula(final ForkSmtArguments fsa,
			final List<IProgramVar> threadIdVars, final String threadInstanceName, final CfgSmtToolkit cfgSmtToolkit) {
		final ManagedScript managedScript = cfgSmtToolkit.getManagedScript();
		final UnmodifiableTransFormula parameterAssignment = fsa.constructInVarsAssignment(
				cfgSmtToolkit.getSymbolTable(), managedScript, cfgSmtToolkit.getInParams().get(threadInstanceName));
		final UnmodifiableTransFormula threadIdAssignment =
				fsa.constructThreadIdAssignment(cfgSmtToolkit.getSymbolTable(), managedScript, threadIdVars);
		final Set<IProgramVar> localVarsWithoutInParams = cfgSmtToolkit.getSymbolTable().getLocals(threadInstanceName)
				.stream().filter(x -> !cfgSmtToolkit.getInParams().get(threadInstanceName).contains(x))
				.collect(Collectors.toSet());
		final UnmodifiableTransFormula havocOfLocalVars =
				TransFormulaUtils.constructHavoc(localVarsWithoutInParams, managedScript);
		final List<UnmodifiableTransFormula> conjuncts =
				List.of(parameterAssignment, threadIdAssignment, havocOfLocalVars);
		return constructSequentialComposition(managedScript, conjuncts);
	}

	private UnmodifiableTransFormula constructSequentialComposition(final ManagedScript managedScript,
			final List<UnmodifiableTransFormula> transformulas) {
		return TransFormulaUtils.sequentialComposition(mLogger, mServices, managedScript, false, false, false,
				XnfConversionTechnique.BOTTOM_UP_WITH_LOCAL_SIMPLIFICATION, SimplificationTechnique.NONE,
				transformulas);
	}

	private static void integrateForkEdge(final IIcfgForkTransitionThreadCurrent<IcfgLocation> originProvider,
			final BlockEncodingBacktranslator backtranslator, final IcfgLocation source, final IcfgLocation target,
			final IcfgEdge newEdge) {
>>>>>>> eb6e1922
		source.addOutgoing(newEdge);
		target.addIncoming(newEdge);

		// hack to get the original fork
		final IIcfgTransition<IcfgLocation> originalEdge = getOriginalEdge(originProvider, backtranslator);
		backtranslator.mapEdges(newEdge, originalEdge);

		backtranslator.addAteTransformer(newEdge, builder -> {
			builder.addStepInfo(StepInfo.FORK);
			if (builder.getForkedThreadId() == null) {
				// For "insufficient thread" edges, there is no valid ID for the forked thread. Set to -1 instead.
				builder.setForkedThreadId(-1);
			}
		});
	}

	private static IIcfgTransition<IcfgLocation> getOriginalEdge(final IIcfgTransition<IcfgLocation> newEdge,
<<<<<<< HEAD
			final BlockEncodingBacktranslator<IIcfgTransition<IcfgLocation>> backtranslator) {
=======
			final BlockEncodingBacktranslator backtranslator) {
>>>>>>> eb6e1922
		final List<IIcfgTransition<IcfgLocation>> transRes =
				backtranslator.translateTrace(Collections.singletonList(newEdge));
		if (transRes.size() != 1) {
			throw new IllegalStateException();
		}
		return transRes.get(0);
	}

	/**
	 * Add JoinOtherThreadEdge from
	 *
	 * @param backtranslator
	 *
	 * @param edge
	 */
	private void addJoinOtherThreadTransition(final IIcfgJoinTransitionThreadCurrent<IcfgLocation> jot,
			final String threadInstanceName, final IProgramNonOldVar[] threadIdVars,
<<<<<<< HEAD
			final IIcfg<? extends IcfgLocation> icfg,
			final BlockEncodingBacktranslator<IIcfgTransition<IcfgLocation>> backtranslator,
			final boolean addThreadInUseViolationEdges) {
=======
			final IIcfg<? extends IcfgLocation> icfg, final BlockEncodingBacktranslator backtranslator) {
>>>>>>> eb6e1922
		// FIXME Matthias 2018-08-17: check method, especially for terminology and
		// overapproximation flags
		final IcfgLocation exitNode = icfg.getProcedureExitNodes().get(threadInstanceName);
		final IcfgLocation callerNode = jot.getTarget();

		final CfgSmtToolkit cfgSmtToolkit = icfg.getCfgSmtToolkit();
		final UnmodifiableTransFormula joinTransformula = constructJoinTransformula(jot.getJoinSmtArguments(),
				Arrays.asList(threadIdVars), threadInstanceName, cfgSmtToolkit);

		final IcfgJoinThreadOtherTransition joinThreadOther = cfgSmtToolkit.getIcfgEdgeFactory()
				.createJoinThreadOtherTransition(exitNode, callerNode, null, joinTransformula, jot);
		exitNode.addOutgoing(joinThreadOther);
		callerNode.addIncoming(joinThreadOther);

		// hack to get the original fork
		final IIcfgTransition<IcfgLocation> originalEdge = getOriginalEdge(jot, backtranslator);
		backtranslator.mapEdges(joinThreadOther, originalEdge);

		final Map<String, ILocation> overapproximations = new HashMap<>();
		if (!overapproximations.isEmpty()) {
			new Overapprox(overapproximations).annotate(jot);
		}
	}

	private UnmodifiableTransFormula constructJoinTransformula(final JoinSmtArguments jsa,
			final List<IProgramVar> threadIdVars, final String threadInstanceName, final CfgSmtToolkit cfgSmtToolkit) {
		final ManagedScript managedScript = cfgSmtToolkit.getManagedScript();
		final UnmodifiableTransFormula threadIdAssumption =
				jsa.constructThreadIdAssumption(cfgSmtToolkit.getSymbolTable(), managedScript, threadIdVars);
		final UnmodifiableTransFormula resultAssignment;
		if (jsa.getAssignmentLhs().isEmpty()) {
			// no result assignment
			resultAssignment = TransFormulaBuilder.getTrivialTransFormula(managedScript);
		} else {
			resultAssignment =
					jsa.constructResultAssignment(managedScript, cfgSmtToolkit.getOutParams().get(threadInstanceName));
		}

		final List<UnmodifiableTransFormula> conjuncts = List.of(resultAssignment, threadIdAssumption);
		return constructSequentialComposition(managedScript, conjuncts);
	}

	/**
	 * Construct the {@link ThreadInstance} objects but does not yet add {@link IProgramVar}s and error locations to the
	 * {@link IIcfg}.
	 */
	public static Map<IIcfgForkTransitionThreadCurrent<IcfgLocation>, List<ThreadInstance>> constructThreadInstances(
			final IIcfg<? extends IcfgLocation> icfg,
			final List<IIcfgForkTransitionThreadCurrent<IcfgLocation>> forkCurrentThreads,
			final int numberOfThreadInstances) {
		final Map<IIcfgForkTransitionThreadCurrent<IcfgLocation>, List<ThreadInstance>> result = new HashMap<>();
		final ManagedScript mgdScript = icfg.getCfgSmtToolkit().getManagedScript();
		int i = 0;
		for (final IIcfgForkTransitionThreadCurrent<IcfgLocation> fork : forkCurrentThreads) {
			final List<ThreadInstance> threadInstances = new ArrayList<>();
			for (int j = 1; j <= numberOfThreadInstances; j++) {
				final String procedureName = fork.getNameOfForkedProcedure();
				final String threadInstanceId = generateThreadInstanceId(i, procedureName, j, numberOfThreadInstances);
				final ThreadInstance ti = constructThreadInstance(mgdScript, fork, procedureName, threadInstanceId);
				threadInstances.add(ti);
			}
			result.put(fork, threadInstances);
			i++;
		}
		return result;
	}

	static IcfgLocation constructErrorLocation(final int i, final IIcfgForkTransitionThreadCurrent<IcfgLocation> fork) {
		final IcfgLocation errorLocation;
		final Check check = new Check(Spec.SUFFICIENT_THREAD_INSTANCES);
		final DebugIdentifier debugIdentifier = new ProcedureErrorWithCheckDebugIdentifier(fork.getPrecedingProcedure(),
				i, ProcedureErrorType.INUSE_VIOLATION, check);
		errorLocation = new IcfgLocation(debugIdentifier, fork.getPrecedingProcedure());
		ModelUtils.copyAnnotations(fork, errorLocation);
		check.annotate(errorLocation);
		return errorLocation;
	}

	private static ThreadInstance constructThreadInstance(final ManagedScript mgdScript,
			final IIcfgForkTransitionThreadCurrent<IcfgLocation> fork, final String procedureName,
			final String threadInstanceId) {
		final ProgramNonOldVar[] threadIdVars = constructThreadIdVariable(threadInstanceId, mgdScript,
				fork.getForkSmtArguments().getThreadIdArguments().getTerms());
		return new ThreadInstance(threadInstanceId, procedureName, threadIdVars);
	}

	private static String generateThreadInstanceId(final int forkNumber, final String procedureName,
			final int threadInstanceNumber, final int threadInstanceMax) {
		return procedureName + "Thread" + threadInstanceNumber + "of" + threadInstanceMax + "ForFork" + forkNumber;
	}

	private static ProgramNonOldVar[] constructThreadIdVariable(final String threadInstanceId,
			final ManagedScript mgdScript, final Term[] threadIdArguments) {
		final ProgramNonOldVar[] threadIdVars = new ProgramNonOldVar[threadIdArguments.length];
		int i = 0;
		for (final Term forkId : threadIdArguments) {
			threadIdVars[i] =
					constructThreadAuxiliaryVariable(threadInstanceId + "_thidvar" + i, forkId.getSort(), mgdScript);
			i++;
		}
		return threadIdVars;
	}

	private static ProgramNonOldVar constructThreadAuxiliaryVariable(final String id, final Sort sort,
			final ManagedScript mgdScript) {
		mgdScript.lock(id);
		final ProgramNonOldVar var = ProgramVarUtils.constructGlobalProgramVarPair(id, sort, mgdScript, id);
		mgdScript.unlock(id);
		return var;
	}

	CfgSmtToolkit constructNewToolkit(final CfgSmtToolkit cfgSmtToolkit,
			final Map<IIcfgForkTransitionThreadCurrent<IcfgLocation>, List<ThreadInstance>> threadInstanceMap,
			final Map<IIcfgForkTransitionThreadCurrent<IcfgLocation>, IcfgLocation> inUseErrorNodeMap,
			final Collection<IIcfgJoinTransitionThreadCurrent<IcfgLocation>> joinTransitions) {
		final DefaultIcfgSymbolTable newSymbolTable =
				new DefaultIcfgSymbolTable(cfgSmtToolkit.getSymbolTable(), cfgSmtToolkit.getProcedures());
		final HashRelation<String, IProgramNonOldVar> proc2Globals =
				new HashRelation<>(cfgSmtToolkit.getModifiableGlobalsTable().getProcToGlobals());
		for (final ThreadInstance ti : IcfgPetrifier.getAllInstances(threadInstanceMap)) {
			for (final IProgramNonOldVar idVar : ti.getIdVars()) {
				addVar(idVar, newSymbolTable, proc2Globals, cfgSmtToolkit.getProcedures());
			}
		}
		newSymbolTable.finishConstruction();
		final ConcurrencyInformation concurrencyInformation =
				new ConcurrencyInformation(threadInstanceMap, inUseErrorNodeMap, joinTransitions);
		return new CfgSmtToolkit(new ModifiableGlobalsTable(proc2Globals), cfgSmtToolkit.getManagedScript(),
				newSymbolTable, cfgSmtToolkit.getProcedures(), cfgSmtToolkit.getInParams(),
				cfgSmtToolkit.getOutParams(), cfgSmtToolkit.getIcfgEdgeFactory(), concurrencyInformation,
				cfgSmtToolkit.getSmtFunctionsAndAxioms());
	}

	private static void addVar(final IProgramNonOldVar var, final DefaultIcfgSymbolTable newSymbolTable,
			final HashRelation<String, IProgramNonOldVar> proc2Globals, final Set<String> allProcedures) {
		newSymbolTable.add(var);
		for (final String proc : allProcedures) {
			proc2Globals.addPair(proc, var);
		}
	}

}
<|MERGE_RESOLUTION|>--- conflicted
+++ resolved
@@ -1,466 +1,441 @@
-/*
- * Copyright (C) 2018 Matthias Heizmann (heizmann@informatik.uni-freiburg.de)
- * Copyright (C) 2018 Lars Nitzke (lars.nitzke@outlook.com)
- * Copyright (C) 2018 University of Freiburg
- *
- * This file is part of the ULTIMATE ModelCheckerUtils Library.
- *
- * The ULTIMATE ModelCheckerUtils Library is free software: you can redistribute it and/or modify
- * it under the terms of the GNU Lesser General Public License as published
- * by the Free Software Foundation, either version 3 of the License, or
- * (at your option) any later version.
- *
- * The ULTIMATE ModelCheckerUtils Library is distributed in the hope that it will be useful,
- * but WITHOUT ANY WARRANTY; without even the implied warranty of
- * MERCHANTABILITY or FITNESS FOR A PARTICULAR PURPOSE.  See the
- * GNU Lesser General Public License for more details.
- *
- * You should have received a copy of the GNU Lesser General Public License
- * along with the ULTIMATE ModelCheckerUtils Library. If not, see <http://www.gnu.org/licenses/>.
- *
- * Additional permission under GNU GPL version 3 section 7:
- * If you modify the ULTIMATE ModelCheckerUtils Library, or any covered work, by linking
- * or combining it with Eclipse RCP (or a modified version of Eclipse RCP),
- * containing parts covered by the terms of the Eclipse Public License, the
- * licensors of the ULTIMATE ModelCheckerUtils Library grant you additional permission
- * to convey the resulting work.
- */
-package de.uni_freiburg.informatik.ultimate.lib.modelcheckerutils.cfg;
-
-import java.util.ArrayList;
-import java.util.Arrays;
-import java.util.Collection;
-import java.util.Collections;
-import java.util.HashMap;
-import java.util.List;
-import java.util.Map;
-import java.util.Set;
-import java.util.stream.Collectors;
-
-import de.uni_freiburg.informatik.ultimate.core.lib.models.annotation.Check;
-import de.uni_freiburg.informatik.ultimate.core.lib.models.annotation.Check.Spec;
-import de.uni_freiburg.informatik.ultimate.core.lib.models.annotation.Overapprox;
-import de.uni_freiburg.informatik.ultimate.core.model.models.ILocation;
-import de.uni_freiburg.informatik.ultimate.core.model.models.ModelUtils;
-import de.uni_freiburg.informatik.ultimate.core.model.models.Payload;
-import de.uni_freiburg.informatik.ultimate.core.model.services.ILogger;
-import de.uni_freiburg.informatik.ultimate.core.model.services.IUltimateServiceProvider;
-import de.uni_freiburg.informatik.ultimate.core.model.translation.AtomicTraceElement.StepInfo;
-import de.uni_freiburg.informatik.ultimate.lib.modelcheckerutils.ModelCheckerUtils;
-import de.uni_freiburg.informatik.ultimate.lib.modelcheckerutils.cfg.structure.IForkActionThreadCurrent.ForkSmtArguments;
-import de.uni_freiburg.informatik.ultimate.lib.modelcheckerutils.cfg.structure.IIcfg;
-import de.uni_freiburg.informatik.ultimate.lib.modelcheckerutils.cfg.structure.IIcfgForkTransitionThreadCurrent;
-import de.uni_freiburg.informatik.ultimate.lib.modelcheckerutils.cfg.structure.IIcfgJoinTransitionThreadCurrent;
-import de.uni_freiburg.informatik.ultimate.lib.modelcheckerutils.cfg.structure.IIcfgTransition;
-import de.uni_freiburg.informatik.ultimate.lib.modelcheckerutils.cfg.structure.IJoinActionThreadCurrent.JoinSmtArguments;
-import de.uni_freiburg.informatik.ultimate.lib.modelcheckerutils.cfg.structure.IcfgEdge;
-import de.uni_freiburg.informatik.ultimate.lib.modelcheckerutils.cfg.structure.IcfgEdgeFactory;
-import de.uni_freiburg.informatik.ultimate.lib.modelcheckerutils.cfg.structure.IcfgForkThreadOtherTransition;
-import de.uni_freiburg.informatik.ultimate.lib.modelcheckerutils.cfg.structure.IcfgInternalTransition;
-import de.uni_freiburg.informatik.ultimate.lib.modelcheckerutils.cfg.structure.IcfgJoinThreadOtherTransition;
-import de.uni_freiburg.informatik.ultimate.lib.modelcheckerutils.cfg.structure.IcfgLocation;
-import de.uni_freiburg.informatik.ultimate.lib.modelcheckerutils.cfg.structure.debugidentifiers.DebugIdentifier;
-import de.uni_freiburg.informatik.ultimate.lib.modelcheckerutils.cfg.structure.debugidentifiers.ProcedureErrorDebugIdentifier.ProcedureErrorType;
-import de.uni_freiburg.informatik.ultimate.lib.modelcheckerutils.cfg.structure.debugidentifiers.ProcedureErrorWithCheckDebugIdentifier;
-import de.uni_freiburg.informatik.ultimate.lib.modelcheckerutils.cfg.transformations.BlockEncodingBacktranslator;
-import de.uni_freiburg.informatik.ultimate.lib.modelcheckerutils.cfg.transitions.TransFormulaBuilder;
-import de.uni_freiburg.informatik.ultimate.lib.modelcheckerutils.cfg.transitions.TransFormulaUtils;
-import de.uni_freiburg.informatik.ultimate.lib.modelcheckerutils.cfg.transitions.UnmodifiableTransFormula;
-import de.uni_freiburg.informatik.ultimate.lib.modelcheckerutils.cfg.variables.ILocalProgramVar;
-import de.uni_freiburg.informatik.ultimate.lib.modelcheckerutils.cfg.variables.IProgramNonOldVar;
-import de.uni_freiburg.informatik.ultimate.lib.modelcheckerutils.cfg.variables.IProgramVar;
-import de.uni_freiburg.informatik.ultimate.lib.modelcheckerutils.cfg.variables.ProgramNonOldVar;
-import de.uni_freiburg.informatik.ultimate.lib.modelcheckerutils.cfg.variables.ProgramVarUtils;
-import de.uni_freiburg.informatik.ultimate.lib.smtlibutils.ManagedScript;
-import de.uni_freiburg.informatik.ultimate.lib.smtlibutils.SmtUtils.SimplificationTechnique;
-import de.uni_freiburg.informatik.ultimate.lib.smtlibutils.SmtUtils.XnfConversionTechnique;
-import de.uni_freiburg.informatik.ultimate.logic.Sort;
-import de.uni_freiburg.informatik.ultimate.logic.Term;
-import de.uni_freiburg.informatik.ultimate.util.datastructures.relation.HashRelation;
-
-/**
- * Adds thread instances to an ICFG
- *
- * @author heizmann@informatik.uni-freiburg.de
- * @author Frank Schüssele (schuessf@informatik.uni-freiburg.de)
- */
-
-public class ThreadInstanceAdder {
-
-	private final IUltimateServiceProvider mServices;
-	private final ILogger mLogger;
-	private final boolean mAddSelfLoops;
-
-	public ThreadInstanceAdder(final IUltimateServiceProvider services, final boolean addSelfLoops) {
-		mServices = services;
-		mLogger = services.getLoggingService().getLogger(ModelCheckerUtils.PLUGIN_ID);
-		mAddSelfLoops = addSelfLoops;
-	}
-
-	public IIcfg<IcfgLocation> connectThreadInstances(final IIcfg<IcfgLocation> icfg,
-			final List<IIcfgForkTransitionThreadCurrent<IcfgLocation>> forkCurrentThreads,
-			final List<IIcfgJoinTransitionThreadCurrent<IcfgLocation>> joinCurrentThreads,
-			final Map<IIcfgForkTransitionThreadCurrent<IcfgLocation>, List<ThreadInstance>> threadInstanceMap,
-			final Map<IIcfgForkTransitionThreadCurrent<IcfgLocation>, IcfgLocation> inUseErrorNodeMap,
-<<<<<<< HEAD
-			final BlockEncodingBacktranslator<IIcfgTransition<IcfgLocation>> backtranslator,
-			final boolean addThreadInUseViolationEdges) {
-=======
-			final BlockEncodingBacktranslator backtranslator) {
->>>>>>> eb6e1922
-		for (final IIcfgForkTransitionThreadCurrent<IcfgLocation> fct : forkCurrentThreads) {
-			final IcfgLocation callerNode = fct.getSource();
-			final IcfgLocation errorNode = inUseErrorNodeMap.get(fct);
-			final IcfgEdgeFactory ef = icfg.getCfgSmtToolkit().getIcfgEdgeFactory();
-			final UnmodifiableTransFormula errorTransformula =
-					TransFormulaBuilder.getTrivialTransFormula(icfg.getCfgSmtToolkit().getManagedScript());
-			final IcfgInternalTransition errorTransition =
-					ef.createInternalTransition(callerNode, errorNode, new Payload(), errorTransformula);
-			// Add a self loop to the in-use-error location, necessary for termination
-			if (mAddSelfLoops) {
-				final IcfgInternalTransition errorLoop =
-						ef.createInternalTransition(errorNode, errorNode, new Payload(), errorTransformula);
-				errorNode.addIncoming(errorLoop);
-				errorNode.addOutgoing(errorLoop);
-			}
-			integrateForkEdge(fct, backtranslator, callerNode, errorNode, errorTransition);
-			for (final ThreadInstance ti : threadInstanceMap.get(fct)) {
-				addForkOtherThreadTransition(fct, ti.getIdVars(), icfg, ti.getThreadInstanceName(), backtranslator);
-			}
-		}
-
-		int joinOtherThreadTransitions = 0;
-		// For each implemented procedure, add a JoinOtherThreadTransition from the exit
-		// location of the procedure
-		// to all target locations of each JoinCurrentThreadEdge
-		for (final IIcfgJoinTransitionThreadCurrent<IcfgLocation> jot : joinCurrentThreads) {
-			for (final ThreadInstance ti : IcfgPetrifier.getAllInstances(threadInstanceMap)) {
-				final boolean threadIdCompatible = isThreadIdCompatible(ti.getIdVars(),
-						jot.getJoinSmtArguments().getThreadIdArguments().getTerms());
-				final boolean returnValueCompatible =
-						isReturnValueCompatible(jot.getJoinSmtArguments().getAssignmentLhs(),
-								icfg.getCfgSmtToolkit().getOutParams().get(ti.getThreadInstanceName()));
-				if (threadIdCompatible && returnValueCompatible) {
-					addJoinOtherThreadTransition(jot, ti.getThreadInstanceName(), ti.getIdVars(), icfg, backtranslator);
-					joinOtherThreadTransitions++;
-				}
-			}
-		}
-		mLogger.info("Constructed " + joinOtherThreadTransitions + " joinOtherThreadTransitions.");
-		return icfg;
-	}
-
-	/**
-	 * @return true iff
-	 *         <ul>
-	 *         <li>assignmentLhs is empty (which means that we do not care about the return value of this thread) and
-	 *         <li>both list have same length and
-	 *         <li>all Sorts are pairwise equivalent
-	 *         </ul>
-	 */
-	private static boolean isReturnValueCompatible(final List<IProgramVar> assignmentLhs,
-			final List<ILocalProgramVar> outParams) {
-		if (assignmentLhs.isEmpty()) {
-			return true;
-		}
-		if (assignmentLhs.size() != outParams.size()) {
-			return false;
-		}
-		for (int i = 0; i < assignmentLhs.size(); i++) {
-			if (!assignmentLhs.get(i).getTerm().getSort().equals(outParams.get(i).getTerm().getSort())) {
-				return false;
-			}
-		}
-		return true;
-	}
-
-	/**
-	 * @return true iff
-	 *         <ul>
-	 *         <li>both arrays have same length and
-	 *         <li>all Sorts are pairwise equivalent
-	 *         </ul>
-	 */
-	private static boolean isThreadIdCompatible(final IProgramNonOldVar[] idVars, final Term[] terms) {
-		if (idVars.length != terms.length) {
-			return false;
-		}
-		for (int i = 0; i < idVars.length; i++) {
-			if (!idVars[i].getTerm().getSort().equals(terms[i].getSort())) {
-				return false;
-			}
-		}
-		return true;
-	}
-
-	/**
-	 * Add ForkOtherThreadEdge from the ForkCurrentThreadEdge source to the entry location of the forked procedure.
-	 *
-	 * @param backtranslator
-	 * @param string
-	 *
-	 * @param edge
-	 *            that points to the next step in the current thread.
-	 */
-	private void addForkOtherThreadTransition(final IIcfgForkTransitionThreadCurrent<IcfgLocation> fct,
-			final IProgramNonOldVar[] threadIdVars, final IIcfg<? extends IcfgLocation> icfg,
-<<<<<<< HEAD
-			final String threadInstanceName,
-			final BlockEncodingBacktranslator<IIcfgTransition<IcfgLocation>> backtranslator,
-			final boolean addThreadInUseViolationEdges) {
-=======
-			final String threadInstanceName, final BlockEncodingBacktranslator backtranslator) {
->>>>>>> eb6e1922
-		// FIXME Matthias 2018-08-17: check method, especially for terminology and
-		// overapproximation flags
-
-		assert icfg.getProcedureEntryNodes().containsKey(threadInstanceName) : "Thread instance " + threadInstanceName
-				+ " missing.";
-
-		// Add fork transition from callerNode to procedures entry node.
-		final IcfgLocation callerNode = fct.getSource();
-		final IcfgLocation calleeEntryLoc = icfg.getProcedureEntryNodes().get(threadInstanceName);
-
-		final CfgSmtToolkit cfgSmtToolkit = icfg.getCfgSmtToolkit();
-
-		final UnmodifiableTransFormula forkTransformula = constructForkTransFormula(fct.getForkSmtArguments(),
-				Arrays.asList(threadIdVars), threadInstanceName, cfgSmtToolkit);
-
-		final IcfgForkThreadOtherTransition forkThreadOther = cfgSmtToolkit.getIcfgEdgeFactory()
-				.createForkThreadOtherTransition(callerNode, calleeEntryLoc, null, forkTransformula, fct);
-		integrateForkEdge(fct, backtranslator, callerNode, calleeEntryLoc, forkThreadOther);
-
-		// TODO Matthias 2018-09-15: Set overapproximations
-		// Write tests that are run nightly.
-		// Check if overapproximation flag "arrives" here
-		// Think! Do we have to pass the overapproximation flag to both fork edges or is the "other" edge sufficient.
-		// If source is Boogie program this happens only if we have a function symbol in arguments or thread ID.
-		// Hence pthread programs are not sufficient for testing.
-		// Do the same for Join statements.
-		final Map<String, ILocation> overapproximations = new HashMap<>();
-		if (!overapproximations.isEmpty()) {
-			new Overapprox(overapproximations).annotate(fct);
-		}
-	}
-
-<<<<<<< HEAD
-	private static void integrateForkEdge(final IIcfgForkTransitionThreadCurrent<IcfgLocation> originProvider,
-			final BlockEncodingBacktranslator<IIcfgTransition<IcfgLocation>> backtranslator, final IcfgLocation source,
-			final IcfgLocation target, final IcfgEdge newEdge) {
-=======
-	private UnmodifiableTransFormula constructForkTransFormula(final ForkSmtArguments fsa,
-			final List<IProgramVar> threadIdVars, final String threadInstanceName, final CfgSmtToolkit cfgSmtToolkit) {
-		final ManagedScript managedScript = cfgSmtToolkit.getManagedScript();
-		final UnmodifiableTransFormula parameterAssignment = fsa.constructInVarsAssignment(
-				cfgSmtToolkit.getSymbolTable(), managedScript, cfgSmtToolkit.getInParams().get(threadInstanceName));
-		final UnmodifiableTransFormula threadIdAssignment =
-				fsa.constructThreadIdAssignment(cfgSmtToolkit.getSymbolTable(), managedScript, threadIdVars);
-		final Set<IProgramVar> localVarsWithoutInParams = cfgSmtToolkit.getSymbolTable().getLocals(threadInstanceName)
-				.stream().filter(x -> !cfgSmtToolkit.getInParams().get(threadInstanceName).contains(x))
-				.collect(Collectors.toSet());
-		final UnmodifiableTransFormula havocOfLocalVars =
-				TransFormulaUtils.constructHavoc(localVarsWithoutInParams, managedScript);
-		final List<UnmodifiableTransFormula> conjuncts =
-				List.of(parameterAssignment, threadIdAssignment, havocOfLocalVars);
-		return constructSequentialComposition(managedScript, conjuncts);
-	}
-
-	private UnmodifiableTransFormula constructSequentialComposition(final ManagedScript managedScript,
-			final List<UnmodifiableTransFormula> transformulas) {
-		return TransFormulaUtils.sequentialComposition(mLogger, mServices, managedScript, false, false, false,
-				XnfConversionTechnique.BOTTOM_UP_WITH_LOCAL_SIMPLIFICATION, SimplificationTechnique.NONE,
-				transformulas);
-	}
-
-	private static void integrateForkEdge(final IIcfgForkTransitionThreadCurrent<IcfgLocation> originProvider,
-			final BlockEncodingBacktranslator backtranslator, final IcfgLocation source, final IcfgLocation target,
-			final IcfgEdge newEdge) {
->>>>>>> eb6e1922
-		source.addOutgoing(newEdge);
-		target.addIncoming(newEdge);
-
-		// hack to get the original fork
-		final IIcfgTransition<IcfgLocation> originalEdge = getOriginalEdge(originProvider, backtranslator);
-		backtranslator.mapEdges(newEdge, originalEdge);
-
-		backtranslator.addAteTransformer(newEdge, builder -> {
-			builder.addStepInfo(StepInfo.FORK);
-			if (builder.getForkedThreadId() == null) {
-				// For "insufficient thread" edges, there is no valid ID for the forked thread. Set to -1 instead.
-				builder.setForkedThreadId(-1);
-			}
-		});
-	}
-
-	private static IIcfgTransition<IcfgLocation> getOriginalEdge(final IIcfgTransition<IcfgLocation> newEdge,
-<<<<<<< HEAD
-			final BlockEncodingBacktranslator<IIcfgTransition<IcfgLocation>> backtranslator) {
-=======
-			final BlockEncodingBacktranslator backtranslator) {
->>>>>>> eb6e1922
-		final List<IIcfgTransition<IcfgLocation>> transRes =
-				backtranslator.translateTrace(Collections.singletonList(newEdge));
-		if (transRes.size() != 1) {
-			throw new IllegalStateException();
-		}
-		return transRes.get(0);
-	}
-
-	/**
-	 * Add JoinOtherThreadEdge from
-	 *
-	 * @param backtranslator
-	 *
-	 * @param edge
-	 */
-	private void addJoinOtherThreadTransition(final IIcfgJoinTransitionThreadCurrent<IcfgLocation> jot,
-			final String threadInstanceName, final IProgramNonOldVar[] threadIdVars,
-<<<<<<< HEAD
-			final IIcfg<? extends IcfgLocation> icfg,
-			final BlockEncodingBacktranslator<IIcfgTransition<IcfgLocation>> backtranslator,
-			final boolean addThreadInUseViolationEdges) {
-=======
-			final IIcfg<? extends IcfgLocation> icfg, final BlockEncodingBacktranslator backtranslator) {
->>>>>>> eb6e1922
-		// FIXME Matthias 2018-08-17: check method, especially for terminology and
-		// overapproximation flags
-		final IcfgLocation exitNode = icfg.getProcedureExitNodes().get(threadInstanceName);
-		final IcfgLocation callerNode = jot.getTarget();
-
-		final CfgSmtToolkit cfgSmtToolkit = icfg.getCfgSmtToolkit();
-		final UnmodifiableTransFormula joinTransformula = constructJoinTransformula(jot.getJoinSmtArguments(),
-				Arrays.asList(threadIdVars), threadInstanceName, cfgSmtToolkit);
-
-		final IcfgJoinThreadOtherTransition joinThreadOther = cfgSmtToolkit.getIcfgEdgeFactory()
-				.createJoinThreadOtherTransition(exitNode, callerNode, null, joinTransformula, jot);
-		exitNode.addOutgoing(joinThreadOther);
-		callerNode.addIncoming(joinThreadOther);
-
-		// hack to get the original fork
-		final IIcfgTransition<IcfgLocation> originalEdge = getOriginalEdge(jot, backtranslator);
-		backtranslator.mapEdges(joinThreadOther, originalEdge);
-
-		final Map<String, ILocation> overapproximations = new HashMap<>();
-		if (!overapproximations.isEmpty()) {
-			new Overapprox(overapproximations).annotate(jot);
-		}
-	}
-
-	private UnmodifiableTransFormula constructJoinTransformula(final JoinSmtArguments jsa,
-			final List<IProgramVar> threadIdVars, final String threadInstanceName, final CfgSmtToolkit cfgSmtToolkit) {
-		final ManagedScript managedScript = cfgSmtToolkit.getManagedScript();
-		final UnmodifiableTransFormula threadIdAssumption =
-				jsa.constructThreadIdAssumption(cfgSmtToolkit.getSymbolTable(), managedScript, threadIdVars);
-		final UnmodifiableTransFormula resultAssignment;
-		if (jsa.getAssignmentLhs().isEmpty()) {
-			// no result assignment
-			resultAssignment = TransFormulaBuilder.getTrivialTransFormula(managedScript);
-		} else {
-			resultAssignment =
-					jsa.constructResultAssignment(managedScript, cfgSmtToolkit.getOutParams().get(threadInstanceName));
-		}
-
-		final List<UnmodifiableTransFormula> conjuncts = List.of(resultAssignment, threadIdAssumption);
-		return constructSequentialComposition(managedScript, conjuncts);
-	}
-
-	/**
-	 * Construct the {@link ThreadInstance} objects but does not yet add {@link IProgramVar}s and error locations to the
-	 * {@link IIcfg}.
-	 */
-	public static Map<IIcfgForkTransitionThreadCurrent<IcfgLocation>, List<ThreadInstance>> constructThreadInstances(
-			final IIcfg<? extends IcfgLocation> icfg,
-			final List<IIcfgForkTransitionThreadCurrent<IcfgLocation>> forkCurrentThreads,
-			final int numberOfThreadInstances) {
-		final Map<IIcfgForkTransitionThreadCurrent<IcfgLocation>, List<ThreadInstance>> result = new HashMap<>();
-		final ManagedScript mgdScript = icfg.getCfgSmtToolkit().getManagedScript();
-		int i = 0;
-		for (final IIcfgForkTransitionThreadCurrent<IcfgLocation> fork : forkCurrentThreads) {
-			final List<ThreadInstance> threadInstances = new ArrayList<>();
-			for (int j = 1; j <= numberOfThreadInstances; j++) {
-				final String procedureName = fork.getNameOfForkedProcedure();
-				final String threadInstanceId = generateThreadInstanceId(i, procedureName, j, numberOfThreadInstances);
-				final ThreadInstance ti = constructThreadInstance(mgdScript, fork, procedureName, threadInstanceId);
-				threadInstances.add(ti);
-			}
-			result.put(fork, threadInstances);
-			i++;
-		}
-		return result;
-	}
-
-	static IcfgLocation constructErrorLocation(final int i, final IIcfgForkTransitionThreadCurrent<IcfgLocation> fork) {
-		final IcfgLocation errorLocation;
-		final Check check = new Check(Spec.SUFFICIENT_THREAD_INSTANCES);
-		final DebugIdentifier debugIdentifier = new ProcedureErrorWithCheckDebugIdentifier(fork.getPrecedingProcedure(),
-				i, ProcedureErrorType.INUSE_VIOLATION, check);
-		errorLocation = new IcfgLocation(debugIdentifier, fork.getPrecedingProcedure());
-		ModelUtils.copyAnnotations(fork, errorLocation);
-		check.annotate(errorLocation);
-		return errorLocation;
-	}
-
-	private static ThreadInstance constructThreadInstance(final ManagedScript mgdScript,
-			final IIcfgForkTransitionThreadCurrent<IcfgLocation> fork, final String procedureName,
-			final String threadInstanceId) {
-		final ProgramNonOldVar[] threadIdVars = constructThreadIdVariable(threadInstanceId, mgdScript,
-				fork.getForkSmtArguments().getThreadIdArguments().getTerms());
-		return new ThreadInstance(threadInstanceId, procedureName, threadIdVars);
-	}
-
-	private static String generateThreadInstanceId(final int forkNumber, final String procedureName,
-			final int threadInstanceNumber, final int threadInstanceMax) {
-		return procedureName + "Thread" + threadInstanceNumber + "of" + threadInstanceMax + "ForFork" + forkNumber;
-	}
-
-	private static ProgramNonOldVar[] constructThreadIdVariable(final String threadInstanceId,
-			final ManagedScript mgdScript, final Term[] threadIdArguments) {
-		final ProgramNonOldVar[] threadIdVars = new ProgramNonOldVar[threadIdArguments.length];
-		int i = 0;
-		for (final Term forkId : threadIdArguments) {
-			threadIdVars[i] =
-					constructThreadAuxiliaryVariable(threadInstanceId + "_thidvar" + i, forkId.getSort(), mgdScript);
-			i++;
-		}
-		return threadIdVars;
-	}
-
-	private static ProgramNonOldVar constructThreadAuxiliaryVariable(final String id, final Sort sort,
-			final ManagedScript mgdScript) {
-		mgdScript.lock(id);
-		final ProgramNonOldVar var = ProgramVarUtils.constructGlobalProgramVarPair(id, sort, mgdScript, id);
-		mgdScript.unlock(id);
-		return var;
-	}
-
-	CfgSmtToolkit constructNewToolkit(final CfgSmtToolkit cfgSmtToolkit,
-			final Map<IIcfgForkTransitionThreadCurrent<IcfgLocation>, List<ThreadInstance>> threadInstanceMap,
-			final Map<IIcfgForkTransitionThreadCurrent<IcfgLocation>, IcfgLocation> inUseErrorNodeMap,
-			final Collection<IIcfgJoinTransitionThreadCurrent<IcfgLocation>> joinTransitions) {
-		final DefaultIcfgSymbolTable newSymbolTable =
-				new DefaultIcfgSymbolTable(cfgSmtToolkit.getSymbolTable(), cfgSmtToolkit.getProcedures());
-		final HashRelation<String, IProgramNonOldVar> proc2Globals =
-				new HashRelation<>(cfgSmtToolkit.getModifiableGlobalsTable().getProcToGlobals());
-		for (final ThreadInstance ti : IcfgPetrifier.getAllInstances(threadInstanceMap)) {
-			for (final IProgramNonOldVar idVar : ti.getIdVars()) {
-				addVar(idVar, newSymbolTable, proc2Globals, cfgSmtToolkit.getProcedures());
-			}
-		}
-		newSymbolTable.finishConstruction();
-		final ConcurrencyInformation concurrencyInformation =
-				new ConcurrencyInformation(threadInstanceMap, inUseErrorNodeMap, joinTransitions);
-		return new CfgSmtToolkit(new ModifiableGlobalsTable(proc2Globals), cfgSmtToolkit.getManagedScript(),
-				newSymbolTable, cfgSmtToolkit.getProcedures(), cfgSmtToolkit.getInParams(),
-				cfgSmtToolkit.getOutParams(), cfgSmtToolkit.getIcfgEdgeFactory(), concurrencyInformation,
-				cfgSmtToolkit.getSmtFunctionsAndAxioms());
-	}
-
-	private static void addVar(final IProgramNonOldVar var, final DefaultIcfgSymbolTable newSymbolTable,
-			final HashRelation<String, IProgramNonOldVar> proc2Globals, final Set<String> allProcedures) {
-		newSymbolTable.add(var);
-		for (final String proc : allProcedures) {
-			proc2Globals.addPair(proc, var);
-		}
-	}
-
-}
+/*
+ * Copyright (C) 2018 Matthias Heizmann (heizmann@informatik.uni-freiburg.de)
+ * Copyright (C) 2018 Lars Nitzke (lars.nitzke@outlook.com)
+ * Copyright (C) 2018 University of Freiburg
+ *
+ * This file is part of the ULTIMATE ModelCheckerUtils Library.
+ *
+ * The ULTIMATE ModelCheckerUtils Library is free software: you can redistribute it and/or modify
+ * it under the terms of the GNU Lesser General Public License as published
+ * by the Free Software Foundation, either version 3 of the License, or
+ * (at your option) any later version.
+ *
+ * The ULTIMATE ModelCheckerUtils Library is distributed in the hope that it will be useful,
+ * but WITHOUT ANY WARRANTY; without even the implied warranty of
+ * MERCHANTABILITY or FITNESS FOR A PARTICULAR PURPOSE.  See the
+ * GNU Lesser General Public License for more details.
+ *
+ * You should have received a copy of the GNU Lesser General Public License
+ * along with the ULTIMATE ModelCheckerUtils Library. If not, see <http://www.gnu.org/licenses/>.
+ *
+ * Additional permission under GNU GPL version 3 section 7:
+ * If you modify the ULTIMATE ModelCheckerUtils Library, or any covered work, by linking
+ * or combining it with Eclipse RCP (or a modified version of Eclipse RCP),
+ * containing parts covered by the terms of the Eclipse Public License, the
+ * licensors of the ULTIMATE ModelCheckerUtils Library grant you additional permission
+ * to convey the resulting work.
+ */
+package de.uni_freiburg.informatik.ultimate.lib.modelcheckerutils.cfg;
+
+import java.util.ArrayList;
+import java.util.Arrays;
+import java.util.Collection;
+import java.util.Collections;
+import java.util.HashMap;
+import java.util.List;
+import java.util.Map;
+import java.util.Set;
+import java.util.stream.Collectors;
+
+import de.uni_freiburg.informatik.ultimate.core.lib.models.annotation.Check;
+import de.uni_freiburg.informatik.ultimate.core.lib.models.annotation.Check.Spec;
+import de.uni_freiburg.informatik.ultimate.core.lib.models.annotation.Overapprox;
+import de.uni_freiburg.informatik.ultimate.core.model.models.ILocation;
+import de.uni_freiburg.informatik.ultimate.core.model.models.ModelUtils;
+import de.uni_freiburg.informatik.ultimate.core.model.models.Payload;
+import de.uni_freiburg.informatik.ultimate.core.model.services.ILogger;
+import de.uni_freiburg.informatik.ultimate.core.model.services.IUltimateServiceProvider;
+import de.uni_freiburg.informatik.ultimate.core.model.translation.AtomicTraceElement.StepInfo;
+import de.uni_freiburg.informatik.ultimate.lib.modelcheckerutils.ModelCheckerUtils;
+import de.uni_freiburg.informatik.ultimate.lib.modelcheckerutils.cfg.structure.IForkActionThreadCurrent.ForkSmtArguments;
+import de.uni_freiburg.informatik.ultimate.lib.modelcheckerutils.cfg.structure.IIcfg;
+import de.uni_freiburg.informatik.ultimate.lib.modelcheckerutils.cfg.structure.IIcfgForkTransitionThreadCurrent;
+import de.uni_freiburg.informatik.ultimate.lib.modelcheckerutils.cfg.structure.IIcfgJoinTransitionThreadCurrent;
+import de.uni_freiburg.informatik.ultimate.lib.modelcheckerutils.cfg.structure.IIcfgTransition;
+import de.uni_freiburg.informatik.ultimate.lib.modelcheckerutils.cfg.structure.IJoinActionThreadCurrent.JoinSmtArguments;
+import de.uni_freiburg.informatik.ultimate.lib.modelcheckerutils.cfg.structure.IcfgEdge;
+import de.uni_freiburg.informatik.ultimate.lib.modelcheckerutils.cfg.structure.IcfgEdgeFactory;
+import de.uni_freiburg.informatik.ultimate.lib.modelcheckerutils.cfg.structure.IcfgForkThreadOtherTransition;
+import de.uni_freiburg.informatik.ultimate.lib.modelcheckerutils.cfg.structure.IcfgInternalTransition;
+import de.uni_freiburg.informatik.ultimate.lib.modelcheckerutils.cfg.structure.IcfgJoinThreadOtherTransition;
+import de.uni_freiburg.informatik.ultimate.lib.modelcheckerutils.cfg.structure.IcfgLocation;
+import de.uni_freiburg.informatik.ultimate.lib.modelcheckerutils.cfg.structure.debugidentifiers.DebugIdentifier;
+import de.uni_freiburg.informatik.ultimate.lib.modelcheckerutils.cfg.structure.debugidentifiers.ProcedureErrorDebugIdentifier.ProcedureErrorType;
+import de.uni_freiburg.informatik.ultimate.lib.modelcheckerutils.cfg.structure.debugidentifiers.ProcedureErrorWithCheckDebugIdentifier;
+import de.uni_freiburg.informatik.ultimate.lib.modelcheckerutils.cfg.transformations.BlockEncodingBacktranslator;
+import de.uni_freiburg.informatik.ultimate.lib.modelcheckerutils.cfg.transitions.TransFormulaBuilder;
+import de.uni_freiburg.informatik.ultimate.lib.modelcheckerutils.cfg.transitions.TransFormulaUtils;
+import de.uni_freiburg.informatik.ultimate.lib.modelcheckerutils.cfg.transitions.UnmodifiableTransFormula;
+import de.uni_freiburg.informatik.ultimate.lib.modelcheckerutils.cfg.variables.ILocalProgramVar;
+import de.uni_freiburg.informatik.ultimate.lib.modelcheckerutils.cfg.variables.IProgramNonOldVar;
+import de.uni_freiburg.informatik.ultimate.lib.modelcheckerutils.cfg.variables.IProgramVar;
+import de.uni_freiburg.informatik.ultimate.lib.modelcheckerutils.cfg.variables.ProgramNonOldVar;
+import de.uni_freiburg.informatik.ultimate.lib.modelcheckerutils.cfg.variables.ProgramVarUtils;
+import de.uni_freiburg.informatik.ultimate.lib.smtlibutils.ManagedScript;
+import de.uni_freiburg.informatik.ultimate.lib.smtlibutils.SmtUtils.SimplificationTechnique;
+import de.uni_freiburg.informatik.ultimate.lib.smtlibutils.SmtUtils.XnfConversionTechnique;
+import de.uni_freiburg.informatik.ultimate.logic.Sort;
+import de.uni_freiburg.informatik.ultimate.logic.Term;
+import de.uni_freiburg.informatik.ultimate.util.datastructures.relation.HashRelation;
+
+/**
+ * Adds thread instances to an ICFG
+ *
+ * @author heizmann@informatik.uni-freiburg.de
+ * @author Frank Schüssele (schuessf@informatik.uni-freiburg.de)
+ */
+
+public class ThreadInstanceAdder {
+
+	private final IUltimateServiceProvider mServices;
+	private final ILogger mLogger;
+	private final boolean mAddSelfLoops;
+
+	public ThreadInstanceAdder(final IUltimateServiceProvider services, final boolean addSelfLoops) {
+		mServices = services;
+		mLogger = services.getLoggingService().getLogger(ModelCheckerUtils.PLUGIN_ID);
+		mAddSelfLoops = addSelfLoops;
+	}
+
+	public IIcfg<IcfgLocation> connectThreadInstances(final IIcfg<IcfgLocation> icfg,
+			final List<IIcfgForkTransitionThreadCurrent<IcfgLocation>> forkCurrentThreads,
+			final List<IIcfgJoinTransitionThreadCurrent<IcfgLocation>> joinCurrentThreads,
+			final Map<IIcfgForkTransitionThreadCurrent<IcfgLocation>, List<ThreadInstance>> threadInstanceMap,
+			final Map<IIcfgForkTransitionThreadCurrent<IcfgLocation>, IcfgLocation> inUseErrorNodeMap,
+			final BlockEncodingBacktranslator<IIcfgTransition<IcfgLocation>> backtranslator) {
+		for (final IIcfgForkTransitionThreadCurrent<IcfgLocation> fct : forkCurrentThreads) {
+			final IcfgLocation callerNode = fct.getSource();
+			final IcfgLocation errorNode = inUseErrorNodeMap.get(fct);
+			final IcfgEdgeFactory ef = icfg.getCfgSmtToolkit().getIcfgEdgeFactory();
+			final UnmodifiableTransFormula errorTransformula =
+					TransFormulaBuilder.getTrivialTransFormula(icfg.getCfgSmtToolkit().getManagedScript());
+			final IcfgInternalTransition errorTransition =
+					ef.createInternalTransition(callerNode, errorNode, new Payload(), errorTransformula);
+			// Add a self loop to the in-use-error location, necessary for termination
+			if (mAddSelfLoops) {
+				final IcfgInternalTransition errorLoop =
+						ef.createInternalTransition(errorNode, errorNode, new Payload(), errorTransformula);
+				errorNode.addIncoming(errorLoop);
+				errorNode.addOutgoing(errorLoop);
+			}
+			integrateForkEdge(fct, backtranslator, callerNode, errorNode, errorTransition);
+			for (final ThreadInstance ti : threadInstanceMap.get(fct)) {
+				addForkOtherThreadTransition(fct, ti.getIdVars(), icfg, ti.getThreadInstanceName(), backtranslator);
+			}
+		}
+
+		int joinOtherThreadTransitions = 0;
+		// For each implemented procedure, add a JoinOtherThreadTransition from the exit
+		// location of the procedure
+		// to all target locations of each JoinCurrentThreadEdge
+		for (final IIcfgJoinTransitionThreadCurrent<IcfgLocation> jot : joinCurrentThreads) {
+			for (final ThreadInstance ti : IcfgPetrifier.getAllInstances(threadInstanceMap)) {
+				final boolean threadIdCompatible = isThreadIdCompatible(ti.getIdVars(),
+						jot.getJoinSmtArguments().getThreadIdArguments().getTerms());
+				final boolean returnValueCompatible =
+						isReturnValueCompatible(jot.getJoinSmtArguments().getAssignmentLhs(),
+								icfg.getCfgSmtToolkit().getOutParams().get(ti.getThreadInstanceName()));
+				if (threadIdCompatible && returnValueCompatible) {
+					addJoinOtherThreadTransition(jot, ti.getThreadInstanceName(), ti.getIdVars(), icfg, backtranslator);
+					joinOtherThreadTransitions++;
+				}
+			}
+		}
+		mLogger.info("Constructed " + joinOtherThreadTransitions + " joinOtherThreadTransitions.");
+		return icfg;
+	}
+
+	/**
+	 * @return true iff
+	 *         <ul>
+	 *         <li>assignmentLhs is empty (which means that we do not care about the return value of this thread) and
+	 *         <li>both list have same length and
+	 *         <li>all Sorts are pairwise equivalent
+	 *         </ul>
+	 */
+	private static boolean isReturnValueCompatible(final List<IProgramVar> assignmentLhs,
+			final List<ILocalProgramVar> outParams) {
+		if (assignmentLhs.isEmpty()) {
+			return true;
+		}
+		if (assignmentLhs.size() != outParams.size()) {
+			return false;
+		}
+		for (int i = 0; i < assignmentLhs.size(); i++) {
+			if (!assignmentLhs.get(i).getTerm().getSort().equals(outParams.get(i).getTerm().getSort())) {
+				return false;
+			}
+		}
+		return true;
+	}
+
+	/**
+	 * @return true iff
+	 *         <ul>
+	 *         <li>both arrays have same length and
+	 *         <li>all Sorts are pairwise equivalent
+	 *         </ul>
+	 */
+	private static boolean isThreadIdCompatible(final IProgramNonOldVar[] idVars, final Term[] terms) {
+		if (idVars.length != terms.length) {
+			return false;
+		}
+		for (int i = 0; i < idVars.length; i++) {
+			if (!idVars[i].getTerm().getSort().equals(terms[i].getSort())) {
+				return false;
+			}
+		}
+		return true;
+	}
+
+	/**
+	 * Add ForkOtherThreadEdge from the ForkCurrentThreadEdge source to the entry location of the forked procedure.
+	 *
+	 * @param backtranslator
+	 * @param string
+	 *
+	 * @param edge
+	 *            that points to the next step in the current thread.
+	 */
+	private void addForkOtherThreadTransition(final IIcfgForkTransitionThreadCurrent<IcfgLocation> fct,
+			final IProgramNonOldVar[] threadIdVars, final IIcfg<? extends IcfgLocation> icfg,
+			final String threadInstanceName,
+			final BlockEncodingBacktranslator<IIcfgTransition<IcfgLocation>> backtranslator) {
+		// FIXME Matthias 2018-08-17: check method, especially for terminology and
+		// overapproximation flags
+
+		assert icfg.getProcedureEntryNodes().containsKey(threadInstanceName) : "Thread instance " + threadInstanceName
+				+ " missing.";
+
+		// Add fork transition from callerNode to procedures entry node.
+		final IcfgLocation callerNode = fct.getSource();
+		final IcfgLocation calleeEntryLoc = icfg.getProcedureEntryNodes().get(threadInstanceName);
+
+		final CfgSmtToolkit cfgSmtToolkit = icfg.getCfgSmtToolkit();
+
+		final UnmodifiableTransFormula forkTransformula = constructForkTransFormula(fct.getForkSmtArguments(),
+				Arrays.asList(threadIdVars), threadInstanceName, cfgSmtToolkit);
+
+		final IcfgForkThreadOtherTransition forkThreadOther = cfgSmtToolkit.getIcfgEdgeFactory()
+				.createForkThreadOtherTransition(callerNode, calleeEntryLoc, null, forkTransformula, fct);
+		integrateForkEdge(fct, backtranslator, callerNode, calleeEntryLoc, forkThreadOther);
+
+		// TODO Matthias 2018-09-15: Set overapproximations
+		// Write tests that are run nightly.
+		// Check if overapproximation flag "arrives" here
+		// Think! Do we have to pass the overapproximation flag to both fork edges or is the "other" edge sufficient.
+		// If source is Boogie program this happens only if we have a function symbol in arguments or thread ID.
+		// Hence pthread programs are not sufficient for testing.
+		// Do the same for Join statements.
+		final Map<String, ILocation> overapproximations = new HashMap<>();
+		if (!overapproximations.isEmpty()) {
+			new Overapprox(overapproximations).annotate(fct);
+		}
+	}
+
+	private UnmodifiableTransFormula constructForkTransFormula(final ForkSmtArguments fsa,
+			final List<IProgramVar> threadIdVars, final String threadInstanceName, final CfgSmtToolkit cfgSmtToolkit) {
+		final ManagedScript managedScript = cfgSmtToolkit.getManagedScript();
+		final UnmodifiableTransFormula parameterAssignment = fsa.constructInVarsAssignment(
+				cfgSmtToolkit.getSymbolTable(), managedScript, cfgSmtToolkit.getInParams().get(threadInstanceName));
+		final UnmodifiableTransFormula threadIdAssignment =
+				fsa.constructThreadIdAssignment(cfgSmtToolkit.getSymbolTable(), managedScript, threadIdVars);
+		final Set<IProgramVar> localVarsWithoutInParams = cfgSmtToolkit.getSymbolTable().getLocals(threadInstanceName)
+				.stream().filter(x -> !cfgSmtToolkit.getInParams().get(threadInstanceName).contains(x))
+				.collect(Collectors.toSet());
+		final UnmodifiableTransFormula havocOfLocalVars =
+				TransFormulaUtils.constructHavoc(localVarsWithoutInParams, managedScript);
+		final List<UnmodifiableTransFormula> conjuncts =
+				List.of(parameterAssignment, threadIdAssignment, havocOfLocalVars);
+		return constructSequentialComposition(managedScript, conjuncts);
+	}
+
+	private UnmodifiableTransFormula constructSequentialComposition(final ManagedScript managedScript,
+			final List<UnmodifiableTransFormula> transformulas) {
+		return TransFormulaUtils.sequentialComposition(mLogger, mServices, managedScript, false, false, false,
+				XnfConversionTechnique.BOTTOM_UP_WITH_LOCAL_SIMPLIFICATION, SimplificationTechnique.NONE,
+				transformulas);
+	}
+
+	private static void integrateForkEdge(final IIcfgForkTransitionThreadCurrent<IcfgLocation> originProvider,
+			final BlockEncodingBacktranslator<IIcfgTransition<IcfgLocation>> backtranslator, final IcfgLocation source,
+			final IcfgLocation target, final IcfgEdge newEdge) {
+		source.addOutgoing(newEdge);
+		target.addIncoming(newEdge);
+
+		// hack to get the original fork
+		final IIcfgTransition<IcfgLocation> originalEdge = getOriginalEdge(originProvider, backtranslator);
+		backtranslator.mapEdges(newEdge, originalEdge);
+
+		backtranslator.addAteTransformer(newEdge, builder -> {
+			builder.addStepInfo(StepInfo.FORK);
+			if (builder.getForkedThreadId() == null) {
+				// For "insufficient thread" edges, there is no valid ID for the forked thread. Set to -1 instead.
+				builder.setForkedThreadId(-1);
+			}
+		});
+	}
+
+	private static IIcfgTransition<IcfgLocation> getOriginalEdge(final IIcfgTransition<IcfgLocation> newEdge,
+			final BlockEncodingBacktranslator<IIcfgTransition<IcfgLocation>> backtranslator) {
+		final List<IIcfgTransition<IcfgLocation>> transRes =
+				backtranslator.translateTrace(Collections.singletonList(newEdge));
+		if (transRes.size() != 1) {
+			throw new IllegalStateException();
+		}
+		return transRes.get(0);
+	}
+
+	/**
+	 * Add JoinOtherThreadEdge from
+	 *
+	 * @param backtranslator
+	 *
+	 * @param edge
+	 */
+	private void addJoinOtherThreadTransition(final IIcfgJoinTransitionThreadCurrent<IcfgLocation> jot,
+			final String threadInstanceName, final IProgramNonOldVar[] threadIdVars,
+			final IIcfg<? extends IcfgLocation> icfg,
+			final BlockEncodingBacktranslator<IIcfgTransition<IcfgLocation>> backtranslator) {
+		// FIXME Matthias 2018-08-17: check method, especially for terminology and
+		// overapproximation flags
+		final IcfgLocation exitNode = icfg.getProcedureExitNodes().get(threadInstanceName);
+		final IcfgLocation callerNode = jot.getTarget();
+
+		final CfgSmtToolkit cfgSmtToolkit = icfg.getCfgSmtToolkit();
+		final UnmodifiableTransFormula joinTransformula = constructJoinTransformula(jot.getJoinSmtArguments(),
+				Arrays.asList(threadIdVars), threadInstanceName, cfgSmtToolkit);
+
+		final IcfgJoinThreadOtherTransition joinThreadOther = cfgSmtToolkit.getIcfgEdgeFactory()
+				.createJoinThreadOtherTransition(exitNode, callerNode, null, joinTransformula, jot);
+		exitNode.addOutgoing(joinThreadOther);
+		callerNode.addIncoming(joinThreadOther);
+
+		// hack to get the original fork
+		final IIcfgTransition<IcfgLocation> originalEdge = getOriginalEdge(jot, backtranslator);
+		backtranslator.mapEdges(joinThreadOther, originalEdge);
+
+		final Map<String, ILocation> overapproximations = new HashMap<>();
+		if (!overapproximations.isEmpty()) {
+			new Overapprox(overapproximations).annotate(jot);
+		}
+	}
+
+	private UnmodifiableTransFormula constructJoinTransformula(final JoinSmtArguments jsa,
+			final List<IProgramVar> threadIdVars, final String threadInstanceName, final CfgSmtToolkit cfgSmtToolkit) {
+		final ManagedScript managedScript = cfgSmtToolkit.getManagedScript();
+		final UnmodifiableTransFormula threadIdAssumption =
+				jsa.constructThreadIdAssumption(cfgSmtToolkit.getSymbolTable(), managedScript, threadIdVars);
+		final UnmodifiableTransFormula resultAssignment;
+		if (jsa.getAssignmentLhs().isEmpty()) {
+			// no result assignment
+			resultAssignment = TransFormulaBuilder.getTrivialTransFormula(managedScript);
+		} else {
+			resultAssignment =
+					jsa.constructResultAssignment(managedScript, cfgSmtToolkit.getOutParams().get(threadInstanceName));
+		}
+
+		final List<UnmodifiableTransFormula> conjuncts = List.of(resultAssignment, threadIdAssumption);
+		return constructSequentialComposition(managedScript, conjuncts);
+	}
+
+	/**
+	 * Construct the {@link ThreadInstance} objects but does not yet add {@link IProgramVar}s and error locations to the
+	 * {@link IIcfg}.
+	 */
+	public static Map<IIcfgForkTransitionThreadCurrent<IcfgLocation>, List<ThreadInstance>> constructThreadInstances(
+			final IIcfg<? extends IcfgLocation> icfg,
+			final List<IIcfgForkTransitionThreadCurrent<IcfgLocation>> forkCurrentThreads,
+			final int numberOfThreadInstances) {
+		final Map<IIcfgForkTransitionThreadCurrent<IcfgLocation>, List<ThreadInstance>> result = new HashMap<>();
+		final ManagedScript mgdScript = icfg.getCfgSmtToolkit().getManagedScript();
+		int i = 0;
+		for (final IIcfgForkTransitionThreadCurrent<IcfgLocation> fork : forkCurrentThreads) {
+			final List<ThreadInstance> threadInstances = new ArrayList<>();
+			for (int j = 1; j <= numberOfThreadInstances; j++) {
+				final String procedureName = fork.getNameOfForkedProcedure();
+				final String threadInstanceId = generateThreadInstanceId(i, procedureName, j, numberOfThreadInstances);
+				final ThreadInstance ti = constructThreadInstance(mgdScript, fork, procedureName, threadInstanceId);
+				threadInstances.add(ti);
+			}
+			result.put(fork, threadInstances);
+			i++;
+		}
+		return result;
+	}
+
+	static IcfgLocation constructErrorLocation(final int i, final IIcfgForkTransitionThreadCurrent<IcfgLocation> fork) {
+		final IcfgLocation errorLocation;
+		final Check check = new Check(Spec.SUFFICIENT_THREAD_INSTANCES);
+		final DebugIdentifier debugIdentifier = new ProcedureErrorWithCheckDebugIdentifier(fork.getPrecedingProcedure(),
+				i, ProcedureErrorType.INUSE_VIOLATION, check);
+		errorLocation = new IcfgLocation(debugIdentifier, fork.getPrecedingProcedure());
+		ModelUtils.copyAnnotations(fork, errorLocation);
+		check.annotate(errorLocation);
+		return errorLocation;
+	}
+
+	private static ThreadInstance constructThreadInstance(final ManagedScript mgdScript,
+			final IIcfgForkTransitionThreadCurrent<IcfgLocation> fork, final String procedureName,
+			final String threadInstanceId) {
+		final ProgramNonOldVar[] threadIdVars = constructThreadIdVariable(threadInstanceId, mgdScript,
+				fork.getForkSmtArguments().getThreadIdArguments().getTerms());
+		return new ThreadInstance(threadInstanceId, procedureName, threadIdVars);
+	}
+
+	private static String generateThreadInstanceId(final int forkNumber, final String procedureName,
+			final int threadInstanceNumber, final int threadInstanceMax) {
+		return procedureName + "Thread" + threadInstanceNumber + "of" + threadInstanceMax + "ForFork" + forkNumber;
+	}
+
+	private static ProgramNonOldVar[] constructThreadIdVariable(final String threadInstanceId,
+			final ManagedScript mgdScript, final Term[] threadIdArguments) {
+		final ProgramNonOldVar[] threadIdVars = new ProgramNonOldVar[threadIdArguments.length];
+		int i = 0;
+		for (final Term forkId : threadIdArguments) {
+			threadIdVars[i] =
+					constructThreadAuxiliaryVariable(threadInstanceId + "_thidvar" + i, forkId.getSort(), mgdScript);
+			i++;
+		}
+		return threadIdVars;
+	}
+
+	private static ProgramNonOldVar constructThreadAuxiliaryVariable(final String id, final Sort sort,
+			final ManagedScript mgdScript) {
+		mgdScript.lock(id);
+		final ProgramNonOldVar var = ProgramVarUtils.constructGlobalProgramVarPair(id, sort, mgdScript, id);
+		mgdScript.unlock(id);
+		return var;
+	}
+
+	CfgSmtToolkit constructNewToolkit(final CfgSmtToolkit cfgSmtToolkit,
+			final Map<IIcfgForkTransitionThreadCurrent<IcfgLocation>, List<ThreadInstance>> threadInstanceMap,
+			final Map<IIcfgForkTransitionThreadCurrent<IcfgLocation>, IcfgLocation> inUseErrorNodeMap,
+			final Collection<IIcfgJoinTransitionThreadCurrent<IcfgLocation>> joinTransitions) {
+		final DefaultIcfgSymbolTable newSymbolTable =
+				new DefaultIcfgSymbolTable(cfgSmtToolkit.getSymbolTable(), cfgSmtToolkit.getProcedures());
+		final HashRelation<String, IProgramNonOldVar> proc2Globals =
+				new HashRelation<>(cfgSmtToolkit.getModifiableGlobalsTable().getProcToGlobals());
+		for (final ThreadInstance ti : IcfgPetrifier.getAllInstances(threadInstanceMap)) {
+			for (final IProgramNonOldVar idVar : ti.getIdVars()) {
+				addVar(idVar, newSymbolTable, proc2Globals, cfgSmtToolkit.getProcedures());
+			}
+		}
+		newSymbolTable.finishConstruction();
+		final ConcurrencyInformation concurrencyInformation =
+				new ConcurrencyInformation(threadInstanceMap, inUseErrorNodeMap, joinTransitions);
+		return new CfgSmtToolkit(new ModifiableGlobalsTable(proc2Globals), cfgSmtToolkit.getManagedScript(),
+				newSymbolTable, cfgSmtToolkit.getProcedures(), cfgSmtToolkit.getInParams(),
+				cfgSmtToolkit.getOutParams(), cfgSmtToolkit.getIcfgEdgeFactory(), concurrencyInformation,
+				cfgSmtToolkit.getSmtFunctionsAndAxioms());
+	}
+
+	private static void addVar(final IProgramNonOldVar var, final DefaultIcfgSymbolTable newSymbolTable,
+			final HashRelation<String, IProgramNonOldVar> proc2Globals, final Set<String> allProcedures) {
+		newSymbolTable.add(var);
+		for (final String proc : allProcedures) {
+			proc2Globals.addPair(proc, var);
+		}
+	}
+
+}
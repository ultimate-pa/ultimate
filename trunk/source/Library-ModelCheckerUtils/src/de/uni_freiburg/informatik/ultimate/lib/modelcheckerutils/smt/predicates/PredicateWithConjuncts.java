/*
 * Copyright (C) 2022 Dominik Klumpp (klumpp@informatik.uni-freiburg.de)
 * Copyright (C) 2024 Marcel Ebbinghaus
 * Copyright (C) 2022 University of Freiburg
 *
 * This file is part of the ULTIMATE ModelCheckerUtils Library.
 *
 * The ULTIMATE ModelCheckerUtils Library is free software: you can redistribute it and/or modify
 * it under the terms of the GNU Lesser General Public License as published
 * by the Free Software Foundation, either version 3 of the License, or
 * (at your option) any later version.
 *
 * The ULTIMATE ModelCheckerUtils Library is distributed in the hope that it will be useful,
 * but WITHOUT ANY WARRANTY; without even the implied warranty of
 * MERCHANTABILITY or FITNESS FOR A PARTICULAR PURPOSE.  See the
 * GNU Lesser General Public License for more details.
 *
 * You should have received a copy of the GNU Lesser General Public License
 * along with the ULTIMATE ModelCheckerUtils Library. If not, see <http://www.gnu.org/licenses/>.
 *
 * Additional permission under GNU GPL version 3 section 7:
 * If you modify the ULTIMATE ModelCheckerUtils Library, or any covered work, by linking
 * or combining it with Eclipse RCP (or a modified version of Eclipse RCP),
 * containing parts covered by the terms of the Eclipse Public License, the
 * licensors of the ULTIMATE ModelCheckerUtils Library grant you additional permission
 * to convey the resulting work.
 */
package de.uni_freiburg.informatik.ultimate.lib.modelcheckerutils.smt.predicates;

import java.util.HashSet;
import java.util.Set;

import org.apache.commons.lang3.ArrayUtils;

import de.uni_freiburg.informatik.ultimate.lib.modelcheckerutils.cfg.variables.IProgramFunction;
import de.uni_freiburg.informatik.ultimate.lib.modelcheckerutils.cfg.variables.IProgramVar;
import de.uni_freiburg.informatik.ultimate.lib.smtlibutils.SmtUtils;
import de.uni_freiburg.informatik.ultimate.logic.Script;
import de.uni_freiburg.informatik.ultimate.logic.Term;
import de.uni_freiburg.informatik.ultimate.util.HashUtils;
import de.uni_freiburg.informatik.ultimate.util.datastructures.ImmutableList;

/**
 * A predicate with a list of conjuncts. The conjunction formula is not computed eagerly.
 *
 * @author Dominik Klumpp (klumpp@informatik.uni-freiburg.de)
 */
public class PredicateWithConjuncts implements IPredicate {
	protected final int mSerial;
	protected final ImmutableList<IPredicate> mConjuncts;
	protected final Script mScript;
	private Term mFormula;
	private Term mClosedFormula;
	private String[] mProcedures;
	private Set<IProgramVar> mVars;
	private Set<IProgramFunction> mFuns;
	private IPredicate mOld;
	private IPredicate mNew;

	/**
	 * Create a new instance from scratch.
	 *
	 * @param serialNumber
	 *            The predicate's serial number
	 * @param conjuncts
	 *            The list of conjuncts
	 * @param script
	 *            A script to handle conjunction of terms.
	 */
	public PredicateWithConjuncts(final int serialNumber, final ImmutableList<IPredicate> conjuncts, Script script) {
		mSerial = serialNumber;
		mConjuncts = conjuncts;
		mScript = script;
		mProcedures = new String[0];
		mVars = new HashSet<>();
		mFuns = new HashSet<>();

	}

	/**
	 * Creates a new instance as conjunction of two given predicates.
	 *
	 * @param serialNumber
	 *            The predicate's serial number
	 * @param old
	 *            The first conjunct, which also contains the predicate's locations. May itself be another instance of
	 *            this class.
	 * @param newConjunct
	 *            A new conjunct to be added. Should not be an instance of this class (otherwise, nesting occurs).
	 * @param script
	 *            A script to handle conjunction of terms.            
	 */
	public PredicateWithConjuncts(final int serialNumber, final IPredicate old, final IPredicate newConjunct,
			Script script) {
		mSerial = serialNumber;
		mScript = script;
		mProcedures = new String[0];
		mVars = new HashSet<>();
		mFuns = new HashSet<>();
		mOld = old;
		mNew = newConjunct;

		final ImmutableList<IPredicate> oldConjuncts;
		if (old instanceof PredicateWithConjuncts) {
			oldConjuncts = ((PredicateWithConjuncts) old).mConjuncts;
		} else {
			oldConjuncts = ImmutableList.singleton(old);
		}
		mConjuncts = new ImmutableList<>(newConjunct, oldConjuncts);
	}

	public ImmutableList<IPredicate> getConjuncts() {
		return mConjuncts;
	}

	@Override
	public int hashCode() {
		return HashUtils.hashJenkins(31, mSerial);
	}

	@Override
	public boolean equals(final Object obj) {
		if (this == obj) {
			return true;
		}
		if (obj == null) {
			return false;
		}
		if (getClass() == obj.getClass()) {
			final PredicateWithConjuncts other = (PredicateWithConjuncts) obj;
			return mSerial == other.mSerial;
		}
		return false;
	}

	@Override
	public Term getFormula() {
		// compute on-demand (and possibly use partial results when constructed from conjunction)
		if (mFormula == null) {			
			if (mOld != null) {
				mFormula = SmtUtils.and(mScript, mOld.getFormula(), mNew.getFormula());
			} else {
				Term term = null;
				for (IPredicate conjunct : mConjuncts) {
					if (term == null) {
						term = conjunct.getFormula();
					} else {
						term = SmtUtils.and(mScript, term, conjunct.getFormula());
					}
				}
				mFormula = term;
			}
		}
		return mFormula;
	}

	@Override
	public Term getClosedFormula() {
		// compute on-demand (and possibly use partial results when constructed from conjunction)
		if (mClosedFormula == null) {			
			if (mOld != null) {
				mClosedFormula = SmtUtils.and(mScript, mOld.getClosedFormula(), mNew.getClosedFormula());
			} else {
				Term term = null;
				for (IPredicate conjunct : mConjuncts) {
					if (term == null) {
						term = conjunct.getClosedFormula();
					} else {
						term = SmtUtils.and(mScript, term, conjunct.getClosedFormula());
					}
				}
				mClosedFormula = term;
			}
		}
		return mClosedFormula;
	}

	@Override
<<<<<<< HEAD
	public String[] getProcedures() {
		// compute on-demand (and possibly use partial results when constructed from conjunction)
		if (mProcedures.length == 0) {
			if (mOld != null) {
				ArrayUtils.addAll(mProcedures, mOld.getProcedures());
				ArrayUtils.addAll(mProcedures, mNew.getProcedures());
			} else {
				for (IPredicate conjunct : mConjuncts) {
					ArrayUtils.addAll(mProcedures, conjunct.getProcedures());
				}
			}
		}
		return mProcedures;
	}

	@Override
=======
>>>>>>> 5207893e
	public Set<IProgramVar> getVars() {
		// compute on-demand (and possibly use partial results when constructed from conjunction)
		if (mVars.isEmpty()) {
			if (mOld != null) {
				mVars.addAll(mOld.getVars());
				mVars.addAll(mNew.getVars());
			} else {
				for (IPredicate conjunct : mConjuncts) {
					mVars.addAll(conjunct.getVars());
				}
			}
		}
		return mVars;
	}

	@Override
	public Set<IProgramFunction> getFuns() {
		// compute on-demand (and possibly use partial results when constructed from conjunction)
		if (mFuns.isEmpty()) {
			if (mOld != null) {
				mFuns.addAll(mOld.getFuns());
				mFuns.addAll(mNew.getFuns());
			} else {
				for (IPredicate conjunct : mConjuncts) {
					mFuns.addAll(conjunct.getFuns());
				}
			}
		}
		return mFuns;
	}
<<<<<<< HEAD
	
=======

>>>>>>> 5207893e
	@Override
	public String toString() {
		return mSerial + "#" + mConjuncts.toString();
	}
}<|MERGE_RESOLUTION|>--- conflicted
+++ resolved
@@ -30,8 +30,6 @@
 import java.util.HashSet;
 import java.util.Set;
 
-import org.apache.commons.lang3.ArrayUtils;
-
 import de.uni_freiburg.informatik.ultimate.lib.modelcheckerutils.cfg.variables.IProgramFunction;
 import de.uni_freiburg.informatik.ultimate.lib.modelcheckerutils.cfg.variables.IProgramVar;
 import de.uni_freiburg.informatik.ultimate.lib.smtlibutils.SmtUtils;
@@ -51,9 +49,9 @@
 	protected final Script mScript;
 	private Term mFormula;
 	private Term mClosedFormula;
-	private String[] mProcedures;
-	private Set<IProgramVar> mVars;
-	private Set<IProgramFunction> mFuns;
+	private final String[] mProcedures;
+	private final Set<IProgramVar> mVars;
+	private final Set<IProgramFunction> mFuns;
 	private IPredicate mOld;
 	private IPredicate mNew;
 
@@ -67,7 +65,8 @@
 	 * @param script
 	 *            A script to handle conjunction of terms.
 	 */
-	public PredicateWithConjuncts(final int serialNumber, final ImmutableList<IPredicate> conjuncts, Script script) {
+	public PredicateWithConjuncts(final int serialNumber, final ImmutableList<IPredicate> conjuncts,
+			final Script script) {
 		mSerial = serialNumber;
 		mConjuncts = conjuncts;
 		mScript = script;
@@ -88,10 +87,10 @@
 	 * @param newConjunct
 	 *            A new conjunct to be added. Should not be an instance of this class (otherwise, nesting occurs).
 	 * @param script
-	 *            A script to handle conjunction of terms.            
+	 *            A script to handle conjunction of terms.
 	 */
 	public PredicateWithConjuncts(final int serialNumber, final IPredicate old, final IPredicate newConjunct,
-			Script script) {
+			final Script script) {
 		mSerial = serialNumber;
 		mScript = script;
 		mProcedures = new String[0];
@@ -136,12 +135,12 @@
 	@Override
 	public Term getFormula() {
 		// compute on-demand (and possibly use partial results when constructed from conjunction)
-		if (mFormula == null) {			
+		if (mFormula == null) {
 			if (mOld != null) {
 				mFormula = SmtUtils.and(mScript, mOld.getFormula(), mNew.getFormula());
 			} else {
 				Term term = null;
-				for (IPredicate conjunct : mConjuncts) {
+				for (final IPredicate conjunct : mConjuncts) {
 					if (term == null) {
 						term = conjunct.getFormula();
 					} else {
@@ -157,12 +156,12 @@
 	@Override
 	public Term getClosedFormula() {
 		// compute on-demand (and possibly use partial results when constructed from conjunction)
-		if (mClosedFormula == null) {			
+		if (mClosedFormula == null) {
 			if (mOld != null) {
 				mClosedFormula = SmtUtils.and(mScript, mOld.getClosedFormula(), mNew.getClosedFormula());
 			} else {
 				Term term = null;
-				for (IPredicate conjunct : mConjuncts) {
+				for (final IPredicate conjunct : mConjuncts) {
 					if (term == null) {
 						term = conjunct.getClosedFormula();
 					} else {
@@ -176,25 +175,6 @@
 	}
 
 	@Override
-<<<<<<< HEAD
-	public String[] getProcedures() {
-		// compute on-demand (and possibly use partial results when constructed from conjunction)
-		if (mProcedures.length == 0) {
-			if (mOld != null) {
-				ArrayUtils.addAll(mProcedures, mOld.getProcedures());
-				ArrayUtils.addAll(mProcedures, mNew.getProcedures());
-			} else {
-				for (IPredicate conjunct : mConjuncts) {
-					ArrayUtils.addAll(mProcedures, conjunct.getProcedures());
-				}
-			}
-		}
-		return mProcedures;
-	}
-
-	@Override
-=======
->>>>>>> 5207893e
 	public Set<IProgramVar> getVars() {
 		// compute on-demand (and possibly use partial results when constructed from conjunction)
 		if (mVars.isEmpty()) {
@@ -202,7 +182,7 @@
 				mVars.addAll(mOld.getVars());
 				mVars.addAll(mNew.getVars());
 			} else {
-				for (IPredicate conjunct : mConjuncts) {
+				for (final IPredicate conjunct : mConjuncts) {
 					mVars.addAll(conjunct.getVars());
 				}
 			}
@@ -218,18 +198,14 @@
 				mFuns.addAll(mOld.getFuns());
 				mFuns.addAll(mNew.getFuns());
 			} else {
-				for (IPredicate conjunct : mConjuncts) {
+				for (final IPredicate conjunct : mConjuncts) {
 					mFuns.addAll(conjunct.getFuns());
 				}
 			}
 		}
 		return mFuns;
 	}
-<<<<<<< HEAD
-	
-=======
-
->>>>>>> 5207893e
+
 	@Override
 	public String toString() {
 		return mSerial + "#" + mConjuncts.toString();

/*
 * Copyright (C) 2018 Matthias Heizmann (heizmann@informatik.uni-freiburg.de)
 * Copyright (C) 2018 Lars Nitzke (lars.nitzke@outlook.com)
 * Copyright (C) 2018 University of Freiburg
 *
 * This file is part of the ULTIMATE ModelCheckerUtils Library.
 *
 * The ULTIMATE ModelCheckerUtils Library is free software: you can redistribute it and/or modify
 * it under the terms of the GNU Lesser General Public License as published
 * by the Free Software Foundation, either version 3 of the License, or
 * (at your option) any later version.
 *
 * The ULTIMATE ModelCheckerUtils Library is distributed in the hope that it will be useful,
 * but WITHOUT ANY WARRANTY; without even the implied warranty of
 * MERCHANTABILITY or FITNESS FOR A PARTICULAR PURPOSE.  See the
 * GNU Lesser General Public License for more details.
 *
 * You should have received a copy of the GNU Lesser General Public License
 * along with the ULTIMATE ModelCheckerUtils Library. If not, see <http://www.gnu.org/licenses/>.
 *
 * Additional permission under GNU GPL version 3 section 7:
 * If you modify the ULTIMATE ModelCheckerUtils Library, or any covered work, by linking
 * or combining it with Eclipse RCP (or a modified version of Eclipse RCP),
 * containing parts covered by the terms of the Eclipse Public License, the
 * licensors of the ULTIMATE ModelCheckerUtils Library grant you additional permission
 * to convey the resulting work.
 */
package de.uni_freiburg.informatik.ultimate.lib.modelcheckerutils.cfg;

import java.util.ArrayList;
import java.util.Arrays;
import java.util.Collection;
import java.util.HashMap;
import java.util.HashSet;
import java.util.List;
import java.util.Map;
import java.util.Set;
import java.util.function.UnaryOperator;
import java.util.stream.Collectors;

import de.uni_freiburg.informatik.ultimate.core.model.models.ILocation;
import de.uni_freiburg.informatik.ultimate.core.model.models.ModelUtils;
import de.uni_freiburg.informatik.ultimate.core.model.services.IUltimateServiceProvider;
import de.uni_freiburg.informatik.ultimate.lib.modelcheckerutils.boogie.Expression2Term.MultiTermResult;
import de.uni_freiburg.informatik.ultimate.lib.modelcheckerutils.cfg.structure.IForkActionThreadCurrent.ForkSmtArguments;
import de.uni_freiburg.informatik.ultimate.lib.modelcheckerutils.cfg.structure.IIcfg;
import de.uni_freiburg.informatik.ultimate.lib.modelcheckerutils.cfg.structure.IIcfgForkTransitionThreadCurrent;
import de.uni_freiburg.informatik.ultimate.lib.modelcheckerutils.cfg.structure.IIcfgJoinTransitionThreadCurrent;
import de.uni_freiburg.informatik.ultimate.lib.modelcheckerutils.cfg.structure.IIcfgTransition;
import de.uni_freiburg.informatik.ultimate.lib.modelcheckerutils.cfg.structure.IJoinActionThreadCurrent.JoinSmtArguments;
import de.uni_freiburg.informatik.ultimate.lib.modelcheckerutils.cfg.structure.IcfgCallTransition;
import de.uni_freiburg.informatik.ultimate.lib.modelcheckerutils.cfg.structure.IcfgEdge;
import de.uni_freiburg.informatik.ultimate.lib.modelcheckerutils.cfg.structure.IcfgEdgeFactory;
import de.uni_freiburg.informatik.ultimate.lib.modelcheckerutils.cfg.structure.IcfgEdgeIterator;
import de.uni_freiburg.informatik.ultimate.lib.modelcheckerutils.cfg.structure.IcfgForkThreadCurrentTransition;
import de.uni_freiburg.informatik.ultimate.lib.modelcheckerutils.cfg.structure.IcfgInternalTransition;
import de.uni_freiburg.informatik.ultimate.lib.modelcheckerutils.cfg.structure.IcfgJoinThreadCurrentTransition;
import de.uni_freiburg.informatik.ultimate.lib.modelcheckerutils.cfg.structure.IcfgLocation;
import de.uni_freiburg.informatik.ultimate.lib.modelcheckerutils.cfg.transformations.BlockEncodingBacktranslator;
import de.uni_freiburg.informatik.ultimate.lib.modelcheckerutils.cfg.transitions.TransFormulaBuilder;
import de.uni_freiburg.informatik.ultimate.lib.modelcheckerutils.cfg.transitions.UnmodifiableTransFormula;
import de.uni_freiburg.informatik.ultimate.lib.modelcheckerutils.cfg.variables.ILocalProgramVar;
import de.uni_freiburg.informatik.ultimate.lib.modelcheckerutils.cfg.variables.IProgramNonOldVar;
import de.uni_freiburg.informatik.ultimate.lib.modelcheckerutils.cfg.variables.IProgramVar;
import de.uni_freiburg.informatik.ultimate.lib.modelcheckerutils.cfg.variables.ProgramVarUtils;
import de.uni_freiburg.informatik.ultimate.lib.smtlibutils.ManagedScript;
import de.uni_freiburg.informatik.ultimate.lib.smtlibutils.Substitution;
import de.uni_freiburg.informatik.ultimate.logic.Term;
import de.uni_freiburg.informatik.ultimate.logic.TermVariable;
import de.uni_freiburg.informatik.ultimate.util.datastructures.relation.HashRelation;

/**
 * Modifies a given {@link IIcfg} by adding copies of existing procedures.
 * <p>
 * Copies are constructed according to the {@link List} argument "instances". For each instance with the name "foo" and
 * the template "bar" we construct a copy of the procedure "foo" and the identifier of the copy is "bar".
 * <p />
 * <p>
 * A {@link ProcedureMultiplier} replaces also all local variables accordingly and replaces the {@link CfgSmtToolkit}.
 * <p />
 * <p>
 * For every copy e_copy of an edge e, the map entry (e_copy,e) is added to the given
 * {@link BlockEncodingBacktranslator}.
 * <p />
 *
 *
 * @author Matthias Heizmann (heizmann@informatik.uni-freiburg.de)
 * @author Frank Schüssele (schuessf@informatik.uni-freiburg.de)
 */
public class ProcedureMultiplier {
<<<<<<< HEAD

	public ProcedureMultiplier(final IUltimateServiceProvider services, final BasicIcfg<IcfgLocation> icfg,
			final HashRelation<String, String> copyDirectives,
			final BlockEncodingBacktranslator<IIcfgTransition<IcfgLocation>> backtranslator,
=======
	public static void duplicateProcedures(final IUltimateServiceProvider services, final BasicIcfg<IcfgLocation> icfg,
			final List<ThreadInstance> instances, final BlockEncodingBacktranslator backtranslator,
>>>>>>> eb6e1922
			final Map<IIcfgForkTransitionThreadCurrent<IcfgLocation>, List<ThreadInstance>> threadInstanceMap,
			final List<IIcfgForkTransitionThreadCurrent<IcfgLocation>> forkCurrentThreads,
			final List<IIcfgJoinTransitionThreadCurrent<IcfgLocation>> joinCurrentThreads) {
		final Object lockOwner = ProcedureMultiplier.class;
		final HashRelation<String, String> copyDirectives = generateCopyDirectives(instances);
		final CfgSmtToolkit cfgSmtToolkit = icfg.getCfgSmtToolkit();
		final IcfgEdgeFactory icfgEdgeFactory = cfgSmtToolkit.getIcfgEdgeFactory();
		final Map<String, List<ILocalProgramVar>> inParams = new HashMap<>(cfgSmtToolkit.getInParams());
		final Map<String, List<ILocalProgramVar>> outParams = new HashMap<>(cfgSmtToolkit.getOutParams());
		final Set<String> procedures = new HashSet<>(cfgSmtToolkit.getProcedures());
		final SmtFunctionsAndAxioms smtSymbols = cfgSmtToolkit.getSmtFunctionsAndAxioms();
		final DefaultIcfgSymbolTable symbolTable =
				new DefaultIcfgSymbolTable(cfgSmtToolkit.getSymbolTable(), procedures);
		final ManagedScript managedScript = cfgSmtToolkit.getManagedScript();
		final HashRelation<String, IProgramNonOldVar> proc2globals =
				new HashRelation<>(cfgSmtToolkit.getModifiableGlobalsTable().getProcToGlobals());

		// Add variables
		final Map<String, Map<ILocalProgramVar, ILocalProgramVar>> oldVar2newVar = new HashMap<>();
		final Map<Term, Term> variableBacktranslationMapping = new HashMap<>();
		managedScript.lock(lockOwner);
		for (final String proc : copyDirectives.getDomain()) {
			assert cfgSmtToolkit.getProcedures().contains(proc) : "procedure " + proc + " missing";
			for (final String copyIdentifier : copyDirectives.getImage(proc)) {
				icfg.addProcedure(copyIdentifier);
				final Map<ILocalProgramVar, ILocalProgramVar> procOldVar2NewVar = new HashMap<>();
				procedures.add(copyIdentifier);
				final List<ILocalProgramVar> inParamsOfCopy = new ArrayList<>();
				for (final ILocalProgramVar inParam : inParams.get(proc)) {
					final ILocalProgramVar inParamCopy = constructVariableCopy(inParam, copyIdentifier, managedScript,
							procOldVar2NewVar, variableBacktranslationMapping, symbolTable, lockOwner);
					inParamsOfCopy.add(inParamCopy);
				}
				inParams.put(copyIdentifier, inParamsOfCopy);
				final List<ILocalProgramVar> outParamsOfCopy = new ArrayList<>();
				for (final ILocalProgramVar outParam : outParams.get(proc)) {
					final ILocalProgramVar outParamCopy = constructVariableCopy(outParam, copyIdentifier, managedScript,
							procOldVar2NewVar, variableBacktranslationMapping, symbolTable, lockOwner);
					outParamsOfCopy.add(outParamCopy);
				}
				outParams.put(copyIdentifier, outParamsOfCopy);
				for (final ILocalProgramVar localVar : cfgSmtToolkit.getSymbolTable().getLocals(proc)) {
					if (!procOldVar2NewVar.containsKey(localVar)) {
						constructVariableCopy(localVar, copyIdentifier, managedScript, procOldVar2NewVar,
								variableBacktranslationMapping, symbolTable, lockOwner);
					}
				}
				oldVar2newVar.put(copyIdentifier, procOldVar2NewVar);
				proc2globals.getImage(proc).forEach(g -> proc2globals.addPair(copyIdentifier, g));
			}
		}
		backtranslator.setTermTranslator(x -> Substitution.apply(managedScript, variableBacktranslationMapping, x));
		managedScript.unlock(lockOwner);

		final CfgSmtToolkit newCfgSmtToolkit =
				new CfgSmtToolkit(new ModifiableGlobalsTable(proc2globals), managedScript, symbolTable, procedures,
						inParams, outParams, icfgEdgeFactory, cfgSmtToolkit.getConcurrencyInformation(), smtSymbols);
		icfg.setCfgSmtToolkit(newCfgSmtToolkit);

		// Add locations and edges
		for (final String proc : copyDirectives.getDomain()) {
			final IcfgLocation procEntry = icfg.getProcedureEntryNodes().get(proc);
			final List<IcfgEdge> edges =
					new IcfgEdgeIterator(procEntry.getOutgoingEdges()).asStream().collect(Collectors.toList());
			for (final String copyIdentifier : copyDirectives.getImage(proc)) {
				final Map<IcfgLocation, IcfgLocation> old2NewLoc = new HashMap<>();
				for (final IcfgEdge edge : edges) {
					final IcfgLocation source = getOrConstructLocationCopy(edge.getSource(), old2NewLoc, icfg,
							copyIdentifier, backtranslator);
					final IcfgLocation target = getOrConstructLocationCopy(edge.getTarget(), old2NewLoc, icfg,
							copyIdentifier, backtranslator);
					final IcfgEdge newEdge = constructEdgeCopy(edge, source, target, oldVar2newVar.get(copyIdentifier),
							icfgEdgeFactory, managedScript, threadInstanceMap, forkCurrentThreads, joinCurrentThreads);
					backtranslator.mapEdges(newEdge, edge);
					ModelUtils.copyAnnotations(edge, newEdge);
					source.addOutgoing(newEdge);
					target.addIncoming(newEdge);
				}
			}
		}
	}

	private static IcfgEdge constructEdgeCopy(final IcfgEdge edge, final IcfgLocation source, final IcfgLocation target,
			final Map<ILocalProgramVar, ILocalProgramVar> varReplacement, final IcfgEdgeFactory icfgEdgeFactory,
			final ManagedScript managedScript,
			final Map<IIcfgForkTransitionThreadCurrent<IcfgLocation>, List<ThreadInstance>> threadInstanceMap,
			final List<IIcfgForkTransitionThreadCurrent<IcfgLocation>> forkCurrentThreads,
			final List<IIcfgJoinTransitionThreadCurrent<IcfgLocation>> joinCurrentThreads) {
		final UnmodifiableTransFormula transFormula =
				TransFormulaBuilder.constructCopy(managedScript, edge.getTransformula(), varReplacement);
		if (edge instanceof IcfgInternalTransition) {
			final UnmodifiableTransFormula transFormulaWithBE = TransFormulaBuilder.constructCopy(managedScript,
					((IcfgInternalTransition) edge).getTransitionFormulaWithBranchEncoders(), varReplacement);
			return icfgEdgeFactory.createInternalTransition(source, target, null, transFormula, transFormulaWithBE);
		}
		if (edge instanceof IcfgForkThreadCurrentTransition) {
			final IcfgForkThreadCurrentTransition oldForkEdge = (IcfgForkThreadCurrentTransition) edge;
			final ForkSmtArguments newForkSmtArguments =
					copyForkSmtArguments(oldForkEdge.getForkSmtArguments(), varReplacement, managedScript);
			final IcfgForkThreadCurrentTransition newForkEdge = icfgEdgeFactory.createForkThreadCurrentTransition(
					source, target, null, transFormula, newForkSmtArguments, oldForkEdge.getNameOfForkedProcedure());
			// add to thread instance mapping
			forkCurrentThreads.add(newForkEdge);
			final List<ThreadInstance> threadInstances = threadInstanceMap.get(oldForkEdge);
			assert threadInstances != null;
			threadInstanceMap.put(newForkEdge, threadInstances);
			return newForkEdge;
		}
		if (edge instanceof IcfgJoinThreadCurrentTransition) {
			final JoinSmtArguments newForkSmtArguments = copyJoinSmtArguments(
					((IcfgJoinThreadCurrentTransition) edge).getJoinSmtArguments(), varReplacement, managedScript);
			final IcfgJoinThreadCurrentTransition newJoinEdge = icfgEdgeFactory
					.createJoinThreadCurrentTransition(source, target, null, transFormula, newForkSmtArguments);
			// add to join list
			joinCurrentThreads.add(newJoinEdge);
			return newJoinEdge;
		}
		if (edge instanceof IcfgCallTransition) {
			throw new UnsupportedOperationException(String.format(
					"%s does not support %s. Calls and returns should habe been removed by inlining. "
							+ "(Did the inlining fail because this program is recursive.)",
					ProcedureMultiplier.class.getSimpleName(), edge.getClass().getSimpleName()));
		}
		throw new UnsupportedOperationException(
				ProcedureMultiplier.class.getSimpleName() + " does not support " + edge.getClass().getSimpleName());
	}

	private static IcfgLocation getOrConstructLocationCopy(final IcfgLocation originalLocation,
			final Map<IcfgLocation, IcfgLocation> old2newLoc, final BasicIcfg<IcfgLocation> icfg, final String newProc,
			final BlockEncodingBacktranslator backtranslator) {
		return old2newLoc.computeIfAbsent(originalLocation,
				x -> constructLocationCopy(x, icfg, newProc, backtranslator));
	}

	private static IcfgLocation constructLocationCopy(final IcfgLocation originalLocation,
			final BasicIcfg<IcfgLocation> icfg, final String newProc,
			final BlockEncodingBacktranslator backtranslator) {
		final String proc = originalLocation.getProcedure();
		final IcfgLocation newLoc = new IcfgLocation(originalLocation.getDebugIdentifier(), newProc);
		ModelUtils.copyAnnotations(originalLocation, newLoc);
		backtranslator.mapLocations(newLoc, originalLocation);
		final boolean isInitial = icfg.getInitialNodes().contains(originalLocation);
		final boolean isError = icfg.getProcedureErrorNodes().get(proc).contains(originalLocation);
		final boolean isProcEntry = icfg.getProcedureEntryNodes().get(proc).equals(originalLocation);
		final boolean isProcExit = icfg.getProcedureExitNodes().get(proc).equals(originalLocation);
		final boolean isLoopLocation = icfg.getLoopLocations().contains(originalLocation);
		icfg.addLocation(newLoc, isInitial, isError, isProcEntry, isProcExit, isLoopLocation);
		return newLoc;
	}

	private static ILocalProgramVar constructVariableCopy(final ILocalProgramVar localVar, final String procedureCopy,
			final ManagedScript managedScript, final Map<ILocalProgramVar, ILocalProgramVar> procOldVar2NewVar,
			final Map<Term, Term> variableBacktranslationMapping, final DefaultIcfgSymbolTable symbolTable,
			final Object lockOwner) {
		final ILocalProgramVar localVarCopy = ProgramVarUtils.constructLocalProgramVar(localVar.getIdentifier(),
				procedureCopy, localVar.getSort(), managedScript, lockOwner);
		procOldVar2NewVar.put(localVar, localVarCopy);
		variableBacktranslationMapping.put(localVarCopy.getTermVariable(), localVar.getTermVariable());
		symbolTable.add(localVarCopy);
		return localVarCopy;
	}

	private static ForkSmtArguments copyForkSmtArguments(final ForkSmtArguments forkSmtArguments,
			final Map<ILocalProgramVar, ILocalProgramVar> map, final ManagedScript managedScript) {
		final Map<Term, Term> defaultVariableMapping = constructDefaultVariableMapping(map);
		final MultiTermResult newThreadIdArguments =
				copyMultiTermResult(forkSmtArguments.getThreadIdArguments(), defaultVariableMapping, managedScript);
		final MultiTermResult newProcedureArguments =
				copyMultiTermResult(forkSmtArguments.getProcedureArguments(), defaultVariableMapping, managedScript);
		return new ForkSmtArguments(newThreadIdArguments, newProcedureArguments);
	}

	private static JoinSmtArguments copyJoinSmtArguments(final JoinSmtArguments joinSmtArguments,
			final Map<ILocalProgramVar, ILocalProgramVar> map, final ManagedScript managedScript) {
		final Map<Term, Term> defaultVariableMapping = constructDefaultVariableMapping(map);
		final MultiTermResult newThreadIdArguments =
				copyMultiTermResult(joinSmtArguments.getThreadIdArguments(), defaultVariableMapping, managedScript);
		final List<IProgramVar> newAssignmentLhs = joinSmtArguments.getAssignmentLhs().stream()
				.map(x -> x.isGlobal() ? x : map.get(x)).collect(Collectors.toList());
		return new JoinSmtArguments(newThreadIdArguments, newAssignmentLhs);
	}

	private static MultiTermResult copyMultiTermResult(final MultiTermResult oldProcedureArguments,
			final Map<Term, Term> defaultVariableMadefaultVariableMappingpping2, final ManagedScript managedScript) {
		final UnaryOperator<Term> subst =
				(x -> Substitution.apply(managedScript, defaultVariableMadefaultVariableMappingpping2, x));
		final Term[] terms = Arrays.stream(oldProcedureArguments.getTerms()).map(subst).toArray(Term[]::new);
		final Collection<TermVariable> auxiliaryVars = oldProcedureArguments.getAuxiliaryVars();
		final Map<String, ILocation> overapproximations = oldProcedureArguments.getOverappoximations();
		final MultiTermResult copy = new MultiTermResult(overapproximations, auxiliaryVars, terms);
		return copy;
	}

	private static Map<Term, Term> constructDefaultVariableMapping(final Map<ILocalProgramVar, ILocalProgramVar> map) {
		return map.entrySet().stream()
				.collect(Collectors.toMap(x -> x.getKey().getTermVariable(), x -> x.getValue().getTermVariable()));
	}

<<<<<<< HEAD
	private static IcfgLocation constructCopy(final IcfgLocation oldLoc, final String copy,
			final BlockEncodingBacktranslator<IIcfgTransition<IcfgLocation>> backtranslator) {
		final IcfgLocation newLoc = new IcfgLocation(oldLoc.getDebugIdentifier(), copy);
		ModelUtils.copyAnnotations(oldLoc, newLoc);
		backtranslator.mapLocations(newLoc, oldLoc);
		return newLoc;
	}

	/**
	 * FIXME Merge
	 */
	private ILocalProgramVar constructCopy(final ILocalProgramVar localVar, final String copyIdentifier,
			final ManagedScript managedScript, final Object lockOwner) {
		final Sort sort = localVar.getSort();
		final String name = ProgramVarUtils.buildBoogieVarName(localVar.getIdentifier(), copyIdentifier, false, false);

		final TermVariable termVariable = managedScript.getScript().variable(name, sort);

		final ApplicationTerm defaultConstant =
				ProgramVarUtils.constructDefaultConstant(managedScript, lockOwner, sort, name);
		final ApplicationTerm primedConstant =
				ProgramVarUtils.constructPrimedConstant(managedScript, lockOwner, sort, name);

		final LocalBoogieVar bv = new LocalBoogieVar(localVar.getIdentifier(), copyIdentifier, null, termVariable,
				defaultConstant, primedConstant);
		return bv;
	}

	private String construtCopyIdentifier(final String proc, final String suffix) {
		return proc + "_" + suffix;
	}

	public static HashRelation<String, String>
=======
	private static HashRelation<String, String>
>>>>>>> eb6e1922
			generateCopyDirectives(final Collection<ThreadInstance> threadInstances) {
		final HashRelation<String, String> result = new HashRelation<>();
		for (final ThreadInstance ti : threadInstances) {
			result.addPair(ti.getThreadTemplateName(), ti.getThreadInstanceName());
		}
		return result;
	}
}
<|MERGE_RESOLUTION|>--- conflicted
+++ resolved
@@ -1,342 +1,300 @@
-/*
- * Copyright (C) 2018 Matthias Heizmann (heizmann@informatik.uni-freiburg.de)
- * Copyright (C) 2018 Lars Nitzke (lars.nitzke@outlook.com)
- * Copyright (C) 2018 University of Freiburg
- *
- * This file is part of the ULTIMATE ModelCheckerUtils Library.
- *
- * The ULTIMATE ModelCheckerUtils Library is free software: you can redistribute it and/or modify
- * it under the terms of the GNU Lesser General Public License as published
- * by the Free Software Foundation, either version 3 of the License, or
- * (at your option) any later version.
- *
- * The ULTIMATE ModelCheckerUtils Library is distributed in the hope that it will be useful,
- * but WITHOUT ANY WARRANTY; without even the implied warranty of
- * MERCHANTABILITY or FITNESS FOR A PARTICULAR PURPOSE.  See the
- * GNU Lesser General Public License for more details.
- *
- * You should have received a copy of the GNU Lesser General Public License
- * along with the ULTIMATE ModelCheckerUtils Library. If not, see <http://www.gnu.org/licenses/>.
- *
- * Additional permission under GNU GPL version 3 section 7:
- * If you modify the ULTIMATE ModelCheckerUtils Library, or any covered work, by linking
- * or combining it with Eclipse RCP (or a modified version of Eclipse RCP),
- * containing parts covered by the terms of the Eclipse Public License, the
- * licensors of the ULTIMATE ModelCheckerUtils Library grant you additional permission
- * to convey the resulting work.
- */
-package de.uni_freiburg.informatik.ultimate.lib.modelcheckerutils.cfg;
-
-import java.util.ArrayList;
-import java.util.Arrays;
-import java.util.Collection;
-import java.util.HashMap;
-import java.util.HashSet;
-import java.util.List;
-import java.util.Map;
-import java.util.Set;
-import java.util.function.UnaryOperator;
-import java.util.stream.Collectors;
-
-import de.uni_freiburg.informatik.ultimate.core.model.models.ILocation;
-import de.uni_freiburg.informatik.ultimate.core.model.models.ModelUtils;
-import de.uni_freiburg.informatik.ultimate.core.model.services.IUltimateServiceProvider;
-import de.uni_freiburg.informatik.ultimate.lib.modelcheckerutils.boogie.Expression2Term.MultiTermResult;
-import de.uni_freiburg.informatik.ultimate.lib.modelcheckerutils.cfg.structure.IForkActionThreadCurrent.ForkSmtArguments;
-import de.uni_freiburg.informatik.ultimate.lib.modelcheckerutils.cfg.structure.IIcfg;
-import de.uni_freiburg.informatik.ultimate.lib.modelcheckerutils.cfg.structure.IIcfgForkTransitionThreadCurrent;
-import de.uni_freiburg.informatik.ultimate.lib.modelcheckerutils.cfg.structure.IIcfgJoinTransitionThreadCurrent;
-import de.uni_freiburg.informatik.ultimate.lib.modelcheckerutils.cfg.structure.IIcfgTransition;
-import de.uni_freiburg.informatik.ultimate.lib.modelcheckerutils.cfg.structure.IJoinActionThreadCurrent.JoinSmtArguments;
-import de.uni_freiburg.informatik.ultimate.lib.modelcheckerutils.cfg.structure.IcfgCallTransition;
-import de.uni_freiburg.informatik.ultimate.lib.modelcheckerutils.cfg.structure.IcfgEdge;
-import de.uni_freiburg.informatik.ultimate.lib.modelcheckerutils.cfg.structure.IcfgEdgeFactory;
-import de.uni_freiburg.informatik.ultimate.lib.modelcheckerutils.cfg.structure.IcfgEdgeIterator;
-import de.uni_freiburg.informatik.ultimate.lib.modelcheckerutils.cfg.structure.IcfgForkThreadCurrentTransition;
-import de.uni_freiburg.informatik.ultimate.lib.modelcheckerutils.cfg.structure.IcfgInternalTransition;
-import de.uni_freiburg.informatik.ultimate.lib.modelcheckerutils.cfg.structure.IcfgJoinThreadCurrentTransition;
-import de.uni_freiburg.informatik.ultimate.lib.modelcheckerutils.cfg.structure.IcfgLocation;
-import de.uni_freiburg.informatik.ultimate.lib.modelcheckerutils.cfg.transformations.BlockEncodingBacktranslator;
-import de.uni_freiburg.informatik.ultimate.lib.modelcheckerutils.cfg.transitions.TransFormulaBuilder;
-import de.uni_freiburg.informatik.ultimate.lib.modelcheckerutils.cfg.transitions.UnmodifiableTransFormula;
-import de.uni_freiburg.informatik.ultimate.lib.modelcheckerutils.cfg.variables.ILocalProgramVar;
-import de.uni_freiburg.informatik.ultimate.lib.modelcheckerutils.cfg.variables.IProgramNonOldVar;
-import de.uni_freiburg.informatik.ultimate.lib.modelcheckerutils.cfg.variables.IProgramVar;
-import de.uni_freiburg.informatik.ultimate.lib.modelcheckerutils.cfg.variables.ProgramVarUtils;
-import de.uni_freiburg.informatik.ultimate.lib.smtlibutils.ManagedScript;
-import de.uni_freiburg.informatik.ultimate.lib.smtlibutils.Substitution;
-import de.uni_freiburg.informatik.ultimate.logic.Term;
-import de.uni_freiburg.informatik.ultimate.logic.TermVariable;
-import de.uni_freiburg.informatik.ultimate.util.datastructures.relation.HashRelation;
-
-/**
- * Modifies a given {@link IIcfg} by adding copies of existing procedures.
- * <p>
- * Copies are constructed according to the {@link List} argument "instances". For each instance with the name "foo" and
- * the template "bar" we construct a copy of the procedure "foo" and the identifier of the copy is "bar".
- * <p />
- * <p>
- * A {@link ProcedureMultiplier} replaces also all local variables accordingly and replaces the {@link CfgSmtToolkit}.
- * <p />
- * <p>
- * For every copy e_copy of an edge e, the map entry (e_copy,e) is added to the given
- * {@link BlockEncodingBacktranslator}.
- * <p />
- *
- *
- * @author Matthias Heizmann (heizmann@informatik.uni-freiburg.de)
- * @author Frank Schüssele (schuessf@informatik.uni-freiburg.de)
- */
-public class ProcedureMultiplier {
-<<<<<<< HEAD
-
-	public ProcedureMultiplier(final IUltimateServiceProvider services, final BasicIcfg<IcfgLocation> icfg,
-			final HashRelation<String, String> copyDirectives,
-			final BlockEncodingBacktranslator<IIcfgTransition<IcfgLocation>> backtranslator,
-=======
-	public static void duplicateProcedures(final IUltimateServiceProvider services, final BasicIcfg<IcfgLocation> icfg,
-			final List<ThreadInstance> instances, final BlockEncodingBacktranslator backtranslator,
->>>>>>> eb6e1922
-			final Map<IIcfgForkTransitionThreadCurrent<IcfgLocation>, List<ThreadInstance>> threadInstanceMap,
-			final List<IIcfgForkTransitionThreadCurrent<IcfgLocation>> forkCurrentThreads,
-			final List<IIcfgJoinTransitionThreadCurrent<IcfgLocation>> joinCurrentThreads) {
-		final Object lockOwner = ProcedureMultiplier.class;
-		final HashRelation<String, String> copyDirectives = generateCopyDirectives(instances);
-		final CfgSmtToolkit cfgSmtToolkit = icfg.getCfgSmtToolkit();
-		final IcfgEdgeFactory icfgEdgeFactory = cfgSmtToolkit.getIcfgEdgeFactory();
-		final Map<String, List<ILocalProgramVar>> inParams = new HashMap<>(cfgSmtToolkit.getInParams());
-		final Map<String, List<ILocalProgramVar>> outParams = new HashMap<>(cfgSmtToolkit.getOutParams());
-		final Set<String> procedures = new HashSet<>(cfgSmtToolkit.getProcedures());
-		final SmtFunctionsAndAxioms smtSymbols = cfgSmtToolkit.getSmtFunctionsAndAxioms();
-		final DefaultIcfgSymbolTable symbolTable =
-				new DefaultIcfgSymbolTable(cfgSmtToolkit.getSymbolTable(), procedures);
-		final ManagedScript managedScript = cfgSmtToolkit.getManagedScript();
-		final HashRelation<String, IProgramNonOldVar> proc2globals =
-				new HashRelation<>(cfgSmtToolkit.getModifiableGlobalsTable().getProcToGlobals());
-
-		// Add variables
-		final Map<String, Map<ILocalProgramVar, ILocalProgramVar>> oldVar2newVar = new HashMap<>();
-		final Map<Term, Term> variableBacktranslationMapping = new HashMap<>();
-		managedScript.lock(lockOwner);
-		for (final String proc : copyDirectives.getDomain()) {
-			assert cfgSmtToolkit.getProcedures().contains(proc) : "procedure " + proc + " missing";
-			for (final String copyIdentifier : copyDirectives.getImage(proc)) {
-				icfg.addProcedure(copyIdentifier);
-				final Map<ILocalProgramVar, ILocalProgramVar> procOldVar2NewVar = new HashMap<>();
-				procedures.add(copyIdentifier);
-				final List<ILocalProgramVar> inParamsOfCopy = new ArrayList<>();
-				for (final ILocalProgramVar inParam : inParams.get(proc)) {
-					final ILocalProgramVar inParamCopy = constructVariableCopy(inParam, copyIdentifier, managedScript,
-							procOldVar2NewVar, variableBacktranslationMapping, symbolTable, lockOwner);
-					inParamsOfCopy.add(inParamCopy);
-				}
-				inParams.put(copyIdentifier, inParamsOfCopy);
-				final List<ILocalProgramVar> outParamsOfCopy = new ArrayList<>();
-				for (final ILocalProgramVar outParam : outParams.get(proc)) {
-					final ILocalProgramVar outParamCopy = constructVariableCopy(outParam, copyIdentifier, managedScript,
-							procOldVar2NewVar, variableBacktranslationMapping, symbolTable, lockOwner);
-					outParamsOfCopy.add(outParamCopy);
-				}
-				outParams.put(copyIdentifier, outParamsOfCopy);
-				for (final ILocalProgramVar localVar : cfgSmtToolkit.getSymbolTable().getLocals(proc)) {
-					if (!procOldVar2NewVar.containsKey(localVar)) {
-						constructVariableCopy(localVar, copyIdentifier, managedScript, procOldVar2NewVar,
-								variableBacktranslationMapping, symbolTable, lockOwner);
-					}
-				}
-				oldVar2newVar.put(copyIdentifier, procOldVar2NewVar);
-				proc2globals.getImage(proc).forEach(g -> proc2globals.addPair(copyIdentifier, g));
-			}
-		}
-		backtranslator.setTermTranslator(x -> Substitution.apply(managedScript, variableBacktranslationMapping, x));
-		managedScript.unlock(lockOwner);
-
-		final CfgSmtToolkit newCfgSmtToolkit =
-				new CfgSmtToolkit(new ModifiableGlobalsTable(proc2globals), managedScript, symbolTable, procedures,
-						inParams, outParams, icfgEdgeFactory, cfgSmtToolkit.getConcurrencyInformation(), smtSymbols);
-		icfg.setCfgSmtToolkit(newCfgSmtToolkit);
-
-		// Add locations and edges
-		for (final String proc : copyDirectives.getDomain()) {
-			final IcfgLocation procEntry = icfg.getProcedureEntryNodes().get(proc);
-			final List<IcfgEdge> edges =
-					new IcfgEdgeIterator(procEntry.getOutgoingEdges()).asStream().collect(Collectors.toList());
-			for (final String copyIdentifier : copyDirectives.getImage(proc)) {
-				final Map<IcfgLocation, IcfgLocation> old2NewLoc = new HashMap<>();
-				for (final IcfgEdge edge : edges) {
-					final IcfgLocation source = getOrConstructLocationCopy(edge.getSource(), old2NewLoc, icfg,
-							copyIdentifier, backtranslator);
-					final IcfgLocation target = getOrConstructLocationCopy(edge.getTarget(), old2NewLoc, icfg,
-							copyIdentifier, backtranslator);
-					final IcfgEdge newEdge = constructEdgeCopy(edge, source, target, oldVar2newVar.get(copyIdentifier),
-							icfgEdgeFactory, managedScript, threadInstanceMap, forkCurrentThreads, joinCurrentThreads);
-					backtranslator.mapEdges(newEdge, edge);
-					ModelUtils.copyAnnotations(edge, newEdge);
-					source.addOutgoing(newEdge);
-					target.addIncoming(newEdge);
-				}
-			}
-		}
-	}
-
-	private static IcfgEdge constructEdgeCopy(final IcfgEdge edge, final IcfgLocation source, final IcfgLocation target,
-			final Map<ILocalProgramVar, ILocalProgramVar> varReplacement, final IcfgEdgeFactory icfgEdgeFactory,
-			final ManagedScript managedScript,
-			final Map<IIcfgForkTransitionThreadCurrent<IcfgLocation>, List<ThreadInstance>> threadInstanceMap,
-			final List<IIcfgForkTransitionThreadCurrent<IcfgLocation>> forkCurrentThreads,
-			final List<IIcfgJoinTransitionThreadCurrent<IcfgLocation>> joinCurrentThreads) {
-		final UnmodifiableTransFormula transFormula =
-				TransFormulaBuilder.constructCopy(managedScript, edge.getTransformula(), varReplacement);
-		if (edge instanceof IcfgInternalTransition) {
-			final UnmodifiableTransFormula transFormulaWithBE = TransFormulaBuilder.constructCopy(managedScript,
-					((IcfgInternalTransition) edge).getTransitionFormulaWithBranchEncoders(), varReplacement);
-			return icfgEdgeFactory.createInternalTransition(source, target, null, transFormula, transFormulaWithBE);
-		}
-		if (edge instanceof IcfgForkThreadCurrentTransition) {
-			final IcfgForkThreadCurrentTransition oldForkEdge = (IcfgForkThreadCurrentTransition) edge;
-			final ForkSmtArguments newForkSmtArguments =
-					copyForkSmtArguments(oldForkEdge.getForkSmtArguments(), varReplacement, managedScript);
-			final IcfgForkThreadCurrentTransition newForkEdge = icfgEdgeFactory.createForkThreadCurrentTransition(
-					source, target, null, transFormula, newForkSmtArguments, oldForkEdge.getNameOfForkedProcedure());
-			// add to thread instance mapping
-			forkCurrentThreads.add(newForkEdge);
-			final List<ThreadInstance> threadInstances = threadInstanceMap.get(oldForkEdge);
-			assert threadInstances != null;
-			threadInstanceMap.put(newForkEdge, threadInstances);
-			return newForkEdge;
-		}
-		if (edge instanceof IcfgJoinThreadCurrentTransition) {
-			final JoinSmtArguments newForkSmtArguments = copyJoinSmtArguments(
-					((IcfgJoinThreadCurrentTransition) edge).getJoinSmtArguments(), varReplacement, managedScript);
-			final IcfgJoinThreadCurrentTransition newJoinEdge = icfgEdgeFactory
-					.createJoinThreadCurrentTransition(source, target, null, transFormula, newForkSmtArguments);
-			// add to join list
-			joinCurrentThreads.add(newJoinEdge);
-			return newJoinEdge;
-		}
-		if (edge instanceof IcfgCallTransition) {
-			throw new UnsupportedOperationException(String.format(
-					"%s does not support %s. Calls and returns should habe been removed by inlining. "
-							+ "(Did the inlining fail because this program is recursive.)",
-					ProcedureMultiplier.class.getSimpleName(), edge.getClass().getSimpleName()));
-		}
-		throw new UnsupportedOperationException(
-				ProcedureMultiplier.class.getSimpleName() + " does not support " + edge.getClass().getSimpleName());
-	}
-
-	private static IcfgLocation getOrConstructLocationCopy(final IcfgLocation originalLocation,
-			final Map<IcfgLocation, IcfgLocation> old2newLoc, final BasicIcfg<IcfgLocation> icfg, final String newProc,
-			final BlockEncodingBacktranslator backtranslator) {
-		return old2newLoc.computeIfAbsent(originalLocation,
-				x -> constructLocationCopy(x, icfg, newProc, backtranslator));
-	}
-
-	private static IcfgLocation constructLocationCopy(final IcfgLocation originalLocation,
-			final BasicIcfg<IcfgLocation> icfg, final String newProc,
-			final BlockEncodingBacktranslator backtranslator) {
-		final String proc = originalLocation.getProcedure();
-		final IcfgLocation newLoc = new IcfgLocation(originalLocation.getDebugIdentifier(), newProc);
-		ModelUtils.copyAnnotations(originalLocation, newLoc);
-		backtranslator.mapLocations(newLoc, originalLocation);
-		final boolean isInitial = icfg.getInitialNodes().contains(originalLocation);
-		final boolean isError = icfg.getProcedureErrorNodes().get(proc).contains(originalLocation);
-		final boolean isProcEntry = icfg.getProcedureEntryNodes().get(proc).equals(originalLocation);
-		final boolean isProcExit = icfg.getProcedureExitNodes().get(proc).equals(originalLocation);
-		final boolean isLoopLocation = icfg.getLoopLocations().contains(originalLocation);
-		icfg.addLocation(newLoc, isInitial, isError, isProcEntry, isProcExit, isLoopLocation);
-		return newLoc;
-	}
-
-	private static ILocalProgramVar constructVariableCopy(final ILocalProgramVar localVar, final String procedureCopy,
-			final ManagedScript managedScript, final Map<ILocalProgramVar, ILocalProgramVar> procOldVar2NewVar,
-			final Map<Term, Term> variableBacktranslationMapping, final DefaultIcfgSymbolTable symbolTable,
-			final Object lockOwner) {
-		final ILocalProgramVar localVarCopy = ProgramVarUtils.constructLocalProgramVar(localVar.getIdentifier(),
-				procedureCopy, localVar.getSort(), managedScript, lockOwner);
-		procOldVar2NewVar.put(localVar, localVarCopy);
-		variableBacktranslationMapping.put(localVarCopy.getTermVariable(), localVar.getTermVariable());
-		symbolTable.add(localVarCopy);
-		return localVarCopy;
-	}
-
-	private static ForkSmtArguments copyForkSmtArguments(final ForkSmtArguments forkSmtArguments,
-			final Map<ILocalProgramVar, ILocalProgramVar> map, final ManagedScript managedScript) {
-		final Map<Term, Term> defaultVariableMapping = constructDefaultVariableMapping(map);
-		final MultiTermResult newThreadIdArguments =
-				copyMultiTermResult(forkSmtArguments.getThreadIdArguments(), defaultVariableMapping, managedScript);
-		final MultiTermResult newProcedureArguments =
-				copyMultiTermResult(forkSmtArguments.getProcedureArguments(), defaultVariableMapping, managedScript);
-		return new ForkSmtArguments(newThreadIdArguments, newProcedureArguments);
-	}
-
-	private static JoinSmtArguments copyJoinSmtArguments(final JoinSmtArguments joinSmtArguments,
-			final Map<ILocalProgramVar, ILocalProgramVar> map, final ManagedScript managedScript) {
-		final Map<Term, Term> defaultVariableMapping = constructDefaultVariableMapping(map);
-		final MultiTermResult newThreadIdArguments =
-				copyMultiTermResult(joinSmtArguments.getThreadIdArguments(), defaultVariableMapping, managedScript);
-		final List<IProgramVar> newAssignmentLhs = joinSmtArguments.getAssignmentLhs().stream()
-				.map(x -> x.isGlobal() ? x : map.get(x)).collect(Collectors.toList());
-		return new JoinSmtArguments(newThreadIdArguments, newAssignmentLhs);
-	}
-
-	private static MultiTermResult copyMultiTermResult(final MultiTermResult oldProcedureArguments,
-			final Map<Term, Term> defaultVariableMadefaultVariableMappingpping2, final ManagedScript managedScript) {
-		final UnaryOperator<Term> subst =
-				(x -> Substitution.apply(managedScript, defaultVariableMadefaultVariableMappingpping2, x));
-		final Term[] terms = Arrays.stream(oldProcedureArguments.getTerms()).map(subst).toArray(Term[]::new);
-		final Collection<TermVariable> auxiliaryVars = oldProcedureArguments.getAuxiliaryVars();
-		final Map<String, ILocation> overapproximations = oldProcedureArguments.getOverappoximations();
-		final MultiTermResult copy = new MultiTermResult(overapproximations, auxiliaryVars, terms);
-		return copy;
-	}
-
-	private static Map<Term, Term> constructDefaultVariableMapping(final Map<ILocalProgramVar, ILocalProgramVar> map) {
-		return map.entrySet().stream()
-				.collect(Collectors.toMap(x -> x.getKey().getTermVariable(), x -> x.getValue().getTermVariable()));
-	}
-
-<<<<<<< HEAD
-	private static IcfgLocation constructCopy(final IcfgLocation oldLoc, final String copy,
-			final BlockEncodingBacktranslator<IIcfgTransition<IcfgLocation>> backtranslator) {
-		final IcfgLocation newLoc = new IcfgLocation(oldLoc.getDebugIdentifier(), copy);
-		ModelUtils.copyAnnotations(oldLoc, newLoc);
-		backtranslator.mapLocations(newLoc, oldLoc);
-		return newLoc;
-	}
-
-	/**
-	 * FIXME Merge
-	 */
-	private ILocalProgramVar constructCopy(final ILocalProgramVar localVar, final String copyIdentifier,
-			final ManagedScript managedScript, final Object lockOwner) {
-		final Sort sort = localVar.getSort();
-		final String name = ProgramVarUtils.buildBoogieVarName(localVar.getIdentifier(), copyIdentifier, false, false);
-
-		final TermVariable termVariable = managedScript.getScript().variable(name, sort);
-
-		final ApplicationTerm defaultConstant =
-				ProgramVarUtils.constructDefaultConstant(managedScript, lockOwner, sort, name);
-		final ApplicationTerm primedConstant =
-				ProgramVarUtils.constructPrimedConstant(managedScript, lockOwner, sort, name);
-
-		final LocalBoogieVar bv = new LocalBoogieVar(localVar.getIdentifier(), copyIdentifier, null, termVariable,
-				defaultConstant, primedConstant);
-		return bv;
-	}
-
-	private String construtCopyIdentifier(final String proc, final String suffix) {
-		return proc + "_" + suffix;
-	}
-
-	public static HashRelation<String, String>
-=======
-	private static HashRelation<String, String>
->>>>>>> eb6e1922
-			generateCopyDirectives(final Collection<ThreadInstance> threadInstances) {
-		final HashRelation<String, String> result = new HashRelation<>();
-		for (final ThreadInstance ti : threadInstances) {
-			result.addPair(ti.getThreadTemplateName(), ti.getThreadInstanceName());
-		}
-		return result;
-	}
-}
+/*
+ * Copyright (C) 2018 Matthias Heizmann (heizmann@informatik.uni-freiburg.de)
+ * Copyright (C) 2018 Lars Nitzke (lars.nitzke@outlook.com)
+ * Copyright (C) 2018 University of Freiburg
+ *
+ * This file is part of the ULTIMATE ModelCheckerUtils Library.
+ *
+ * The ULTIMATE ModelCheckerUtils Library is free software: you can redistribute it and/or modify
+ * it under the terms of the GNU Lesser General Public License as published
+ * by the Free Software Foundation, either version 3 of the License, or
+ * (at your option) any later version.
+ *
+ * The ULTIMATE ModelCheckerUtils Library is distributed in the hope that it will be useful,
+ * but WITHOUT ANY WARRANTY; without even the implied warranty of
+ * MERCHANTABILITY or FITNESS FOR A PARTICULAR PURPOSE.  See the
+ * GNU Lesser General Public License for more details.
+ *
+ * You should have received a copy of the GNU Lesser General Public License
+ * along with the ULTIMATE ModelCheckerUtils Library. If not, see <http://www.gnu.org/licenses/>.
+ *
+ * Additional permission under GNU GPL version 3 section 7:
+ * If you modify the ULTIMATE ModelCheckerUtils Library, or any covered work, by linking
+ * or combining it with Eclipse RCP (or a modified version of Eclipse RCP),
+ * containing parts covered by the terms of the Eclipse Public License, the
+ * licensors of the ULTIMATE ModelCheckerUtils Library grant you additional permission
+ * to convey the resulting work.
+ */
+package de.uni_freiburg.informatik.ultimate.lib.modelcheckerutils.cfg;
+
+import java.util.ArrayList;
+import java.util.Arrays;
+import java.util.Collection;
+import java.util.HashMap;
+import java.util.HashSet;
+import java.util.List;
+import java.util.Map;
+import java.util.Set;
+import java.util.function.UnaryOperator;
+import java.util.stream.Collectors;
+
+import de.uni_freiburg.informatik.ultimate.core.model.models.ILocation;
+import de.uni_freiburg.informatik.ultimate.core.model.models.ModelUtils;
+import de.uni_freiburg.informatik.ultimate.core.model.services.IUltimateServiceProvider;
+import de.uni_freiburg.informatik.ultimate.lib.modelcheckerutils.boogie.Expression2Term.MultiTermResult;
+import de.uni_freiburg.informatik.ultimate.lib.modelcheckerutils.cfg.structure.IForkActionThreadCurrent.ForkSmtArguments;
+import de.uni_freiburg.informatik.ultimate.lib.modelcheckerutils.cfg.structure.IIcfg;
+import de.uni_freiburg.informatik.ultimate.lib.modelcheckerutils.cfg.structure.IIcfgForkTransitionThreadCurrent;
+import de.uni_freiburg.informatik.ultimate.lib.modelcheckerutils.cfg.structure.IIcfgJoinTransitionThreadCurrent;
+import de.uni_freiburg.informatik.ultimate.lib.modelcheckerutils.cfg.structure.IIcfgTransition;
+import de.uni_freiburg.informatik.ultimate.lib.modelcheckerutils.cfg.structure.IJoinActionThreadCurrent.JoinSmtArguments;
+import de.uni_freiburg.informatik.ultimate.lib.modelcheckerutils.cfg.structure.IcfgCallTransition;
+import de.uni_freiburg.informatik.ultimate.lib.modelcheckerutils.cfg.structure.IcfgEdge;
+import de.uni_freiburg.informatik.ultimate.lib.modelcheckerutils.cfg.structure.IcfgEdgeFactory;
+import de.uni_freiburg.informatik.ultimate.lib.modelcheckerutils.cfg.structure.IcfgEdgeIterator;
+import de.uni_freiburg.informatik.ultimate.lib.modelcheckerutils.cfg.structure.IcfgForkThreadCurrentTransition;
+import de.uni_freiburg.informatik.ultimate.lib.modelcheckerutils.cfg.structure.IcfgInternalTransition;
+import de.uni_freiburg.informatik.ultimate.lib.modelcheckerutils.cfg.structure.IcfgJoinThreadCurrentTransition;
+import de.uni_freiburg.informatik.ultimate.lib.modelcheckerutils.cfg.structure.IcfgLocation;
+import de.uni_freiburg.informatik.ultimate.lib.modelcheckerutils.cfg.transformations.BlockEncodingBacktranslator;
+import de.uni_freiburg.informatik.ultimate.lib.modelcheckerutils.cfg.transitions.TransFormulaBuilder;
+import de.uni_freiburg.informatik.ultimate.lib.modelcheckerutils.cfg.transitions.UnmodifiableTransFormula;
+import de.uni_freiburg.informatik.ultimate.lib.modelcheckerutils.cfg.variables.ILocalProgramVar;
+import de.uni_freiburg.informatik.ultimate.lib.modelcheckerutils.cfg.variables.IProgramNonOldVar;
+import de.uni_freiburg.informatik.ultimate.lib.modelcheckerutils.cfg.variables.IProgramVar;
+import de.uni_freiburg.informatik.ultimate.lib.modelcheckerutils.cfg.variables.ProgramVarUtils;
+import de.uni_freiburg.informatik.ultimate.lib.smtlibutils.ManagedScript;
+import de.uni_freiburg.informatik.ultimate.lib.smtlibutils.Substitution;
+import de.uni_freiburg.informatik.ultimate.logic.Term;
+import de.uni_freiburg.informatik.ultimate.logic.TermVariable;
+import de.uni_freiburg.informatik.ultimate.util.datastructures.relation.HashRelation;
+
+/**
+ * Modifies a given {@link IIcfg} by adding copies of existing procedures.
+ * <p>
+ * Copies are constructed according to the {@link List} argument "instances". For each instance with the name "foo" and
+ * the template "bar" we construct a copy of the procedure "foo" and the identifier of the copy is "bar".
+ * <p />
+ * <p>
+ * A {@link ProcedureMultiplier} replaces also all local variables accordingly and replaces the {@link CfgSmtToolkit}.
+ * <p />
+ * <p>
+ * For every copy e_copy of an edge e, the map entry (e_copy,e) is added to the given
+ * {@link BlockEncodingBacktranslator}.
+ * <p />
+ *
+ *
+ * @author Matthias Heizmann (heizmann@informatik.uni-freiburg.de)
+ * @author Frank Schüssele (schuessf@informatik.uni-freiburg.de)
+ */
+public class ProcedureMultiplier {
+	public static void duplicateProcedures(final IUltimateServiceProvider services, final BasicIcfg<IcfgLocation> icfg,
+			final List<ThreadInstance> instances,
+			final BlockEncodingBacktranslator<IIcfgTransition<IcfgLocation>> backtranslator,
+			final Map<IIcfgForkTransitionThreadCurrent<IcfgLocation>, List<ThreadInstance>> threadInstanceMap,
+			final List<IIcfgForkTransitionThreadCurrent<IcfgLocation>> forkCurrentThreads,
+			final List<IIcfgJoinTransitionThreadCurrent<IcfgLocation>> joinCurrentThreads) {
+		final Object lockOwner = ProcedureMultiplier.class;
+		final HashRelation<String, String> copyDirectives = generateCopyDirectives(instances);
+		final CfgSmtToolkit cfgSmtToolkit = icfg.getCfgSmtToolkit();
+		final IcfgEdgeFactory icfgEdgeFactory = cfgSmtToolkit.getIcfgEdgeFactory();
+		final Map<String, List<ILocalProgramVar>> inParams = new HashMap<>(cfgSmtToolkit.getInParams());
+		final Map<String, List<ILocalProgramVar>> outParams = new HashMap<>(cfgSmtToolkit.getOutParams());
+		final Set<String> procedures = new HashSet<>(cfgSmtToolkit.getProcedures());
+		final SmtFunctionsAndAxioms smtSymbols = cfgSmtToolkit.getSmtFunctionsAndAxioms();
+		final DefaultIcfgSymbolTable symbolTable =
+				new DefaultIcfgSymbolTable(cfgSmtToolkit.getSymbolTable(), procedures);
+		final ManagedScript managedScript = cfgSmtToolkit.getManagedScript();
+		final HashRelation<String, IProgramNonOldVar> proc2globals =
+				new HashRelation<>(cfgSmtToolkit.getModifiableGlobalsTable().getProcToGlobals());
+
+		// Add variables
+		final Map<String, Map<ILocalProgramVar, ILocalProgramVar>> oldVar2newVar = new HashMap<>();
+		final Map<Term, Term> variableBacktranslationMapping = new HashMap<>();
+		managedScript.lock(lockOwner);
+		for (final String proc : copyDirectives.getDomain()) {
+			assert cfgSmtToolkit.getProcedures().contains(proc) : "procedure " + proc + " missing";
+			for (final String copyIdentifier : copyDirectives.getImage(proc)) {
+				icfg.addProcedure(copyIdentifier);
+				final Map<ILocalProgramVar, ILocalProgramVar> procOldVar2NewVar = new HashMap<>();
+				procedures.add(copyIdentifier);
+				final List<ILocalProgramVar> inParamsOfCopy = new ArrayList<>();
+				for (final ILocalProgramVar inParam : inParams.get(proc)) {
+					final ILocalProgramVar inParamCopy = constructVariableCopy(inParam, copyIdentifier, managedScript,
+							procOldVar2NewVar, variableBacktranslationMapping, symbolTable, lockOwner);
+					inParamsOfCopy.add(inParamCopy);
+				}
+				inParams.put(copyIdentifier, inParamsOfCopy);
+				final List<ILocalProgramVar> outParamsOfCopy = new ArrayList<>();
+				for (final ILocalProgramVar outParam : outParams.get(proc)) {
+					final ILocalProgramVar outParamCopy = constructVariableCopy(outParam, copyIdentifier, managedScript,
+							procOldVar2NewVar, variableBacktranslationMapping, symbolTable, lockOwner);
+					outParamsOfCopy.add(outParamCopy);
+				}
+				outParams.put(copyIdentifier, outParamsOfCopy);
+				for (final ILocalProgramVar localVar : cfgSmtToolkit.getSymbolTable().getLocals(proc)) {
+					if (!procOldVar2NewVar.containsKey(localVar)) {
+						constructVariableCopy(localVar, copyIdentifier, managedScript, procOldVar2NewVar,
+								variableBacktranslationMapping, symbolTable, lockOwner);
+					}
+				}
+				oldVar2newVar.put(copyIdentifier, procOldVar2NewVar);
+				proc2globals.getImage(proc).forEach(g -> proc2globals.addPair(copyIdentifier, g));
+			}
+		}
+		backtranslator.setTermTranslator(x -> Substitution.apply(managedScript, variableBacktranslationMapping, x));
+		managedScript.unlock(lockOwner);
+
+		final CfgSmtToolkit newCfgSmtToolkit =
+				new CfgSmtToolkit(new ModifiableGlobalsTable(proc2globals), managedScript, symbolTable, procedures,
+						inParams, outParams, icfgEdgeFactory, cfgSmtToolkit.getConcurrencyInformation(), smtSymbols);
+		icfg.setCfgSmtToolkit(newCfgSmtToolkit);
+
+		// Add locations and edges
+		for (final String proc : copyDirectives.getDomain()) {
+			final IcfgLocation procEntry = icfg.getProcedureEntryNodes().get(proc);
+			final List<IcfgEdge> edges =
+					new IcfgEdgeIterator(procEntry.getOutgoingEdges()).asStream().collect(Collectors.toList());
+			for (final String copyIdentifier : copyDirectives.getImage(proc)) {
+				final Map<IcfgLocation, IcfgLocation> old2NewLoc = new HashMap<>();
+				for (final IcfgEdge edge : edges) {
+					final IcfgLocation source = getOrConstructLocationCopy(edge.getSource(), old2NewLoc, icfg,
+							copyIdentifier, backtranslator);
+					final IcfgLocation target = getOrConstructLocationCopy(edge.getTarget(), old2NewLoc, icfg,
+							copyIdentifier, backtranslator);
+					final IcfgEdge newEdge = constructEdgeCopy(edge, source, target, oldVar2newVar.get(copyIdentifier),
+							icfgEdgeFactory, managedScript, threadInstanceMap, forkCurrentThreads, joinCurrentThreads);
+					backtranslator.mapEdges(newEdge, edge);
+					ModelUtils.copyAnnotations(edge, newEdge);
+					source.addOutgoing(newEdge);
+					target.addIncoming(newEdge);
+				}
+			}
+		}
+	}
+
+	private static IcfgEdge constructEdgeCopy(final IcfgEdge edge, final IcfgLocation source, final IcfgLocation target,
+			final Map<ILocalProgramVar, ILocalProgramVar> varReplacement, final IcfgEdgeFactory icfgEdgeFactory,
+			final ManagedScript managedScript,
+			final Map<IIcfgForkTransitionThreadCurrent<IcfgLocation>, List<ThreadInstance>> threadInstanceMap,
+			final List<IIcfgForkTransitionThreadCurrent<IcfgLocation>> forkCurrentThreads,
+			final List<IIcfgJoinTransitionThreadCurrent<IcfgLocation>> joinCurrentThreads) {
+		final UnmodifiableTransFormula transFormula =
+				TransFormulaBuilder.constructCopy(managedScript, edge.getTransformula(), varReplacement);
+		if (edge instanceof IcfgInternalTransition) {
+			final UnmodifiableTransFormula transFormulaWithBE = TransFormulaBuilder.constructCopy(managedScript,
+					((IcfgInternalTransition) edge).getTransitionFormulaWithBranchEncoders(), varReplacement);
+			return icfgEdgeFactory.createInternalTransition(source, target, null, transFormula, transFormulaWithBE);
+		}
+		if (edge instanceof IcfgForkThreadCurrentTransition) {
+			final IcfgForkThreadCurrentTransition oldForkEdge = (IcfgForkThreadCurrentTransition) edge;
+			final ForkSmtArguments newForkSmtArguments =
+					copyForkSmtArguments(oldForkEdge.getForkSmtArguments(), varReplacement, managedScript);
+			final IcfgForkThreadCurrentTransition newForkEdge = icfgEdgeFactory.createForkThreadCurrentTransition(
+					source, target, null, transFormula, newForkSmtArguments, oldForkEdge.getNameOfForkedProcedure());
+			// add to thread instance mapping
+			forkCurrentThreads.add(newForkEdge);
+			final List<ThreadInstance> threadInstances = threadInstanceMap.get(oldForkEdge);
+			assert threadInstances != null;
+			threadInstanceMap.put(newForkEdge, threadInstances);
+			return newForkEdge;
+		}
+		if (edge instanceof IcfgJoinThreadCurrentTransition) {
+			final JoinSmtArguments newForkSmtArguments = copyJoinSmtArguments(
+					((IcfgJoinThreadCurrentTransition) edge).getJoinSmtArguments(), varReplacement, managedScript);
+			final IcfgJoinThreadCurrentTransition newJoinEdge = icfgEdgeFactory
+					.createJoinThreadCurrentTransition(source, target, null, transFormula, newForkSmtArguments);
+			// add to join list
+			joinCurrentThreads.add(newJoinEdge);
+			return newJoinEdge;
+		}
+		if (edge instanceof IcfgCallTransition) {
+			throw new UnsupportedOperationException(String.format(
+					"%s does not support %s. Calls and returns should habe been removed by inlining. "
+							+ "(Did the inlining fail because this program is recursive.)",
+					ProcedureMultiplier.class.getSimpleName(), edge.getClass().getSimpleName()));
+		}
+		throw new UnsupportedOperationException(
+				ProcedureMultiplier.class.getSimpleName() + " does not support " + edge.getClass().getSimpleName());
+	}
+
+	private static IcfgLocation getOrConstructLocationCopy(final IcfgLocation originalLocation,
+			final Map<IcfgLocation, IcfgLocation> old2newLoc, final BasicIcfg<IcfgLocation> icfg, final String newProc,
+			final BlockEncodingBacktranslator<IIcfgTransition<IcfgLocation>> backtranslator) {
+		return old2newLoc.computeIfAbsent(originalLocation,
+				x -> constructLocationCopy(x, icfg, newProc, backtranslator));
+	}
+
+	private static IcfgLocation constructLocationCopy(final IcfgLocation originalLocation,
+			final BasicIcfg<IcfgLocation> icfg, final String newProc,
+			final BlockEncodingBacktranslator<IIcfgTransition<IcfgLocation>> backtranslator) {
+		final String proc = originalLocation.getProcedure();
+		final IcfgLocation newLoc = new IcfgLocation(originalLocation.getDebugIdentifier(), newProc);
+		ModelUtils.copyAnnotations(originalLocation, newLoc);
+		backtranslator.mapLocations(newLoc, originalLocation);
+		final boolean isInitial = icfg.getInitialNodes().contains(originalLocation);
+		final boolean isError = icfg.getProcedureErrorNodes().get(proc).contains(originalLocation);
+		final boolean isProcEntry = icfg.getProcedureEntryNodes().get(proc).equals(originalLocation);
+		final boolean isProcExit = icfg.getProcedureExitNodes().get(proc).equals(originalLocation);
+		final boolean isLoopLocation = icfg.getLoopLocations().contains(originalLocation);
+		icfg.addLocation(newLoc, isInitial, isError, isProcEntry, isProcExit, isLoopLocation);
+		return newLoc;
+	}
+
+	private static ILocalProgramVar constructVariableCopy(final ILocalProgramVar localVar, final String procedureCopy,
+			final ManagedScript managedScript, final Map<ILocalProgramVar, ILocalProgramVar> procOldVar2NewVar,
+			final Map<Term, Term> variableBacktranslationMapping, final DefaultIcfgSymbolTable symbolTable,
+			final Object lockOwner) {
+		final ILocalProgramVar localVarCopy = ProgramVarUtils.constructLocalProgramVar(localVar.getIdentifier(),
+				procedureCopy, localVar.getSort(), managedScript, lockOwner);
+		procOldVar2NewVar.put(localVar, localVarCopy);
+		variableBacktranslationMapping.put(localVarCopy.getTermVariable(), localVar.getTermVariable());
+		symbolTable.add(localVarCopy);
+		return localVarCopy;
+	}
+
+	private static ForkSmtArguments copyForkSmtArguments(final ForkSmtArguments forkSmtArguments,
+			final Map<ILocalProgramVar, ILocalProgramVar> map, final ManagedScript managedScript) {
+		final Map<Term, Term> defaultVariableMapping = constructDefaultVariableMapping(map);
+		final MultiTermResult newThreadIdArguments =
+				copyMultiTermResult(forkSmtArguments.getThreadIdArguments(), defaultVariableMapping, managedScript);
+		final MultiTermResult newProcedureArguments =
+				copyMultiTermResult(forkSmtArguments.getProcedureArguments(), defaultVariableMapping, managedScript);
+		return new ForkSmtArguments(newThreadIdArguments, newProcedureArguments);
+	}
+
+	private static JoinSmtArguments copyJoinSmtArguments(final JoinSmtArguments joinSmtArguments,
+			final Map<ILocalProgramVar, ILocalProgramVar> map, final ManagedScript managedScript) {
+		final Map<Term, Term> defaultVariableMapping = constructDefaultVariableMapping(map);
+		final MultiTermResult newThreadIdArguments =
+				copyMultiTermResult(joinSmtArguments.getThreadIdArguments(), defaultVariableMapping, managedScript);
+		final List<IProgramVar> newAssignmentLhs = joinSmtArguments.getAssignmentLhs().stream()
+				.map(x -> x.isGlobal() ? x : map.get(x)).collect(Collectors.toList());
+		return new JoinSmtArguments(newThreadIdArguments, newAssignmentLhs);
+	}
+
+	private static MultiTermResult copyMultiTermResult(final MultiTermResult oldProcedureArguments,
+			final Map<Term, Term> defaultVariableMadefaultVariableMappingpping2, final ManagedScript managedScript) {
+		final UnaryOperator<Term> subst =
+				(x -> Substitution.apply(managedScript, defaultVariableMadefaultVariableMappingpping2, x));
+		final Term[] terms = Arrays.stream(oldProcedureArguments.getTerms()).map(subst).toArray(Term[]::new);
+		final Collection<TermVariable> auxiliaryVars = oldProcedureArguments.getAuxiliaryVars();
+		final Map<String, ILocation> overapproximations = oldProcedureArguments.getOverappoximations();
+		final MultiTermResult copy = new MultiTermResult(overapproximations, auxiliaryVars, terms);
+		return copy;
+	}
+
+	private static Map<Term, Term> constructDefaultVariableMapping(final Map<ILocalProgramVar, ILocalProgramVar> map) {
+		return map.entrySet().stream()
+				.collect(Collectors.toMap(x -> x.getKey().getTermVariable(), x -> x.getValue().getTermVariable()));
+	}
+
+	private static HashRelation<String, String>
+			generateCopyDirectives(final Collection<ThreadInstance> threadInstances) {
+		final HashRelation<String, String> result = new HashRelation<>();
+		for (final ThreadInstance ti : threadInstances) {
+			result.addPair(ti.getThreadTemplateName(), ti.getThreadInstanceName());
+		}
+		return result;
+	}
+}
--- conflicted
+++ resolved
@@ -80,10 +80,6 @@
 		final IChcScript chcScript = getBackend(annot);
 		configureBackend(chcScript);
 
-<<<<<<< HEAD
-		final var satisfiability = chcScript.solve(annot.getSymbolTable(), annot.getHornClauses());
-		final IResult result = createResult(chcScript, satisfiability, annot.getBacktranslator());
-=======
 		final LBool satisfiability;
 		if (mPrefs.getTimeout() > 0) {
 			satisfiability = chcScript.solve(annot.getSymbolTable(), annot.getHornClauses(), mPrefs.getTimeout());
@@ -91,8 +87,7 @@
 			satisfiability = chcScript.solve(annot.getSymbolTable(), annot.getHornClauses());
 		}
 
-		final IResult result = createResult(chcScript, satisfiability);
->>>>>>> 3a8dd60c
+		final IResult result = createResult(chcScript, satisfiability, annot.getBacktranslator());
 		mServices.getResultService().reportResult(Activator.PLUGIN_ID, result);
 
 		if (chcScript instanceof AutoCloseable) {
